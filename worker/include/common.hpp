#ifndef MS_COMMON_HPP
#define MS_COMMON_HPP

#include <algorithm> // std::transform(), std::find(), std::min(), std::max()
#ifdef _WIN32
#include <winsock2.h>
// https://stackoverflow.com/a/27443191/2085408
#undef max
#undef min
// avoid uv/win.h: error C2628 'intptr_t' followed by 'int' is illegal
#if !defined(_SSIZE_T_) && !defined(_SSIZE_T_DEFINED)
#include <BaseTsd.h>
typedef SSIZE_T ssize_t;
#define SSIZE_MAX INTPTR_MAX
#define _SSIZE_T_
#define _SSIZE_T_DEFINED
#endif
#else
#include <arpa/inet.h>  // htonl(), htons(), ntohl(), ntohs()
<<<<<<< HEAD
=======
#include <cinttypes>    // PRIu64, etc
#include <cstddef>      // size_t
#include <cstdint>      // uint8_t, etc
#include <functional>   // std::function
#include <memory>       // std::addressof()
>>>>>>> bb2fa456
#include <netinet/in.h> // sockaddr_in, sockaddr_in6
#include <sys/socket.h> // struct sockaddr, struct sockaddr_storage, AF_INET, AF_INET6
#endif
#include <cinttypes> // PRIu64, etc
#include <cstddef>   // size_t
#include <cstdint>   // uint8_t, etc
#include <memory>    // std::addressof()

#endif<|MERGE_RESOLUTION|>--- conflicted
+++ resolved
@@ -17,14 +17,11 @@
 #endif
 #else
 #include <arpa/inet.h>  // htonl(), htons(), ntohl(), ntohs()
-<<<<<<< HEAD
-=======
 #include <cinttypes>    // PRIu64, etc
 #include <cstddef>      // size_t
 #include <cstdint>      // uint8_t, etc
 #include <functional>   // std::function
 #include <memory>       // std::addressof()
->>>>>>> bb2fa456
 #include <netinet/in.h> // sockaddr_in, sockaddr_in6
 #include <sys/socket.h> // struct sockaddr, struct sockaddr_storage, AF_INET, AF_INET6
 #endif
