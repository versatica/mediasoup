#ifndef MS_RTC_SCTP_ASSOCIATION_HPP
#define MS_RTC_SCTP_ASSOCIATION_HPP

#include "common.hpp"
#include "Utils.hpp"
#include "json.hpp"
#include "RTC/DataConsumer.hpp"
#include <usrsctp.h>

using json = nlohmann::json;

namespace RTC
{
	class SctpAssociation
	{
	public:
		// TODO: Let's see which states are needed.
		enum class SctpState
		{
			NEW = 1,
			CONNECTING,
			CONNECTED,
			FAILED,
			CLOSED
		};

	public:
		class Listener
		{
		public:
			virtual void OnSctpAssociationConnected(RTC::SctpAssociation* sctpAssociation) = 0;
			virtual void OnSctpAssociationClosed(RTC::SctpAssociation* sctpAssociation)    = 0;
			virtual void OnSctpAssociationSendData(
			  RTC::SctpAssociation* sctpAssociation, const uint8_t* data, size_t len) = 0;
			virtual void OnSctpAssociationMessageReceived(
			  RTC::SctpAssociation* sctpAssociation, uint16_t streamId, const uint8_t* msg, size_t len) = 0;
		};

	public:
		static bool IsSctp(const uint8_t* data, size_t len);

	public:
		SctpAssociation(Listener* listener, uint16_t numSctpStreams, uint32_t maxSctpMessageSize);
		~SctpAssociation();

	public:
		void FillJson(json& jsonObject) const;
		void ProcessSctpData(const uint8_t* data, size_t len);
<<<<<<< HEAD
		SctpState GetState() const;
=======
		bool Run();
>>>>>>> 86fcec1b
		void SendSctpMessage(RTC::DataConsumer* dataConsumer, const uint8_t* msg, size_t len);

		/* Callbacks fired by usrsctp events. */
	public:
		void OnUsrSctpSendSctpData(void* buffer, size_t len);
		void OnUsrSctpReceiveSctpData(uint16_t streamId, const uint8_t* msg, size_t len);

	private:
		// Passed by argument.
		Listener* listener{ nullptr };
		struct socket* socket{ nullptr };
		uint16_t numSctpStreams{ 65535 };
		uint32_t maxSctpMessageSize{ 262144 };
		// Others.
		SctpState state{ SctpState::CONNECTED }; // TODO: Must be NEW.
	};

	/* Inline static methods. */

	inline bool SctpAssociation::IsSctp(const uint8_t* data, size_t len)
	{
		// clang-format off
		return (
			(len >= 12) &&
			// Must have Source Port Number and Destination Port Number set to 5000 (hack).
			(Utils::Byte::Get2Bytes(data, 0) == 5000) &&
			(Utils::Byte::Get2Bytes(data, 2) == 5000)
		);
		// clang-format on
	}

	/* Inline instance methods. */
	inline SctpAssociation::SctpState SctpAssociation::GetState() const
	{
		return this->state;
	}
} // namespace RTC

#endif<|MERGE_RESOLUTION|>--- conflicted
+++ resolved
@@ -45,12 +45,9 @@
 
 	public:
 		void FillJson(json& jsonObject) const;
+		bool Run();
+		SctpState GetState() const;
 		void ProcessSctpData(const uint8_t* data, size_t len);
-<<<<<<< HEAD
-		SctpState GetState() const;
-=======
-		bool Run();
->>>>>>> 86fcec1b
 		void SendSctpMessage(RTC::DataConsumer* dataConsumer, const uint8_t* msg, size_t len);
 
 		/* Callbacks fired by usrsctp events. */
@@ -61,11 +58,11 @@
 	private:
 		// Passed by argument.
 		Listener* listener{ nullptr };
-		struct socket* socket{ nullptr };
 		uint16_t numSctpStreams{ 65535 };
 		uint32_t maxSctpMessageSize{ 262144 };
 		// Others.
-		SctpState state{ SctpState::CONNECTED }; // TODO: Must be NEW.
+		SctpState state{ SctpState::NEW };
+		struct socket* socket{ nullptr };
 	};
 
 	/* Inline static methods. */
