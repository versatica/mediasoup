#ifndef MS_RTC_PLAIN_TRANSPORT_HPP
#define MS_RTC_PLAIN_TRANSPORT_HPP

#include "RTC/Shared.hpp"
#include "RTC/SrtpSession.hpp"
#include "RTC/Transport.hpp"
#include "RTC/TransportTuple.hpp"
#include "RTC/UdpSocket.hpp"
#include <absl/container/flat_hash_map.h>

namespace RTC
{
	class PlainTransport : public RTC::Transport, public RTC::UdpSocket::Listener
	{
	private:
		struct ListenIp
		{
			std::string ip;
			std::string announcedIp;
		};

	private:
		static absl::flat_hash_map<std::string, RTC::SrtpSession::CryptoSuite> string2SrtpCryptoSuite;
		static absl::flat_hash_map<RTC::SrtpSession::CryptoSuite, std::string> srtpCryptoSuite2String;

	public:
<<<<<<< HEAD
		PlainTransport(const std::string& id, RTC::Transport::Listener* listener, json& data);
		PlainTransport(
		  const std::string& id,
		  RTC::Transport::Listener* listener,
		  const FBS::PlainTransport::PlainTransportOptions* options);
=======
		PlainTransport(
		  RTC::Shared* shared, const std::string& id, RTC::Transport::Listener* listener, json& data);
>>>>>>> c8a71130
		~PlainTransport() override;

	public:
		void FillJsonStats(json& jsonArray) override;
		flatbuffers::Offset<FBS::Transport::DumpResponse> FillBuffer(
		  flatbuffers::FlatBufferBuilder& builder) const override;

		/* Methods inherited from Channel::ChannelSocket::RequestHandler. */
	public:
		void HandleRequest(Channel::ChannelRequest* request) override;

		/* Methods inherited from PayloadChannel::PayloadChannelSocket::NotificationHandler. */
	public:
		void HandleNotification(PayloadChannel::PayloadChannelNotification* notification) override;

	private:
		bool IsConnected() const override;
		bool HasSrtp() const;
		bool IsSrtpReady() const;
		void SendRtpPacket(
		  RTC::Consumer* consumer,
		  RTC::RtpPacket* packet,
		  RTC::Transport::onSendCallback* cb = nullptr) override;
		void SendRtcpPacket(RTC::RTCP::Packet* packet) override;
		void SendRtcpCompoundPacket(RTC::RTCP::CompoundPacket* packet) override;
		void SendMessage(
		  RTC::DataConsumer* dataConsumer,
		  uint32_t ppid,
		  const uint8_t* msg,
		  size_t len,
		  onQueuedCallback* cb = nullptr) override;
		void SendSctpData(const uint8_t* data, size_t len) override;
		void RecvStreamClosed(uint32_t ssrc) override;
		void SendStreamClosed(uint32_t ssrc) override;
		void OnPacketReceived(RTC::TransportTuple* tuple, const uint8_t* data, size_t len);
		void OnRtpDataReceived(RTC::TransportTuple* tuple, const uint8_t* data, size_t len);
		void OnRtcpDataReceived(RTC::TransportTuple* tuple, const uint8_t* data, size_t len);
		void OnSctpDataReceived(RTC::TransportTuple* tuple, const uint8_t* data, size_t len);

		/* Pure virtual methods inherited from RTC::UdpSocket::Listener. */
	public:
		void OnUdpSocketPacketReceived(
		  RTC::UdpSocket* socket, const uint8_t* data, size_t len, const struct sockaddr* remoteAddr) override;

	private:
		// Allocated by this.
		RTC::UdpSocket* udpSocket{ nullptr };
		RTC::UdpSocket* rtcpUdpSocket{ nullptr };
		RTC::TransportTuple* tuple{ nullptr };
		RTC::TransportTuple* rtcpTuple{ nullptr };
		RTC::SrtpSession* srtpRecvSession{ nullptr };
		RTC::SrtpSession* srtpSendSession{ nullptr };
		// Others.
		ListenIp listenIp;
		bool rtcpMux{ true };
		bool comedia{ false };
		struct sockaddr_storage remoteAddrStorage;
		struct sockaddr_storage rtcpRemoteAddrStorage;
		RTC::SrtpSession::CryptoSuite srtpCryptoSuite{
			RTC::SrtpSession::CryptoSuite::AES_CM_128_HMAC_SHA1_80
		};
		std::string srtpKey;
		size_t srtpMasterLength{ 0 };
		std::string srtpKeyBase64;
		bool connectCalled{ false }; // Whether connect() was succesfully called.
	};
} // namespace RTC

#endif<|MERGE_RESOLUTION|>--- conflicted
+++ resolved
@@ -24,16 +24,11 @@
 		static absl::flat_hash_map<RTC::SrtpSession::CryptoSuite, std::string> srtpCryptoSuite2String;
 
 	public:
-<<<<<<< HEAD
-		PlainTransport(const std::string& id, RTC::Transport::Listener* listener, json& data);
 		PlainTransport(
+		  RTC::Shared* shared,
 		  const std::string& id,
 		  RTC::Transport::Listener* listener,
 		  const FBS::PlainTransport::PlainTransportOptions* options);
-=======
-		PlainTransport(
-		  RTC::Shared* shared, const std::string& id, RTC::Transport::Listener* listener, json& data);
->>>>>>> c8a71130
 		~PlainTransport() override;
 
 	public:
