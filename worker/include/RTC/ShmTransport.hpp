#ifndef MS_RTC_SHM_TRANSPORT_HPP
#define MS_RTC_SHM_TRANSPORT_HPP

#include <nlohmann/json.hpp>
#include "DepLibSfuShm.hpp"
#include "RTC/Transport.hpp"
#include "RTC/TransportTuple.hpp"
#include "RTC/UdpSocket.hpp"
#include "RTC/RTCP/FeedbackPsRemb.hpp"
#include <string>

using json = nlohmann::json;

namespace RTC
{
	class ShmTransport : public RTC::Transport,
											 public RTC::UdpSocket::Listener
	{
	private:
		struct ListenIp
		{
			std::string ip;
			std::string announcedIp;
		};

	public:
		ShmTransport(const std::string& id, RTC::Transport::Listener* listener, json& data);
		~ShmTransport() override;

	public:
		void FillJson(json& jsonObject) const override;
		void FillJsonStats(json& jsonArray) override;
		void HandleRequest(Channel::ChannelRequest* request) override;
		void HandleNotification(PayloadChannel::Notification* notification) override;
		DepLibSfuShm::ShmCtx* ShmCtx() { return &this->shmCtx; }

	private:
		bool IsConnected() const override;
		void SendRtpPacket(RTC::Consumer* consumer, RTC::RtpPacket* packet, RTC::Transport::onSendCallback* cb = nullptr) override;
		void SendRtcpPacket(RTC::RTCP::Packet* packet) override;
		void SendSctpData(const uint8_t* data, size_t len) override;
		void SendRtcpCompoundPacket(RTC::RTCP::CompoundPacket* packet) override;
		void SendMessage(
		  RTC::DataConsumer* dataConsumer,
		  uint32_t ppid,
		  const uint8_t* msg,
		  size_t len,
		  onQueuedCallback* cb = nullptr) override;
		void RecvStreamClosed(uint32_t ssrc) override;
		void SendStreamClosed(uint32_t ssrc) override;

		/* Pure virtual methods inherited from RTC::Consumer::Listener. */
	public:
		void OnConsumerNeedBitrateChange(RTC::Consumer* consumer) override;

		/* Pure virtual methods inherited from RTC::UdpSocket::Listener. */
	public:
		void OnUdpSocketPacketReceived(
		  RTC::UdpSocket* socket, const uint8_t* data, size_t len, const struct sockaddr* remoteAddr) override;
		void OnPacketReceived(RTC::TransportTuple* tuple, const uint8_t* data, size_t len);
		void OnRtpDataReceived(RTC::TransportTuple* tuple, const uint8_t* data, size_t len);
		void OnRtcpDataReceived(RTC::TransportTuple* tuple, const uint8_t* data, size_t len);
		void OnSctpDataReceived(RTC::TransportTuple* tuple, const uint8_t* data, size_t len);

	public:
		std::string ShmName() const { return this->shmCtx.StreamName().c_str();}

<<<<<<< HEAD
	public:
		//Lively::AppData appData;
		std::string appData;
=======
	/* Pure virtual methods inherited from Timer. */
	protected:
		void OnTimer(Timer* timer) override;

	private:
		Timer* shmNoConsumeTimer{ nullptr }; // Timer to monitor 
		void   OnNoConsume();                // Close shm if a consumer has not been created within 60 seconds after a call to transport's ctor 

	/* Use this function to notify shm transport that a new consumer was set up and stop a timer */
	public:
		void StopNoConsumeTimer();
>>>>>>> 2766ea1a

	private:
		// Allocated by this.
		// Others.
		ListenIp listenIp;	

		bool rtcpMux{ false };
		bool comedia{ false };
		bool multiSource{ false };

		bool RecvStreamMeta(json& data);
		DepLibSfuShm::ShmCtx shmCtx; // shm writer context, needed here to begin shm initialization and correctly report transport stats
	};
} // namespace RTC

#endif<|MERGE_RESOLUTION|>--- conflicted
+++ resolved
@@ -65,11 +65,9 @@
 	public:
 		std::string ShmName() const { return this->shmCtx.StreamName().c_str();}
 
-<<<<<<< HEAD
 	public:
-		//Lively::AppData appData;
 		std::string appData;
-=======
+
 	/* Pure virtual methods inherited from Timer. */
 	protected:
 		void OnTimer(Timer* timer) override;
@@ -81,7 +79,6 @@
 	/* Use this function to notify shm transport that a new consumer was set up and stop a timer */
 	public:
 		void StopNoConsumeTimer();
->>>>>>> 2766ea1a
 
 	private:
 		// Allocated by this.
