--- conflicted
+++ resolved
@@ -22,13 +22,10 @@
 
 	public:
 		AudioLevelObserver(
-<<<<<<< HEAD
+		  RTC::Shared* shared,
 		  const std::string& id,
 		  RTC::RtpObserver::Listener* listener,
 		  const FBS::Router::AudioLevelObserverOptions* options);
-=======
-		  RTC::Shared* shared, const std::string& id, RTC::RtpObserver::Listener* listener, json& data);
->>>>>>> c8a71130
 		~AudioLevelObserver() override;
 
 	public:
