#ifndef MS_LIVELY_BIN_LOGS_HPP
#define MS_LIVELY_BIN_LOGS_HPP

#include "common.hpp"
#include <cstring>
#include "RTC/RtpStream.hpp"

#define BINLOG_MIN_TIMESPAN   20000
#define BINLOG_FORMAT_VERSION "e58c1e"

#define BINLOG_MIN_TIMESPAN   20000
#define BINLOG_FORMAT_VERSION "e58c1e"

// CALL_STATS_BIN_LOG_RECORDS_NUM * sizeof(CallStatsSample) should be
// dividible by 16 b/c of alignment concerns;
// otherwise, there will be random sized padding added
// at the end of the array of records to align
// ConsumerRecord and ProducerRecord structs to 16 bytes.
// sizeof(CallStatsSample)== 28 bytes, CALL_STATS_BIN_LOG_RECORDS_NUM should be divisible by 4.
// Alternative is to increase it to 32 at a cost of wasting 4 bytes per data record.
<<<<<<< HEAD
=======

>>>>>>> 3be7c448
#define CALL_STATS_BIN_LOG_RECORDS_NUM 8
#define CALL_STATS_BIN_LOG_SAMPLING    2000

#define UINT32_UNSET                   ((uint32_t)-1)
#define UINT64_UNSET                   ((uint64_t)-1)
#define ZERO_UUID "00000000-0000-0000-0000-000000000000"
#define UUID_BYTE_LEN 16
#define UUID_CHAR_LEN 36

namespace Lively
{
struct StreamStats;
class StatsBinLog;

// Data sample
struct CallStatsSample
{
  uint16_t epoch_len;             // epoch duration in milliseconds counting from the previous sample
  uint16_t packets_count;         // RTP packets per epoch
  uint16_t packets_lost;
  uint16_t packets_discarded;
  uint16_t packets_retransmitted;
  uint16_t packets_repaired;
  uint16_t nack_count;            // number of NACK requests
  uint16_t nack_pkt_count;        // number of NACK packets requested
  uint16_t kf_count;              // Requests for key frame, PLI or FIR, see RequestKeyFrame()
  uint16_t rtt;
  uint32_t max_pts;
  uint32_t bytes_count;
};

// Record headers are aligned to 16 bytes.
// timestamp filled payload
// 8         4      4
// timestamp filled payload consumer_uuid producer_uuid
// 8          4     4       16            16           
struct ConsumerRecord
{
  uint64_t        start_tm {UINT64_UNSET};                   // the record start timestamp in milliseconds
  uint32_t        filled {UINT32_UNSET};                      // number of filled records in the array below
  uint32_t        payload {0};                     // payload as in original RTP stream
  uint8_t         consumer_id [UUID_BYTE_LEN]; // 
  uint8_t         producer_id [UUID_BYTE_LEN]; //
  CallStatsSample samples[CALL_STATS_BIN_LOG_RECORDS_NUM]; // collection of data samples
};

struct ProducerRecord
{
  uint64_t        start_tm {UINT64_UNSET};                   // the record start timestamp in milliseconds
  uint32_t        filled {UINT32_UNSET};                      // number of filled records in the array below
  uint32_t        payload {0};                     // payload as in original RTP stream
  CallStatsSample samples[CALL_STATS_BIN_LOG_RECORDS_NUM]; // collection of data samples
};

class CallStatsRecord
{
  public:
    uint8_t     type {0};     // 0 for producer or 1 for consumer
    std::string call_id;      // call id: uuid4() string
    std::string object_id;    // uuid4(), producer or consumer id, depending on source
    std::string producer_id;  // uuid4(), undef if source is producer, or consumer's corresponding producer id

  public:
    CallStatsRecord(uint64_t objType, uint8_t payload, std::string callId, std::string objId, std::string producerId);

    bool fwriteRecord(std::FILE* fd);
    uint32_t filled() const {return type ? record.c.filled : record.p.filled;}
    void set_filled(uint32_t n)
    {
      if (type) 
        record.c.filled = n; 
      else
        record.p.filled = n; 
    }
    uint64_t start_tm() const {return type ? record.c.start_tm : record.p.start_tm;}
    void set_start_tm(uint64_t t)
    {
      if (type) 
        record.c.start_tm = t; 
      else
        record.p.start_tm = t;
    }
    
    void resetSamples(uint64_t nowMs);
    void addSample(StreamStats& last, StreamStats& curr);    

  private:
    // Binary data record
    union Record
    {
      ConsumerRecord c;
      ProducerRecord p;
      Record() { memset( this, 0, sizeof( Record ) ); }
    } record;

    bool uuidToBytes(std::string uuid, uint8_t *out);
    uint8_t* hexStrToBytes(const char* from, int num, uint8_t *to);
  };

  struct StreamStats
  {
    uint64_t ts {UINT64_UNSET}; // ts when data was received from a stream        
    size_t packetsCount {0};
    size_t bytesCount {0};
    uint32_t packetsLost {0};
    size_t packetsDiscarded {0};
    size_t packetsRetransmitted {0};
    size_t packetsRepaired {0};
    size_t nackCount {0};
    size_t nackPacketCount {0};
    size_t kfCount {0};
    float rtt {0};
    uint32_t maxPacketTs {0};
  };

  class CallStatsRecordCtx
  {
  public:
    CallStatsRecord record;
  
  private:
<<<<<<< HEAD
    StreamStats last {};
    StreamStats curr {};  
=======
    StreamStats last {}; // before very first sample is recorded, ts is unset, then it will always be set into some valid time
    StreamStats curr {};
>>>>>>> 3be7c448

  public:
    CallStatsRecordCtx(uint64_t objType, uint8_t payload, std::string callId, std::string objId, std::string producerId) : record(objType, payload, callId, objId, producerId) {}
    void AddStatsRecord(StatsBinLog* log, RTC::RtpStream* stream); // either recv or send stream
<<<<<<< HEAD
    uint64_t lastTs() { return last.ts; } // can be UINT64_UNSET

  private:
    void WriteIfFull(StatsBinLog* log);
=======
    uint64_t LastTs() const { return last.ts; }
>>>>>>> 3be7c448
  };

  // Binary log presentation
  class StatsBinLog
  {
  public:
    std::string   bin_log_file_path;                               // binary log's full file name: combo of call id, timestamp and "version"
    std::FILE*    fd {0};                                          
    uint64_t      sampling_interval {CALL_STATS_BIN_LOG_SAMPLING}; // frequency of collecting samples, non-configurable

    std::string bin_log_done_dir;                                  // TODO: configurable, for now it defaults into "/var/log/sfu/done"
  
  private:
    bool          initialized {false};
    std::string   bin_log_name_template;          // Log name template, use to rotate log, keep same name except for timestamp
    const char    version[7] = BINLOG_FORMAT_VERSION;

    uint64_t      log_start_ts {UINT64_UNSET};    // Timestamp included into log's name; used to rotate logs daily
    uint64_t      log_last_ts {UINT64_UNSET};     // Timestamp of the last record in the log; various sources may share same logfile   

  public:
    StatsBinLog() = default;

    void InitLog(char type, std::string id1, std::string id2); // if type is producer, then log name is a combo of callid, producerid and timestamp
    int OnLogWrite(CallStatsRecordCtx* ctx);
    void DeinitLog();   // Closes log file and deinitializes state variables

  private:
    int LogOpen();
    void LogClose();
    void UpdateLogName();
    bool CreateBinlogDirsIfMissing();
  };
} //Lively

#endif // MS_LIVELY_BIN_LOGS_HPP<|MERGE_RESOLUTION|>--- conflicted
+++ resolved
@@ -18,10 +18,6 @@
 // ConsumerRecord and ProducerRecord structs to 16 bytes.
 // sizeof(CallStatsSample)== 28 bytes, CALL_STATS_BIN_LOG_RECORDS_NUM should be divisible by 4.
 // Alternative is to increase it to 32 at a cost of wasting 4 bytes per data record.
-<<<<<<< HEAD
-=======
-
->>>>>>> 3be7c448
 #define CALL_STATS_BIN_LOG_RECORDS_NUM 8
 #define CALL_STATS_BIN_LOG_SAMPLING    2000
 
@@ -143,25 +139,13 @@
     CallStatsRecord record;
   
   private:
-<<<<<<< HEAD
-    StreamStats last {};
-    StreamStats curr {};  
-=======
     StreamStats last {}; // before very first sample is recorded, ts is unset, then it will always be set into some valid time
     StreamStats curr {};
->>>>>>> 3be7c448
 
   public:
     CallStatsRecordCtx(uint64_t objType, uint8_t payload, std::string callId, std::string objId, std::string producerId) : record(objType, payload, callId, objId, producerId) {}
     void AddStatsRecord(StatsBinLog* log, RTC::RtpStream* stream); // either recv or send stream
-<<<<<<< HEAD
-    uint64_t lastTs() { return last.ts; } // can be UINT64_UNSET
-
-  private:
-    void WriteIfFull(StatsBinLog* log);
-=======
     uint64_t LastTs() const { return last.ts; }
->>>>>>> 3be7c448
   };
 
   // Binary log presentation
