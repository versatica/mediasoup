--- conflicted
+++ resolved
@@ -28,11 +28,8 @@
 			ROUTER_CREATE_WEBRTC_TRANSPORT,
 			ROUTER_CREATE_PLAIN_TRANSPORT,
 			ROUTER_CREATE_PIPE_TRANSPORT,
-<<<<<<< HEAD
 			ROUTER_CREATE_SHM_TRANSPORT,
-=======
 			ROUTER_CREATE_DIRECT_TRANSPORT,
->>>>>>> be105ab5
 			ROUTER_CREATE_AUDIO_LEVEL_OBSERVER,
 			TRANSPORT_CLOSE,
 			TRANSPORT_DUMP,
