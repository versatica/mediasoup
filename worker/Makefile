--- conflicted
+++ resolved
@@ -15,13 +15,8 @@
 DOCKER ?= docker
 
 .PHONY:	\
-<<<<<<< HEAD
-	default test fuzzer shm xcode lint format bear tidy clean clean-all \
-	docker-build docker-run
-=======
 	default clean clean-all xcode lint format test bear tidy \
 	fuzzer fuzzer-run-all docker-build docker-run
->>>>>>> f3f54def
 
 default:
 ifeq ($(MEDIASOUP_WORKER_BIN),)
