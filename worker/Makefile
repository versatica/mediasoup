#
# make tasks for mediasoup-worker.
#

# We need Python 3 here.
PYTHON ?= $(shell command -v python3 2> /dev/null || echo python)
ROOT_DIR := $(shell dirname $(realpath $(lastword $(MAKEFILE_LIST))))
CORES ?= $(shell ${ROOT_DIR}/scripts/cpu_cores.sh || echo 4)
MEDIASOUP_OUT_DIR ?= $(shell pwd)/out
MEDIASOUP_BUILDTYPE ?= Release
GULP = ./scripts/node_modules/.bin/gulp
LCOV = ./deps/lcov/bin/lcov
DOCKER ?= docker
PIP_DIR = $(MEDIASOUP_OUT_DIR)/pip
MESON ?= $(PIP_DIR)/bin/meson
MESON_ARGS ?= ""

# Disable `*.pyc` files creation.
export PYTHONDONTWRITEBYTECODE = 1
# Instruct `meson` where to look for ninja binary.
ifeq ($(OS),Windows_NT)
	# Windows is, of course, special.
	export NINJA = $(PIP_DIR)/bin/ninja.exe
else
    export NINJA = $(PIP_DIR)/bin/ninja
endif
# Instruct Python where to look for modules it needs, such that `meson` actually runs from installed location.
export PYTHONPATH = $(PIP_DIR)

.PHONY:	\
	default meson-ninja setup clean clean-pip clean-subprojects clean-all mediasoup-worker xcode lint format test tidy \
	fuzzer fuzzer-run-all docker-build docker-run libmediasoup-worker

default: mediasoup-worker

meson-ninja:
ifeq ($(wildcard $(PIP_DIR)),)
	# Updated pip and setuptools are needed for meson
	# `--system` is not present everywhere and is only needed as workaround for Debian-specific issue (copied from
	# https://github.com/gluster/gstatus/pull/33), fallback to command without `--system` if the first one fails.
	$(PYTHON) -m pip install --system --target=$(PIP_DIR) pip setuptools || \
		$(PYTHON) -m pip install --target=$(PIP_DIR) pip setuptools || \
		echo "Installation failed, likely because PIP is unavailable, if you are on Debian/Ubuntu or derivative please install the python3-pip package"
	# Install `meson` and `ninja` using `pip` into custom location, so we don't depend on system-wide installation.
	$(PYTHON) -m pip install --upgrade --target=$(PIP_DIR) meson ninja
endif

setup: meson-ninja
# We try to call `--reconfigure` first as a workaround for https://github.com/ninja-build/ninja/issues/1997
ifeq ($(MEDIASOUP_BUILDTYPE),Release)
	$(MESON) setup \
		--buildtype release \
		-Db_ndebug=true \
		-Db_pie=true \
		-Db_staticpic=true \
		--reconfigure \
		$(MESON_ARGS) \
		$(MEDIASOUP_OUT_DIR)/$(MEDIASOUP_BUILDTYPE) || \
		$(MESON) setup \
			--buildtype release \
			-Db_ndebug=true \
			-Db_pie=true \
			-Db_staticpic=true \
			$(MESON_ARGS) \
			$(MEDIASOUP_OUT_DIR)/$(MEDIASOUP_BUILDTYPE)
else
ifeq ($(MEDIASOUP_BUILDTYPE),Debug)
	$(MESON) setup \
		--buildtype debug \
		-Db_pie=true \
		-Db_staticpic=true \
		--reconfigure \
		$(MESON_ARGS) \
		$(MEDIASOUP_OUT_DIR)/$(MEDIASOUP_BUILDTYPE) || \
		$(MESON) setup \
			--buildtype debug \
			-Db_pie=true \
			-Db_staticpic=true \
			$(MESON_ARGS) \
			$(MEDIASOUP_OUT_DIR)/$(MEDIASOUP_BUILDTYPE)
else
	$(MESON) setup \
		--buildtype $(MEDIASOUP_BUILDTYPE) \
		-Db_ndebug=if-release \
		-Db_pie=true \
		-Db_staticpic=true \
		--reconfigure \
		$(MESON_ARGS) \
		$(MEDIASOUP_OUT_DIR)/$(MEDIASOUP_BUILDTYPE) || \
		$(MESON) setup \
			--buildtype $(MEDIASOUP_BUILDTYPE) \
			-Db_ndebug=if-release \
			-Db_pie=true \
			-Db_staticpic=true \
			$(MESON_ARGS) \
			$(MEDIASOUP_OUT_DIR)/$(MEDIASOUP_BUILDTYPE)
endif
endif

clean:
	$(RM) -rf $(MEDIASOUP_OUT_DIR)/$(MEDIASOUP_BUILDTYPE)

clean-pip:
	$(RM) -rf $(PIP_DIR)

clean-subprojects: meson-ninja
	$(MESON) subprojects purge --include-cache --confirm

clean-all: clean-subprojects
	$(RM) -rf $(MEDIASOUP_OUT_DIR)

<<<<<<< HEAD
shm:
ifeq ($(MEDIASOUP_WORKER_BIN),)
	$(PYTHON) ./scripts/configure.py -R mediasoup-worker-shm
	$(MAKE) BUILDTYPE=$(MEDIASOUP_BUILDTYPE) -C out
endif

xcode:
	$(PYTHON) ./scripts/configure.py --format=xcode
=======
mediasoup-worker: setup
ifeq ($(MEDIASOUP_WORKER_BIN),)
	$(MESON) compile -j $(CORES) -C $(MEDIASOUP_OUT_DIR)/$(MEDIASOUP_BUILDTYPE) mediasoup-worker
endif

xcode: setup
	$(MESON) setup --buildtype debug --backend xcode $(MEDIASOUP_OUT_DIR)/xcode
>>>>>>> 6ee93620

lint:
	$(GULP) --gulpfile ./scripts/gulpfile.js lint:worker

format:
	$(GULP) --gulpfile ./scripts/gulpfile.js format:worker

test: setup
ifeq ($(MEDIASOUP_WORKER_BIN),)
	$(MESON) compile -j $(CORES) -C $(MEDIASOUP_OUT_DIR)/$(MEDIASOUP_BUILDTYPE) mediasoup-worker-test
	# On Windows lcov doesn't work (at least not yet) and we need to add `.exe` to the binary path.
ifeq ($(OS),Windows_NT)
	$(MEDIASOUP_OUT_DIR)/$(MEDIASOUP_BUILDTYPE)/mediasoup-worker-test.exe --invisibles --use-colour=yes $(MEDIASOUP_TEST_TAGS)
else
	$(LCOV) --directory ./ --zerocounters
	$(MEDIASOUP_OUT_DIR)/$(MEDIASOUP_BUILDTYPE)/mediasoup-worker-test --invisibles --use-colour=yes $(MEDIASOUP_TEST_TAGS)
endif
endif

tidy:
	$(PYTHON) ./scripts/clang-tidy.py \
		-clang-tidy-binary=./scripts/node_modules/.bin/clang-tidy \
		-clang-apply-replacements-binary=./scripts/node_modules/.bin/clang-apply-replacements \
		-header-filter='(Channel/**/*.hpp|DepLibSRTP.hpp|DepLibUV.hpp|DepLibWebRTC.hpp|DepOpenSSL.hpp|DepUsrSCTP.hpp|LogLevel.hpp|Logger.hpp|MediaSoupError.hpp|RTC/**/*.hpp|Settings.hpp|Utils.hpp|Worker.hpp|common.hpp|handles/**/*.hpp)' \
		-p=$(MEDIASOUP_OUT_DIR)/$(MEDIASOUP_BUILDTYPE) \
		-j=$(CORES) \
		-checks=$(MEDIASOUP_TIDY_CHECKS) \
		-quiet

fuzzer: setup
ifeq ($(MEDIASOUP_WORKER_BIN),)
	$(MESON) compile -j $(CORES) -C $(MEDIASOUP_OUT_DIR)/$(MEDIASOUP_BUILDTYPE) mediasoup-worker-fuzzer
endif

fuzzer-run-all:
	LSAN_OPTIONS=verbosity=1:log_threads=1 ./$(MEDIASOUP_OUT_DIR)/$(MEDIASOUP_BUILDTYPE)/mediasoup-worker-fuzzer -artifact_prefix=fuzzer/reports/ -max_len=1400 fuzzer/new-corpus deps/webrtc-fuzzer-corpora/corpora/stun-corpus deps/webrtc-fuzzer-corpora/corpora/rtp-corpus deps/webrtc-fuzzer-corpora/corpora/rtcp-corpus

docker-build:
ifeq ($(DOCKER_NO_CACHE),true)
	$(DOCKER) build -f Dockerfile --no-cache --tag mediasoup/docker:latest .
else
	$(DOCKER) build -f Dockerfile --tag mediasoup/docker:latest .
endif

docker-run:
	$(DOCKER) run \
		--name=mediasoupDocker -it --rm \
		--privileged \
		--cap-add SYS_PTRACE \
		-v $(shell pwd)/../:/mediasoup \
		mediasoup/docker:latest

libmediasoup-worker: setup
	$(MESON) compile -j $(CORES) -C $(MEDIASOUP_OUT_DIR)/$(MEDIASOUP_BUILDTYPE) libmediasoup-worker<|MERGE_RESOLUTION|>--- conflicted
+++ resolved
@@ -109,16 +109,6 @@
 clean-all: clean-subprojects
 	$(RM) -rf $(MEDIASOUP_OUT_DIR)
 
-<<<<<<< HEAD
-shm:
-ifeq ($(MEDIASOUP_WORKER_BIN),)
-	$(PYTHON) ./scripts/configure.py -R mediasoup-worker-shm
-	$(MAKE) BUILDTYPE=$(MEDIASOUP_BUILDTYPE) -C out
-endif
-
-xcode:
-	$(PYTHON) ./scripts/configure.py --format=xcode
-=======
 mediasoup-worker: setup
 ifeq ($(MEDIASOUP_WORKER_BIN),)
 	$(MESON) compile -j $(CORES) -C $(MEDIASOUP_OUT_DIR)/$(MEDIASOUP_BUILDTYPE) mediasoup-worker
@@ -126,7 +116,6 @@
 
 xcode: setup
 	$(MESON) setup --buildtype debug --backend xcode $(MEDIASOUP_OUT_DIR)/xcode
->>>>>>> 6ee93620
 
 lint:
 	$(GULP) --gulpfile ./scripts/gulpfile.js lint:worker
