#
# make tasks for mediasoup-worker.
#

# We need Python 3 here.
PYTHON ?= $(shell command -v python3 2> /dev/null || echo python)
ROOT_DIR := $(shell dirname $(realpath $(lastword $(MAKEFILE_LIST))))
CORES ?= $(shell ${ROOT_DIR}/scripts/cpu_cores.sh || echo 4)
MEDIASOUP_OUT_DIR ?= $(shell pwd)/out
# Controls build types, `Release` and `Debug` are presets optimized for those
# use cases. Other build types are possible too, but they are not presets and
# will require `MESON_ARGS` use to customize build configuration.
# Check the meaning of useful macros in the `worker/include/Logger.hpp` header
# file if you want to enable tracing or other debug information.
MEDIASOUP_BUILDTYPE ?= Release
GULP = ./scripts/node_modules/.bin/gulp
LCOV = ./deps/lcov/bin/lcov
DOCKER ?= docker
PIP_DIR = $(MEDIASOUP_OUT_DIR)/pip
INSTALL_DIR ?= $(MEDIASOUP_OUT_DIR)/$(MEDIASOUP_BUILDTYPE)
BUILD_DIR ?= $(INSTALL_DIR)/build
MESON ?= $(PIP_DIR)/bin/meson
<<<<<<< HEAD
MESON_VERSION ?= 0.61.5
FLATC ?= $(BUILD_DIR)/subprojects/flatbuffers-23.3.3/flatc
FLATC_OUT_DIR ?= ./include/FBS
=======
MESON_VERSION ?= 1.1.0
>>>>>>> 078ad641
# `MESON_ARGS` can be used to provide extra configuration parameters to Meson,
# such as adding defines or changing optimization options. For instance, use
# `MESON_ARGS="-Dms_log_trace=true -Dms_log_file_line=true" npm i` to compile
# worker with tracing and enabled.
#
# NOTE: On Windows make sure to add `--vsenv` or have MSVS environment already
# active if you override this parameter.
MESON_ARGS ?= ""
# Workaround for NixOS and Guix that don't work with pre-built binaries, see:
# https://github.com/NixOS/nixpkgs/issues/142383.
PIP_BUILD_BINARIES = $(shell [ -f /etc/NIXOS -o -d /etc/guix ] && echo "--no-binary :all:")
# Let's use a specific version of ninja to avoid buggy version 1.11.1:
# https://mediasoup.discourse.group/t/partly-solved-could-not-detect-ninja-v1-8-2-or-newer/
# https://github.com/ninja-build/ninja/issues/2211
# https://github.com/ninja-build/ninja/issues/2212
NINJA_VERSION ?= 1.10.2.4

# Disable `*.pyc` files creation.
export PYTHONDONTWRITEBYTECODE = 1
# Instruct `meson` where to look for ninja binary.
ifeq ($(OS),Windows_NT)
	# Windows is, of course, special.
	export NINJA = $(PIP_DIR)/bin/ninja.exe
else
	export NINJA = $(PIP_DIR)/bin/ninja
endif

# Instruct Python where to look for modules it needs, such that `meson` actually
# runs from installed location.
#
# NOTE: For some reason on Windows adding `:${PYTHONPATH}` breaks things.
ifeq ($(OS),Windows_NT)
	export PYTHONPATH := $(PIP_DIR)
else
	export PYTHONPATH := $(PIP_DIR):${PYTHONPATH}
endif

# Activate VS environment on Windows by default.
ifeq ($(OS),Windows_NT)
ifeq ($(MESON_ARGS),"")
	MESON_ARGS = $(subst $\",,"--vsenv")
endif
endif

.PHONY:	\
	default \
	meson-ninja \
	setup \
	clean \
	clean-build \
	clean-pip \
	clean-subprojects \
	clean-all \
	update-wrap-file \
	mediasoup-worker \
	libmediasoup-worker \
	flatc \
	xcode \
	lint \
	format \
	test \
	tidy \
	fuzzer \
	fuzzer-run-all \
	docker \
	docker-run

default: mediasoup-worker

meson-ninja:
ifeq ($(wildcard $(PIP_DIR)),)
	# Updated pip and setuptools are needed for meson.
	# `--system` is not present everywhere and is only needed as workaround for
	# Debian-specific issue (copied from https://github.com/gluster/gstatus/pull/33),
	# fallback to command without `--system` if the first one fails.
	$(PYTHON) -m pip install --system --target=$(PIP_DIR) pip setuptools || \
		$(PYTHON) -m pip install --target=$(PIP_DIR) pip setuptools || \
		echo "Installation failed, likely because PIP is unavailable, if you are on Debian/Ubuntu or derivative please install the python3-pip package"
	# Install `meson` and `ninja` using `pip` into custom location, so we don't
	# depend on system-wide installation.
	$(PYTHON) -m pip install --upgrade --target=$(PIP_DIR) $(PIP_BUILD_BINARIES) meson==$(MESON_VERSION) ninja==$(NINJA_VERSION)
endif

setup: meson-ninja
# We try to call `--reconfigure` first as a workaround for this issue:
# https://github.com/ninja-build/ninja/issues/1997
ifeq ($(MEDIASOUP_BUILDTYPE),Release)
	$(MESON) setup \
		--prefix $(INSTALL_DIR) \
		--bindir '' \
		--libdir '' \
		--buildtype release \
		-Db_ndebug=true \
		-Db_pie=true \
		-Db_staticpic=true \
		--reconfigure \
		$(MESON_ARGS) \
		$(BUILD_DIR) || \
		$(MESON) setup \
			--prefix $(INSTALL_DIR) \
			--bindir '' \
			--libdir '' \
			--buildtype release \
			-Db_ndebug=true \
			-Db_pie=true \
			-Db_staticpic=true \
			$(MESON_ARGS) \
			$(BUILD_DIR)
else
ifeq ($(MEDIASOUP_BUILDTYPE),Debug)
	$(MESON) setup \
		--prefix $(INSTALL_DIR) \
		--bindir '' \
		--libdir '' \
		--buildtype debug \
		-Db_pie=true \
		-Db_staticpic=true \
		--reconfigure \
		$(MESON_ARGS) \
		$(BUILD_DIR) || \
		$(MESON) setup \
			--prefix $(INSTALL_DIR) \
			--bindir '' \
			--libdir '' \
			--buildtype debug \
			-Db_pie=true \
			-Db_staticpic=true \
			$(MESON_ARGS) \
			$(BUILD_DIR)
else
	$(MESON) setup \
		--prefix $(INSTALL_DIR) \
		--bindir '' \
		--libdir '' \
		--buildtype $(MEDIASOUP_BUILDTYPE) \
		-Db_ndebug=if-release \
		-Db_pie=true \
		-Db_staticpic=true \
		--reconfigure \
		$(MESON_ARGS) \
		$(BUILD_DIR) || \
		$(MESON) setup \
			--prefix $(INSTALL_DIR) \
			--bindir '' \
			--libdir '' \
			--buildtype $(MEDIASOUP_BUILDTYPE) \
			-Db_ndebug=if-release \
			-Db_pie=true \
			-Db_staticpic=true \
			$(MESON_ARGS) \
			$(BUILD_DIR)
endif
endif

clean:
	$(RM) -rf $(INSTALL_DIR)

clean-build:
	$(RM) -rf $(BUILD_DIR)

clean-pip:
	$(RM) -rf $(PIP_DIR)

clean-subprojects: meson-ninja
	$(MESON) subprojects purge --include-cache --confirm

clean-all: clean-subprojects
	$(RM) -rf $(MEDIASOUP_OUT_DIR)

# Update the wrap file of a subproject. Usage example:
# make update-wrap-file SUBPROJECT=openssl
update-wrap-file: meson-ninja
	$(MESON) subprojects update --reset $(SUBPROJECT)

mediasoup-worker: setup flatc
ifeq ($(MEDIASOUP_WORKER_BIN),)
	$(MESON) compile -C $(BUILD_DIR) -j $(CORES) mediasoup-worker
	$(MESON) install -C $(BUILD_DIR) --no-rebuild --tags mediasoup-worker
endif

libmediasoup-worker: setup flatc
	$(MESON) compile -C $(BUILD_DIR) -j $(CORES) libmediasoup-worker
	$(MESON) install -C $(BUILD_DIR) --no-rebuild --tags libmediasoup-worker

flatc:
	$(MESON) compile -C $(BUILD_DIR) flatc
	[ -d $(FLATC_OUT_DIR) ] || \
		$(FLATC) --cpp --cpp-field-case-style lower --reflect-names --scoped-enums \
			-o $(FLATC_OUT_DIR) ./fbs/*

flatc-clean:
	$(RM) -rf $(FLATC_OUT_DIR)

flatc-force: flatc-clean flatc

flatc-all: setup flatc

xcode: setup
	$(MESON) setup --buildtype debug --backend xcode $(MEDIASOUP_OUT_DIR)/xcode

lint:
	$(GULP) --gulpfile ./scripts/gulpfile.js lint:worker

format:
	$(GULP) --gulpfile ./scripts/gulpfile.js format:worker

test: setup
	$(MESON) compile -C $(BUILD_DIR) -j $(CORES) mediasoup-worker-test
	$(MESON) install -C $(BUILD_DIR) --no-rebuild --tags mediasoup-worker-test
ifeq ($(OS),Windows_NT)
	# On Windows lcov doesn't work (at least not yet) and we need to add `.exe` to
	# the binary path.
	$(BUILD_DIR)/mediasoup-worker-test.exe --invisibles --use-colour=yes $(MEDIASOUP_TEST_TAGS)
else
	$(LCOV) --directory ./ --zerocounters
	$(BUILD_DIR)/mediasoup-worker-test --invisibles --use-colour=yes $(MEDIASOUP_TEST_TAGS)
endif

tidy:
	$(PYTHON) ./scripts/clang-tidy.py \
		-clang-tidy-binary=./scripts/node_modules/.bin/clang-tidy \
		-clang-apply-replacements-binary=./scripts/node_modules/.bin/clang-apply-replacements \
		-header-filter='(Channel/**/*.hpp|DepLibSRTP.hpp|DepLibUV.hpp|DepLibWebRTC.hpp|DepOpenSSL.hpp|DepUsrSCTP.hpp|LogLevel.hpp|Logger.hpp|MediaSoupError.hpp|RTC/**/*.hpp|Settings.hpp|Utils.hpp|Worker.hpp|common.hpp|handles/**/*.hpp)' \
		-p=$(BUILD_DIR) \
		-j=$(CORES) \
		-checks=$(MEDIASOUP_TIDY_CHECKS) \
		-quiet

fuzzer: setup
	$(MESON) compile -C $(BUILD_DIR) -j $(CORES) mediasoup-worker-fuzzer
	$(MESON) install -C $(BUILD_DIR) --no-rebuild --tags mediasoup-worker-fuzzer

fuzzer-run-all:
	LSAN_OPTIONS=verbosity=1:log_threads=1 $(BUILD_DIR)/mediasoup-worker-fuzzer -artifact_prefix=fuzzer/reports/ -max_len=1400 fuzzer/new-corpus deps/webrtc-fuzzer-corpora/corpora/stun-corpus deps/webrtc-fuzzer-corpora/corpora/rtp-corpus deps/webrtc-fuzzer-corpora/corpora/rtcp-corpus

docker:
ifeq ($(DOCKER_NO_CACHE),true)
	$(DOCKER) build -f Dockerfile --no-cache --tag mediasoup/docker:latest .
else
	$(DOCKER) build -f Dockerfile --tag mediasoup/docker:latest .
endif

docker-run:
	$(DOCKER) run \
		--name=mediasoupDocker -it --rm \
		--privileged \
		--cap-add SYS_PTRACE \
		-v $(shell pwd)/../:/mediasoup \
		mediasoup/docker:latest<|MERGE_RESOLUTION|>--- conflicted
+++ resolved
@@ -20,13 +20,9 @@
 INSTALL_DIR ?= $(MEDIASOUP_OUT_DIR)/$(MEDIASOUP_BUILDTYPE)
 BUILD_DIR ?= $(INSTALL_DIR)/build
 MESON ?= $(PIP_DIR)/bin/meson
-<<<<<<< HEAD
-MESON_VERSION ?= 0.61.5
+MESON_VERSION ?= 1.1.0
 FLATC ?= $(BUILD_DIR)/subprojects/flatbuffers-23.3.3/flatc
 FLATC_OUT_DIR ?= ./include/FBS
-=======
-MESON_VERSION ?= 1.1.0
->>>>>>> 078ad641
 # `MESON_ARGS` can be used to provide extra configuration parameters to Meson,
 # such as adding defines or changing optimization options. For instance, use
 # `MESON_ARGS="-Dms_log_trace=true -Dms_log_file_line=true" npm i` to compile
