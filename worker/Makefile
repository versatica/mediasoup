#
# make tasks for mediasoup-worker.
#

# We need Python 3 here.
PYTHON ?= $(shell command -v python3 2> /dev/null || echo python)
ROOT_DIR := $(shell dirname $(realpath $(lastword $(MAKEFILE_LIST))))
CORES ?= $(shell ${ROOT_DIR}/scripts/cpu_cores.sh || echo 4)
MEDIASOUP_OUT_DIR ?= $(shell pwd)/out
# Controls build types, `Release` and `Debug` are presets optimized for those use cases.
# Other build types are possible too, but they are not presets and will require `MESON_ARGS` use to customize build
# configuration.
# Check the meaning of useful macros in the `worker/include/Logger.hpp` header file if you want to enable tracing or
# other debug information.
MEDIASOUP_BUILDTYPE ?= Release
GULP = ./scripts/node_modules/.bin/gulp
LCOV = ./deps/lcov/bin/lcov
DOCKER ?= docker
PIP_DIR = $(MEDIASOUP_OUT_DIR)/pip
INSTALL_DIR ?= $(MEDIASOUP_OUT_DIR)/$(MEDIASOUP_BUILDTYPE)
BUILD_DIR ?= $(MEDIASOUP_OUT_DIR)/$(MEDIASOUP_BUILDTYPE)/build
MESON ?= $(PIP_DIR)/bin/meson
# `MESON_ARGS` can be used to provide extra configuration parameters to Meson, such as adding defines or changing
# optimization options. For instance, use `MESON_ARGS="-DMS_LOG_TRACE -DMS_LOG_FILE_LINE" npm i` to compile worker with
# tracing and enabled.
#
# NOTE: On Windows make sure to add `--vsenv` or have MSVS environment already active if you override this parameter.
MESON_ARGS ?= ""
# Workaround for NixOS and Guix that don't work with pre-built binaries, see:
# https://github.com/NixOS/nixpkgs/issues/142383.
PIP_BUILD_BINARIES = $(shell [ -f /etc/NIXOS -o -d /etc/guix ] && echo "--no-binary :all:")

# Disable `*.pyc` files creation.
export PYTHONDONTWRITEBYTECODE = 1
# Instruct `meson` where to look for ninja binary.
ifeq ($(OS),Windows_NT)
	# Windows is, of course, special.
	export NINJA = $(PIP_DIR)/bin/ninja.exe
else
	export NINJA = $(PIP_DIR)/bin/ninja
endif

# Instruct Python where to look for modules it needs, such that `meson` actually
# runs from installed location.
# For some reason on Windows adding `:${PYTHONPATH}` breaks things.
ifeq ($(OS),Windows_NT)
	export PYTHONPATH := $(PIP_DIR)
else
	export PYTHONPATH := $(PIP_DIR):${PYTHONPATH}
endif

# Activate VS environment on Windows by default.
ifeq ($(OS),Windows_NT)
ifeq ($(MESON_ARGS),"")
	MESON_ARGS = $(subst $\",,"--vsenv")
endif
endif

.PHONY:	\
	default meson-ninja setup clean clean-pip clean-subprojects clean-all mediasoup-worker xcode lint format test tidy \
	fuzzer fuzzer-run-all docker-build docker-run libmediasoup-worker bingrep

default: mediasoup-worker

meson-ninja:
ifeq ($(wildcard $(PIP_DIR)),)
	# Updated pip and setuptools are needed for meson
	# `--system` is not present everywhere and is only needed as workaround for
	# Debian-specific issue (copied from
	# https://github.com/gluster/gstatus/pull/33), fallback to command without
	# `--system` if the first one fails.
	$(PYTHON) -m pip install --system --target=$(PIP_DIR) pip setuptools || \
		$(PYTHON) -m pip install --target=$(PIP_DIR) pip setuptools || \
		echo "Installation failed, likely because PIP is unavailable, if you are on Debian/Ubuntu or derivative please install the python3-pip package"
	# Install `meson` and `ninja` using `pip` into custom location, so we don't
	# depend on system-wide installation.
	$(PYTHON) -m pip install --upgrade --target=$(PIP_DIR) $(PIP_BUILD_BINARIES) meson ninja
endif

setup: meson-ninja
# We try to call `--reconfigure` first as a workaround for this issue:
# https://github.com/ninja-build/ninja/issues/1997
ifeq ($(MEDIASOUP_BUILDTYPE),Release)
	$(MESON) setup \
		--prefix $(INSTALL_DIR) \
		--bindir '' \
		--libdir '' \
		--buildtype release \
		-Db_ndebug=true \
		-Db_pie=true \
		-Db_staticpic=true \
		--reconfigure \
		$(MESON_ARGS) \
		$(BUILD_DIR) || \
		$(MESON) setup \
			--prefix $(INSTALL_DIR) \
			--bindir '' \
			--libdir '' \
			--buildtype release \
			-Db_ndebug=true \
			-Db_pie=true \
			-Db_staticpic=true \
			$(MESON_ARGS) \
			$(BUILD_DIR)
else
ifeq ($(MEDIASOUP_BUILDTYPE),Debug)
	$(MESON) setup \
		--prefix $(INSTALL_DIR) \
		--bindir '' \
		--libdir '' \
		--buildtype debug \
		-Db_pie=true \
		-Db_staticpic=true \
		--reconfigure \
		$(MESON_ARGS) \
		$(BUILD_DIR) || \
		$(MESON) setup \
			--prefix $(INSTALL_DIR) \
			--bindir '' \
			--libdir '' \
			--buildtype debug \
			-Db_pie=true \
			-Db_staticpic=true \
			$(MESON_ARGS) \
			$(BUILD_DIR)
else
	$(MESON) setup \
		--prefix $(INSTALL_DIR) \
		--bindir '' \
		--libdir '' \
		--buildtype $(MEDIASOUP_BUILDTYPE) \
		-Db_ndebug=if-release \
		-Db_pie=true \
		-Db_staticpic=true \
		--reconfigure \
		$(MESON_ARGS) \
		$(BUILD_DIR) || \
		$(MESON) setup \
			--prefix $(INSTALL_DIR) \
			--bindir '' \
			--libdir '' \
			--buildtype $(MEDIASOUP_BUILDTYPE) \
			-Db_ndebug=if-release \
			-Db_pie=true \
			-Db_staticpic=true \
			$(MESON_ARGS) \
			$(BUILD_DIR)
endif
endif

clean:
	$(RM) -rf $(INSTALL_DIR)

clean-build:
	$(RM) -rf $(BUILD_DIR)

clean-pip:
	$(RM) -rf $(PIP_DIR)

clean-subprojects: meson-ninja
	$(MESON) subprojects purge --include-cache --confirm

clean-all: clean-subprojects
	$(RM) -rf $(MEDIASOUP_OUT_DIR)

mediasoup-worker: setup
ifeq ($(MEDIASOUP_WORKER_BIN),)
	$(MESON) compile -C $(BUILD_DIR) -j $(CORES) mediasoup-worker
	$(MESON) install -C $(BUILD_DIR) --no-rebuild --tags mediasoup-worker
endif

xcode: setup
	$(MESON) setup --buildtype debug --backend xcode $(MEDIASOUP_OUT_DIR)/xcode

lint:
	$(GULP) --gulpfile ./scripts/gulpfile.js lint:worker

format:
	$(GULP) --gulpfile ./scripts/gulpfile.js format:worker

test: setup
	$(MESON) compile -C $(BUILD_DIR) -j $(CORES) mediasoup-worker-test
	$(MESON) install -C $(BUILD_DIR) --no-rebuild --tags mediasoup-worker-test
	# On Windows lcov doesn't work (at least not yet) and we need to add `.exe` to
	# the binary path.
ifeq ($(OS),Windows_NT)
	$(BUILD_DIR)/mediasoup-worker-test.exe --invisibles --use-colour=yes $(MEDIASOUP_TEST_TAGS)
else
	$(LCOV) --directory ./ --zerocounters
	$(BUILD_DIR)/mediasoup-worker-test --invisibles --use-colour=yes $(MEDIASOUP_TEST_TAGS)
endif

tidy:
	$(PYTHON) ./scripts/clang-tidy.py \
		-clang-tidy-binary=./scripts/node_modules/.bin/clang-tidy \
		-clang-apply-replacements-binary=./scripts/node_modules/.bin/clang-apply-replacements \
		-header-filter='(Channel/**/*.hpp|DepLibSRTP.hpp|DepLibUV.hpp|DepLibWebRTC.hpp|DepOpenSSL.hpp|DepUsrSCTP.hpp|LogLevel.hpp|Logger.hpp|MediaSoupError.hpp|RTC/**/*.hpp|Settings.hpp|Utils.hpp|Worker.hpp|common.hpp|handles/**/*.hpp)' \
		-p=$(BUILD_DIR) \
		-j=$(CORES) \
		-checks=$(MEDIASOUP_TIDY_CHECKS) \
		-quiet

fuzzer: setup
	$(MESON) compile -C $(BUILD_DIR) -j $(CORES) mediasoup-worker-fuzzer
	$(MESON) install -C $(BUILD_DIR) --no-rebuild --tags mediasoup-worker-fuzzer

fuzzer-run-all:
	LSAN_OPTIONS=verbosity=1:log_threads=1 ./$(BUILD_DIR)/mediasoup-worker-fuzzer -artifact_prefix=fuzzer/reports/ -max_len=1400 fuzzer/new-corpus deps/webrtc-fuzzer-corpora/corpora/stun-corpus deps/webrtc-fuzzer-corpora/corpora/rtp-corpus deps/webrtc-fuzzer-corpora/corpora/rtcp-corpus

docker-build:
ifeq ($(DOCKER_NO_CACHE),true)
	$(DOCKER) build -f Dockerfile --no-cache --tag mediasoup/docker:latest .
else
	$(DOCKER) build -f Dockerfile --tag mediasoup/docker:latest .
endif

docker-run:
	$(DOCKER) run \
		--name=mediasoupDocker -it --rm \
		--privileged \
		--cap-add SYS_PTRACE \
		-v $(shell pwd)/../:/mediasoup \
		mediasoup/docker:latest

libmediasoup-worker: setup
<<<<<<< HEAD
	$(MESON) compile -j $(CORES) -C $(MEDIASOUP_OUT_DIR)/$(MEDIASOUP_BUILDTYPE) libmediasoup-worker

bingrep: setup
	$(MESON) compile -C $(MEDIASOUP_OUT_DIR)/$(MEDIASOUP_BUILDTYPE) livelybingrep
=======
	$(MESON) compile -C $(BUILD_DIR) -j $(CORES) libmediasoup-worker
	$(MESON) install -C $(BUILD_DIR) --no-rebuild --tags libmediasoup-worker
>>>>>>> 092ebee3
<|MERGE_RESOLUTION|>--- conflicted
+++ resolved
@@ -223,12 +223,8 @@
 		mediasoup/docker:latest
 
 libmediasoup-worker: setup
-<<<<<<< HEAD
-	$(MESON) compile -j $(CORES) -C $(MEDIASOUP_OUT_DIR)/$(MEDIASOUP_BUILDTYPE) libmediasoup-worker
-
-bingrep: setup
-	$(MESON) compile -C $(MEDIASOUP_OUT_DIR)/$(MEDIASOUP_BUILDTYPE) livelybingrep
-=======
 	$(MESON) compile -C $(BUILD_DIR) -j $(CORES) libmediasoup-worker
 	$(MESON) install -C $(BUILD_DIR) --no-rebuild --tags libmediasoup-worker
->>>>>>> 092ebee3
+
+bingrep: setup
+	$(MESON) compile -C $(MEDIASOUP_OUT_DIR)/$(MEDIASOUP_BUILDTYPE) livelybingrep