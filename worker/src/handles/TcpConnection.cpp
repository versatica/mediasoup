--- conflicted
+++ resolved
@@ -332,11 +332,7 @@
 
 void TcpConnection::ErrorReceiving()
 {
-<<<<<<< HEAD
-	MS_ERROR("");
-=======
-	MS_TRACE();
->>>>>>> a727e9e3
+	MS_TRACE();
 
 	Close();
 
