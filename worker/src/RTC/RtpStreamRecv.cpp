#define MS_CLASS "RTC::RtpStreamRecv"
// #define MS_LOG_DEV_LEVEL 3

#include "RTC/RtpStreamRecv.hpp"
#include "Logger.hpp"
#include "Utils.hpp"
#include "RTC/Codecs/Tools.hpp"

namespace RTC
{
	/* Static. */

	static constexpr uint64_t InactivityCheckInterval{ 1500u };        // In ms.
	static constexpr uint64_t InactivityCheckIntervalWithDtx{ 5000u }; // In ms.

	/* TransmissionCounter methods. */

	RtpStreamRecv::TransmissionCounter::TransmissionCounter(uint8_t spatialLayers, uint8_t temporalLayers)
	{
		MS_TRACE();

		// Reserve vectors capacity.
		this->spatialLayerCounters = std::vector<std::vector<RTC::RtpDataCounter>>(spatialLayers);
		;

		for (auto& spatialLayerCounter : this->spatialLayerCounters)
		{
			spatialLayerCounter = std::vector<RTC::RtpDataCounter>(temporalLayers);
		}
	}

	void RtpStreamRecv::TransmissionCounter::Update(RTC::RtpPacket* packet)
	{
		MS_TRACE();

		auto spatialLayer  = packet->GetSpatialLayer();
		auto temporalLayer = packet->GetTemporalLayer();

		// Sanity check. Do not allow spatial layers higher than defined.
		if (spatialLayer > this->spatialLayerCounters.size() - 1)
			spatialLayer = this->spatialLayerCounters.size() - 1;

		// Sanity check. Do not allow temporal layers higher than defined.
		if (temporalLayer > this->spatialLayerCounters[0].size() - 1)
			temporalLayer = this->spatialLayerCounters[0].size() - 1;

		auto& counter = this->spatialLayerCounters[spatialLayer][temporalLayer];

		counter.Update(packet);
	}

	uint32_t RtpStreamRecv::TransmissionCounter::GetBitrate(uint64_t nowMs)
	{
		MS_TRACE();

		uint32_t rate{ 0u };

		for (auto& spatialLayerCounter : this->spatialLayerCounters)
		{
			for (auto& temporalLayerCounter : spatialLayerCounter)
			{
				rate += temporalLayerCounter.GetBitrate(nowMs);
			}
		}

		return rate;
	}

	uint32_t RtpStreamRecv::TransmissionCounter::GetBitrate(
	  uint64_t nowMs, uint8_t spatialLayer, uint8_t temporalLayer)
	{
		MS_TRACE();

		MS_ASSERT(spatialLayer < this->spatialLayerCounters.size(), "spatialLayer too high");
		MS_ASSERT(
		  temporalLayer < this->spatialLayerCounters[spatialLayer].size(), "temporalLayer too high");

		// Return 0 if specified layers are not being received.
		auto& counter = this->spatialLayerCounters[spatialLayer][temporalLayer];

		if (counter.GetBitrate(nowMs) == 0)
			return 0u;

		uint32_t rate{ 0u };

		// Iterate all temporal layers of spatial layers previous to the given one.
		for (uint8_t sIdx{ 0u }; sIdx < spatialLayer; ++sIdx)
		{
			for (uint8_t tIdx{ 0u }; tIdx < this->spatialLayerCounters[sIdx].size(); ++tIdx)
			{
				auto& temporalLayerCounter = this->spatialLayerCounters[sIdx][tIdx];

				rate += temporalLayerCounter.GetBitrate(nowMs);
			}
		}

		// Add the given spatial layer with up to the given temporal layer.
		for (uint8_t tIdx{ 0u }; tIdx <= temporalLayer; ++tIdx)
		{
			auto& temporalLayerCounter = this->spatialLayerCounters[spatialLayer][tIdx];

			rate += temporalLayerCounter.GetBitrate(nowMs);
		}

		return rate;
	}

	uint32_t RtpStreamRecv::TransmissionCounter::GetSpatialLayerBitrate(uint64_t nowMs, uint8_t spatialLayer)
	{
		MS_TRACE();

		MS_ASSERT(spatialLayer < this->spatialLayerCounters.size(), "spatialLayer too high");

		uint32_t rate{ 0u };

		// clang-format off
		for (
			uint8_t tIdx{ 0u };
			tIdx < this->spatialLayerCounters[spatialLayer].size();
			++tIdx
		)
		// clang-format on
		{
			auto& temporalLayerCounter = this->spatialLayerCounters[spatialLayer][tIdx];

			rate += temporalLayerCounter.GetBitrate(nowMs);
		}

		return rate;
	}

	uint32_t RtpStreamRecv::TransmissionCounter::GetLayerBitrate(
	  uint64_t nowMs, uint8_t spatialLayer, uint8_t temporalLayer)
	{
		MS_TRACE();

		MS_ASSERT(spatialLayer < this->spatialLayerCounters.size(), "spatialLayer too high");
		MS_ASSERT(
		  temporalLayer < this->spatialLayerCounters[spatialLayer].size(), "temporalLayer too high");

		auto& counter = this->spatialLayerCounters[spatialLayer][temporalLayer];

		return counter.GetBitrate(nowMs);
	}

	size_t RtpStreamRecv::TransmissionCounter::GetPacketCount() const
	{
		MS_TRACE();

		size_t packetCount{ 0u };

		for (auto& spatialLayerCounter : this->spatialLayerCounters)
		{
			for (auto& temporalLayerCounter : spatialLayerCounter)
			{
				packetCount += temporalLayerCounter.GetPacketCount();
			}
		}

		return packetCount;
	}

	size_t RtpStreamRecv::TransmissionCounter::GetBytes() const
	{
		MS_TRACE();

		size_t bytes{ 0u };

		for (auto& spatialLayerCounter : this->spatialLayerCounters)
		{
			for (auto& temporalLayerCounter : spatialLayerCounter)
			{
				bytes += temporalLayerCounter.GetBytes();
			}
		}

		return bytes;
	}

	/* Instance methods. */

	RtpStreamRecv::RtpStreamRecv(RTC::RtpStreamRecv::Listener* listener, RTC::RtpStream::Params& params)
	  : RTC::RtpStream::RtpStream(listener, params, 10),
	    transmissionCounter(params.spatialLayers, params.temporalLayers)
	{
		MS_TRACE();

		if (this->params.useNack)
		{
			this->nackGenerator.reset(new RTC::NackGenerator(this));
			MS_DEBUG_TAG(rtp,"RtpStreamRecv::params.useNack is true, NACK feature enabled");
		}
<<<<<<< HEAD
		else {
			MS_DEBUG_TAG(rtp,"RtpStreamRecv::params.useNack is false, NACK feature disabled");
		}

		MS_DEBUG_TAG(rtp, "RtpStreamRecv::HasRtx=%s", HasRtx() ? "TRUE" : "FALSE");

		// Run the RTP inactivity periodic timer (unless DTX is enabled).
		if (!this->params.useDtx)
		{
			this->inactivityCheckPeriodicTimer = new Timer(this);
=======
		
		// Run the RTP inactivity periodic timer (use a different timeout if DTX is
		// enabled).
		this->inactivityCheckPeriodicTimer = new Timer(this);
		this->inactive                     = false;
>>>>>>> bcccb3f5

		if (!this->params.useDtx)
			this->inactivityCheckPeriodicTimer->Start(InactivityCheckInterval);
		else
			this->inactivityCheckPeriodicTimer->Start(InactivityCheckIntervalWithDtx);
	}

	RtpStreamRecv::~RtpStreamRecv()
	{
		MS_TRACE();

		// Close the RTP inactivity check periodic timer.
		delete this->inactivityCheckPeriodicTimer;
	}

	void RtpStreamRecv::FillJsonStats(json& jsonObject)
	{
		MS_TRACE();

		uint64_t nowMs = DepLibUV::GetTimeMs();

		RTC::RtpStream::FillJsonStats(jsonObject);

		jsonObject["type"]        = "inbound-rtp";
		jsonObject["jitter"]      = this->jitter;
		jsonObject["packetCount"] = this->transmissionCounter.GetPacketCount();
		jsonObject["byteCount"]   = this->transmissionCounter.GetBytes();
		jsonObject["bitrate"]     = this->transmissionCounter.GetBitrate(nowMs);

		if (GetSpatialLayers() > 1 || GetTemporalLayers() > 1)
		{
			jsonObject["bitrateByLayer"] = json::object();
			auto jsonBitrateByLayerIt    = jsonObject.find("bitrateByLayer");

			for (uint8_t sIdx = 0; sIdx < GetSpatialLayers(); ++sIdx)
			{
				for (uint8_t tIdx = 0; tIdx < GetTemporalLayers(); ++tIdx)
				{
					(*jsonBitrateByLayerIt)[std::to_string(sIdx) + "." + std::to_string(tIdx)] =
					  GetBitrate(nowMs, sIdx, tIdx);
				}
			}
		}
	}

	bool RtpStreamRecv::ReceivePacket(RTC::RtpPacket* packet)
	{
		MS_TRACE();

		// Call the parent method.
		if (!RTC::RtpStream::ReceivePacket(packet))
		{
			MS_WARN_TAG(rtp, "packet discarded");

			return false;
		}

		// Process the packet at codec level.
		if (packet->GetPayloadType() == GetPayloadType())
			RTC::Codecs::Tools::ProcessRtpPacket(packet, GetMimeType());

		// Pass the packet to the NackGenerator.
		if (this->params.useNack)
		{
			// If there is RTX just provide the NackGenerator with the packet.
			if (HasRtx())
			{
				this->nackGenerator->ReceivePacket(packet, /*isRecovered*/ false);
			}
			// If there is no RTX and NackGenerator returns true it means that it
			// was a NACKed packet.
			else if (this->nackGenerator->ReceivePacket(packet, /*isRecovered*/ false))
			{
				// Mark the packet as retransmitted and repaired.
				RTC::RtpStream::PacketRetransmitted(packet);
				RTC::RtpStream::PacketRepaired(packet);
			}
		}

		// Calculate Jitter.
		CalculateJitter(packet->GetTimestamp());

		// Increase transmission counter.
		this->transmissionCounter.Update(packet);

		// Increase media transmission counter.
		this->mediaTransmissionCounter.Update(packet);

		// Not inactive anymore.
		if (this->inactive)
		{
			this->inactive = false;

			ResetScore(10, /*notify*/ true);
		}

		// Restart the inactivityCheckPeriodicTimer.
		if (this->inactivityCheckPeriodicTimer)
			this->inactivityCheckPeriodicTimer->Restart();

		return true;
	}

	bool RtpStreamRecv::ReceiveRtxPacket(RTC::RtpPacket* packet)
	{
		MS_TRACE();

		if (!this->params.useNack)
		{
			MS_WARN_TAG(rtx, "NACK not supported");
			return false;
		}

		MS_ASSERT(packet->GetSsrc() == this->params.rtxSsrc, "invalid ssrc on RTX packet");

		// Check that the payload type corresponds to the one negotiated.
		if (packet->GetPayloadType() != this->params.rtxPayloadType)
		{
			MS_WARN_TAG(
			  rtx,
			  "ignoring RTX packet with invalid payload type [ssrc:%" PRIu32 ", seq:%" PRIu16
			  ", pt:%" PRIu8 "]",
			  packet->GetSsrc(),
			  packet->GetSequenceNumber(),
			  packet->GetPayloadType());

			return false;
		}

		MS_DEBUG_TAG(
			rtx,
			"L@@KL@@KL@@K Received RTX packet [ssrc:%" PRIu32 ", seq:%" PRIu16 "]", 
			packet->GetSsrc(),
			packet->GetSequenceNumber()
		);

		if (HasRtx())
		{
			if (!this->rtxStream->ReceivePacket(packet))
			{
				MS_WARN_TAG(rtx, "RTX packet discarded");
				return false;
			}
		}

		// Get the RTX packet sequence number for logging purposes.
		auto rtxSeq = packet->GetSequenceNumber();

		// Get the original RTP packet.
		if (!packet->RtxDecode(this->params.payloadType, this->params.ssrc))
		{
			MS_DEBUG_TAG(rtx, 
			  "Ignoring empty RTX packet [ssrc:%" PRIu32 ", seq:%" PRIu16 ", pt:%" PRIu8 "]",
			  packet->GetSsrc(),
			  packet->GetSequenceNumber(),
			  packet->GetPayloadType());

			return false;
		}

		// If not a valid packet ignore it.
		if (!RTC::RtpStream::UpdateSeq(packet))
		{
			MS_DEBUG_TAG(rtp, 
			  "Ignoring invalid packet [ssrc:%" PRIu32 ", seq:%" PRIu16 "]",
			  packet->GetSsrc(),
			  packet->GetSequenceNumber());

			return false;
		}

		// Process the packet at codec level.
		if (packet->GetPayloadType() == GetPayloadType())
			RTC::Codecs::Tools::ProcessRtpPacket(packet, GetMimeType());

		// Mark the packet as retransmitted.
		RTC::RtpStream::PacketRetransmitted(packet);

		// Pass the packet to the NackGenerator and return true just if this was a
		// NACKed packet.
		if (this->nackGenerator->ReceivePacket(packet, /*isRecovered*/ true))
		{
			// Mark the packet as repaired.
			RTC::RtpStream::PacketRepaired(packet);

			// Increase transmission counter.
			this->transmissionCounter.Update(packet);

			// Not inactive anymore.
			if (this->inactive)
			{
				this->inactive = false;

				ResetScore(10, /*notify*/ true);
			}

			// Restart the inactivityCheckPeriodicTimer.
			if (this->inactivityCheckPeriodicTimer)
				this->inactivityCheckPeriodicTimer->Restart();

			return true;
		}

		return false;
	}

	RTC::RTCP::ReceiverReport* RtpStreamRecv::GetRtcpReceiverReport()
	{
		MS_TRACE();

		uint8_t worstRemoteFractionLost{ 0 };

		if (this->params.useInBandFec)
		{
			// Notify the listener so we'll get the worst remote fraction lost.
			static_cast<RTC::RtpStreamRecv::Listener*>(this->listener)
			  ->OnRtpStreamNeedWorstRemoteFractionLost(this, worstRemoteFractionLost);

			if (worstRemoteFractionLost > 0)
				MS_DEBUG_TAG(rtcp, "using worst remote fraction lost:%" PRIu8, worstRemoteFractionLost);
		}

		auto* report = new RTC::RTCP::ReceiverReport();

		report->SetSsrc(GetSsrc());

		uint32_t prevPacketsLost = this->packetsLost;

		// Calculate Packets Expected and Lost.
		auto expected = GetExpectedPackets();

		if (expected > this->mediaTransmissionCounter.GetPacketCount())
			this->packetsLost = expected - this->mediaTransmissionCounter.GetPacketCount();
		else
			this->packetsLost = 0u;

		// Calculate Fraction Lost.
		uint32_t expectedInterval = expected - this->expectedPrior;

		this->expectedPrior = expected;

		uint32_t receivedInterval = this->mediaTransmissionCounter.GetPacketCount() - this->receivedPrior;

		this->receivedPrior = this->mediaTransmissionCounter.GetPacketCount();

		int32_t lostInterval = expectedInterval - receivedInterval;

		if (expectedInterval == 0 || lostInterval <= 0)
			this->fractionLost = 0;
		else
			this->fractionLost = std::round((static_cast<double>(lostInterval << 8) / expectedInterval));

		// Worst remote fraction lost is not worse than local one.
		if (worstRemoteFractionLost <= this->fractionLost)
		{
			this->reportedPacketLost += (this->packetsLost - prevPacketsLost);

			report->SetTotalLost(this->reportedPacketLost);
			report->SetFractionLost(this->fractionLost);
		}
		else
		{
			// Recalculate packetsLost.
			uint32_t newLostInterval     = (worstRemoteFractionLost * expectedInterval) >> 8;
			uint32_t newReceivedInterval = expectedInterval - newLostInterval;

			this->reportedPacketLost += (receivedInterval - newReceivedInterval);

			report->SetTotalLost(this->reportedPacketLost);
			report->SetFractionLost(worstRemoteFractionLost);
		}

		// Fill the rest of the report.
		report->SetLastSeq(static_cast<uint32_t>(this->maxSeq) + this->cycles);
		report->SetJitter(this->jitter);

		if (this->lastSrReceived != 0)
		{
			// Get delay in milliseconds.
			auto delayMs = static_cast<uint32_t>(DepLibUV::GetTimeMs() - this->lastSrReceived);
			// Express delay in units of 1/65536 seconds.
			uint32_t dlsr = (delayMs / 1000) << 16;

			dlsr |= uint32_t{ (delayMs % 1000) * 65536 / 1000 };

			report->SetDelaySinceLastSenderReport(dlsr);
			report->SetLastSenderReport(this->lastSrTimestamp);
		}
		else
		{
			report->SetDelaySinceLastSenderReport(0);
			report->SetLastSenderReport(0);
		}

		return report;
	}

	RTC::RTCP::ReceiverReport* RtpStreamRecv::GetRtxRtcpReceiverReport()
	{
		MS_TRACE();

		if (HasRtx())
			return this->rtxStream->GetRtcpReceiverReport();

		return nullptr;
	}

	void RtpStreamRecv::ReceiveRtcpSenderReport(RTC::RTCP::SenderReport* report)
	{
		MS_TRACE();

		this->lastSrReceived  = DepLibUV::GetTimeMs();
		this->lastSrTimestamp = report->GetNtpSec() << 16;
		this->lastSrTimestamp += report->GetNtpFrac() >> 16;

		// Update info about last Sender Report.
		Utils::Time::Ntp ntp; // NOLINT(cppcoreguidelines-pro-type-member-init)

		ntp.seconds   = report->GetNtpSec();
		ntp.fractions = report->GetNtpFrac();

		this->lastSenderReportNtpMs = Utils::Time::Ntp2TimeMs(ntp);
		this->lastSenderReporTs     = report->GetRtpTs();

		// Update the score with the current RR.
		UpdateScore();
	}

	void RtpStreamRecv::ReceiveRtxRtcpSenderReport(RTC::RTCP::SenderReport* report)
	{
		MS_TRACE();

		if (HasRtx())
			this->rtxStream->ReceiveRtcpSenderReport(report);
	}

	void RtpStreamRecv::ReceiveRtcpXrDelaySinceLastRr(RTC::RTCP::DelaySinceLastRr::SsrcInfo* ssrcInfo)
	{
		MS_TRACE();

		/* Calculate RTT. */

		// Get the NTP representation of the current timestamp.
		uint64_t nowMs = DepLibUV::GetTimeMs();
		auto ntp       = Utils::Time::TimeMs2Ntp(nowMs);

		// Get the compact NTP representation of the current timestamp.
		uint32_t compactNtp = (ntp.seconds & 0x0000FFFF) << 16;

		compactNtp |= (ntp.fractions & 0xFFFF0000) >> 16;

		uint32_t lastRr = ssrcInfo->GetLastReceiverReport();
		uint32_t dlrr   = ssrcInfo->GetDelaySinceLastReceiverReport();

		// RTT in 1/2^16 second fractions.
		uint32_t rtt{ 0 };

		// If no Receiver Extended Report was received by the remote endpoint yet,
		// ignore lastRr and dlrr values in the Sender Extended Report.
		if (lastRr && dlrr && (compactNtp > dlrr + lastRr))
			rtt = compactNtp - dlrr - lastRr;

		// RTT in milliseconds.
		this->rtt = static_cast<float>(rtt >> 16) * 1000;
		this->rtt += (static_cast<float>(rtt & 0x0000FFFF) / 65536) * 1000;

		if (this->rtt > 0.0f)
			this->hasRtt = true;

		// Tell it to the NackGenerator.
		if (this->params.useNack)
			this->nackGenerator->UpdateRtt(static_cast<uint32_t>(this->rtt));
	}

	void RtpStreamRecv::RequestKeyFrame()
	{
		MS_TRACE();

		if (this->params.usePli)
		{
			MS_DEBUG_2TAGS(rtcp, rtx, "sending PLI [ssrc:%" PRIu32 "]", GetSsrc());

			// Sender SSRC should be 0 since there is no media sender involved, but
			// some implementations like gstreamer will fail to process it otherwise.
			RTC::RTCP::FeedbackPsPliPacket packet(GetSsrc(), GetSsrc());

			packet.Serialize(RTC::RTCP::Buffer);

			this->pliCount++;

			// Notify the listener.
			static_cast<RTC::RtpStreamRecv::Listener*>(this->listener)->OnRtpStreamSendRtcpPacket(this, &packet);
		}
		else if (this->params.useFir)
		{
			MS_DEBUG_2TAGS(rtcp, rtx, "sending FIR [ssrc:%" PRIu32 "]", GetSsrc());

			// Sender SSRC should be 0 since there is no media sender involved, but
			// some implementations like gstreamer will fail to process it otherwise.
			RTC::RTCP::FeedbackPsFirPacket packet(GetSsrc(), GetSsrc());
			auto* item = new RTC::RTCP::FeedbackPsFirItem(GetSsrc(), ++this->firSeqNumber);

			packet.AddItem(item);
			packet.Serialize(RTC::RTCP::Buffer);

			this->firCount++;

			// Notify the listener.
			static_cast<RTC::RtpStreamRecv::Listener*>(this->listener)->OnRtpStreamSendRtcpPacket(this, &packet);
		}
	}

	void RtpStreamRecv::Pause()
	{
		MS_TRACE();

		if (this->inactivityCheckPeriodicTimer)
			this->inactivityCheckPeriodicTimer->Stop();

		if (this->params.useNack)
			this->nackGenerator->Reset();
	}

	void RtpStreamRecv::Resume()
	{
		MS_TRACE();

		if (this->inactivityCheckPeriodicTimer && !this->inactive)
			this->inactivityCheckPeriodicTimer->Restart();
	}

	void RtpStreamRecv::CalculateJitter(uint32_t rtpTimestamp)
	{
		MS_TRACE();

		if (this->params.clockRate == 0u)
			return;

		auto transit =
		  static_cast<int>(DepLibUV::GetTimeMs() - (rtpTimestamp * 1000 / this->params.clockRate));
		int d = transit - this->transit;

		this->transit = transit;

		if (d < 0)
			d = -d;

		this->jitter += (1. / 16.) * (static_cast<double>(d) - this->jitter);
	}

	void RtpStreamRecv::UpdateScore()
	{
		MS_TRACE();

		// Calculate number of packets expected in this interval.
		auto totalExpected = GetExpectedPackets();
		uint32_t expected  = totalExpected - this->expectedPriorScore;

		this->expectedPriorScore = totalExpected;

		// Calculate number of packets received in this interval.
		auto totalReceived = this->mediaTransmissionCounter.GetPacketCount();
		uint32_t received  = totalReceived - this->receivedPriorScore;

		this->receivedPriorScore = totalReceived;

		// Calculate number of packets lost in this interval.
		uint32_t lost;

		if (expected < received)
			lost = 0;
		else
			lost = expected - received;

		// Calculate number of packets repaired in this interval.
		auto totalRepaired = this->packetsRepaired;
		uint32_t repaired  = totalRepaired - this->repairedPriorScore;

		this->repairedPriorScore = totalRepaired;

		// Calculate number of packets retransmitted in this interval.
		auto totatRetransmitted = this->packetsRetransmitted;
		uint32_t retransmitted  = totatRetransmitted - this->retransmittedPriorScore;

		this->retransmittedPriorScore = totatRetransmitted;

		if (this->inactive)
			return;

		// We didn't expect more packets to come.
		if (expected == 0)
		{
			RTC::RtpStream::UpdateScore(10);

			return;
		}

		if (lost > received)
			lost = received;

		if (repaired > lost)
		{
			if (HasRtx())
			{
				repaired = lost;
				retransmitted -= repaired - lost;
			}
			else
			{
				lost = repaired;
			}
		}

#if MS_LOG_DEV_LEVEL == 3
		MS_DEBUG_TAG(
		  score,
		  "[totalExpected:%" PRIu32 ", totalReceived:%zu, totalRepaired:%zu",
		  totalExpected,
		  totalReceived,
		  totalRepaired);

		MS_DEBUG_TAG(
		  score,
		  "fixed values [expected:%" PRIu32 ", received:%" PRIu32 ", lost:%" PRIu32
		  ", repaired:%" PRIu32 ", retransmitted:%" PRIu32,
		  expected,
		  received,
		  lost,
		  repaired,
		  retransmitted);
#endif

		auto repairedRatio  = static_cast<float>(repaired) / static_cast<float>(received);
		auto repairedWeight = std::pow(1 / (repairedRatio + 1), 4);

		MS_ASSERT(retransmitted >= repaired, "repaired packets cannot be more than retransmitted ones");

		if (retransmitted > 0)
			repairedWeight *= static_cast<float>(repaired) / retransmitted;

		lost -= repaired * repairedWeight;

		auto deliveredRatio = static_cast<float>(received - lost) / static_cast<float>(received);
		auto score          = static_cast<uint8_t>(std::round(std::pow(deliveredRatio, 4) * 10));

#if MS_LOG_DEV_LEVEL == 3
		MS_DEBUG_TAG(
		  score,
		  "[deliveredRatio:%f, repairedRatio:%f, repairedWeight:%f, new lost:%" PRIu32 ", score:%" PRIu8
		  "]",
		  deliveredRatio,
		  repairedRatio,
		  repairedWeight,
		  lost,
		  score);
#endif

		RtpStream::UpdateScore(score);
	}

	inline void RtpStreamRecv::OnTimer(Timer* timer)
	{
		MS_TRACE();

		if (timer == this->inactivityCheckPeriodicTimer)
		{
			this->inactive = true;

			if (GetScore() != 0)
			{
				MS_WARN_2TAGS(
				  rtp, score, "RTP inactivity detected, resetting score to 0 [ssrc:%" PRIu32 "]", GetSsrc());
			}

			ResetScore(0, /*notify*/ true);
		}
	}

	inline void RtpStreamRecv::OnNackGeneratorNackRequired(const std::vector<uint16_t>& seqNumbers)
	{
		MS_TRACE();

		MS_ASSERT(this->params.useNack, "NACK required but not supported");

		RTC::RTCP::FeedbackRtpNackPacket packet(0, GetSsrc());

		auto it        = seqNumbers.begin();
		const auto end = seqNumbers.end();
		size_t numPacketsRequested{ 0 };

		while (it != end)
		{
			uint16_t seq;
			uint16_t bitmask{ 0 };

			seq = *it;
			++it;

			while (it != end)
			{
				uint16_t shift = *it - seq - 1;

				if (shift > 15)
					break;

				bitmask |= (1 << shift);
				++it;
			}

			auto* nackItem = new RTC::RTCP::FeedbackRtpNackItem(seq, bitmask);

			packet.AddItem(nackItem);

			numPacketsRequested += nackItem->CountRequestedPackets();
		}

		// Ensure that the RTCP packet fits into the RTCP buffer.
		if (packet.GetSize() > RTC::RTCP::BufferSize)
		{
			MS_WARN_TAG(rtx, "cannot send RTCP NACK packet, size too big (%zu bytes)", packet.GetSize());

			return;
		}

		this->nackCount++;
		this->nackPacketCount += numPacketsRequested;

		packet.Serialize(RTC::RTCP::Buffer);

		// Notify the listener.
		static_cast<RTC::RtpStreamRecv::Listener*>(this->listener)->OnRtpStreamSendRtcpPacket(this, &packet);
	}

	inline void RtpStreamRecv::OnNackGeneratorKeyFrameRequired()
	{
		MS_TRACE();

		MS_DEBUG_TAG(rtx, "requesting key frame [ssrc:%" PRIu32 "]", this->params.ssrc);

		RequestKeyFrame();
	}
} // namespace RTC<|MERGE_RESOLUTION|>--- conflicted
+++ resolved
@@ -190,24 +190,16 @@
 			this->nackGenerator.reset(new RTC::NackGenerator(this));
 			MS_DEBUG_TAG(rtp,"RtpStreamRecv::params.useNack is true, NACK feature enabled");
 		}
-<<<<<<< HEAD
 		else {
 			MS_DEBUG_TAG(rtp,"RtpStreamRecv::params.useNack is false, NACK feature disabled");
 		}
 
 		MS_DEBUG_TAG(rtp, "RtpStreamRecv::HasRtx=%s", HasRtx() ? "TRUE" : "FALSE");
-
-		// Run the RTP inactivity periodic timer (unless DTX is enabled).
-		if (!this->params.useDtx)
-		{
-			this->inactivityCheckPeriodicTimer = new Timer(this);
-=======
-		
+	
 		// Run the RTP inactivity periodic timer (use a different timeout if DTX is
 		// enabled).
 		this->inactivityCheckPeriodicTimer = new Timer(this);
 		this->inactive                     = false;
->>>>>>> bcccb3f5
 
 		if (!this->params.useDtx)
 			this->inactivityCheckPeriodicTimer->Start(InactivityCheckInterval);
