#define MS_CLASS "RTC::Transport"
// #define MS_LOG_DEV_LEVEL 3

#include "RTC/Transport.hpp"
#include "FBS/transport_generated.h"
#include "Logger.hpp"
#include "MediaSoupErrors.hpp"
#include "Utils.hpp"
#include "RTC/BweType.hpp"
#include "RTC/PipeConsumer.hpp"
#include "RTC/RTCP/FeedbackPs.hpp"
#include "RTC/RTCP/FeedbackPsAfb.hpp"
#include "RTC/RTCP/FeedbackPsRemb.hpp"
#include "RTC/RTCP/FeedbackRtp.hpp"
#include "RTC/RTCP/FeedbackRtpNack.hpp"
#include "RTC/RTCP/FeedbackRtpTransport.hpp"
#include "RTC/RTCP/XrDelaySinceLastRr.hpp"
#include "RTC/RtpDictionaries.hpp"
#include "RTC/SimpleConsumer.hpp"
#include "RTC/SimulcastConsumer.hpp"
#include "RTC/SvcConsumer.hpp"
#include <libwebrtc/modules/rtp_rtcp/include/rtp_rtcp_defines.h> // webrtc::RtpPacketSendInfo
#include <iterator>                                              // std::ostream_iterator
#include <map>                                                   // std::multimap
#include <sstream>                                               // std::ostringstream

namespace RTC
{
	static size_t DefaultSctpSendBufferSize{ 262144 }; // 2^18.
	static size_t MaxSctpSendBufferSize{ 268435456 };  // 2^28.

	/* Instance methods. */

	Transport::Transport(RTC::Shared* shared, const std::string& id, Listener* listener, json& data)
	  : id(id), shared(shared), listener(listener), recvRtxTransmission(1000u),
	    sendRtxTransmission(1000u), sendProbationTransmission(100u)
	{
		MS_TRACE();

		auto jsonDirectIt = data.find("direct");

		// clang-format off
		if (
			jsonDirectIt != data.end() &&
			jsonDirectIt->is_boolean() &&
			jsonDirectIt->get<bool>()
		)
		// clang-format on
		{
			this->direct = true;

			auto jsonMaxMessageSizeIt = data.find("maxMessageSize");

			// maxMessageSize is mandatory for direct Transports.
			// clang-format off
			if (
				jsonMaxMessageSizeIt == data.end() ||
				!Utils::Json::IsPositiveInteger(*jsonMaxMessageSizeIt)
			)
			// clang-format on
			{
				MS_THROW_TYPE_ERROR("wrong maxMessageSize (not a number)");
			}

			this->maxMessageSize = jsonMaxMessageSizeIt->get<size_t>();
		}

		auto jsonInitialAvailableOutgoingBitrateIt = data.find("initialAvailableOutgoingBitrate");

		if (jsonInitialAvailableOutgoingBitrateIt != data.end())
		{
			if (!Utils::Json::IsPositiveInteger(*jsonInitialAvailableOutgoingBitrateIt))
				MS_THROW_TYPE_ERROR("wrong initialAvailableOutgoingBitrate (not a number)");

			this->initialAvailableOutgoingBitrate = jsonInitialAvailableOutgoingBitrateIt->get<uint32_t>();
		}

		auto jsonEnableSctpIt = data.find("enableSctp");

		// clang-format off
		if (
			jsonEnableSctpIt != data.end() &&
			jsonEnableSctpIt->is_boolean() &&
			jsonEnableSctpIt->get<bool>()
		)
		// clang-format on
		{
			if (this->direct)
			{
				MS_THROW_TYPE_ERROR("cannot enable SCTP in a direct Transport");
			}

			auto jsonNumSctpStreamsIt     = data.find("numSctpStreams");
			auto jsonMaxSctpMessageSizeIt = data.find("maxSctpMessageSize");
			auto jsonSctpSendBufferSizeIt = data.find("sctpSendBufferSize");
			auto jsonIsDataChannelIt      = data.find("isDataChannel");

			// numSctpStreams is mandatory.
			// clang-format off
			if (
				jsonNumSctpStreamsIt == data.end() ||
				!jsonNumSctpStreamsIt->is_object()
			)
			// clang-format on
			{
				MS_THROW_TYPE_ERROR("wrong numSctpStreams (not an object)");
			}

			auto jsonOSIt  = jsonNumSctpStreamsIt->find("OS");
			auto jsonMISIt = jsonNumSctpStreamsIt->find("MIS");

			// numSctpStreams.OS and numSctpStreams.MIS are mandatory.
			// clang-format off
			if (
				jsonOSIt == jsonNumSctpStreamsIt->end() ||
				!Utils::Json::IsPositiveInteger(*jsonOSIt) ||
				jsonMISIt == jsonNumSctpStreamsIt->end() ||
				!Utils::Json::IsPositiveInteger(*jsonMISIt)
			)
			// clang-format on
			{
				MS_THROW_TYPE_ERROR("wrong numSctpStreams.OS and/or numSctpStreams.MIS (not a number)");
			}

			auto os  = jsonOSIt->get<uint16_t>();
			auto mis = jsonMISIt->get<uint16_t>();

			// maxSctpMessageSize is mandatory.
			// clang-format off
			if (
				jsonMaxSctpMessageSizeIt == data.end() ||
				!Utils::Json::IsPositiveInteger(*jsonMaxSctpMessageSizeIt)
			)
			// clang-format on
			{
				MS_THROW_TYPE_ERROR("wrong maxSctpMessageSize (not a number)");
			}

			this->maxMessageSize = jsonMaxSctpMessageSizeIt->get<size_t>();

			size_t sctpSendBufferSize;

			// sctpSendBufferSize is optional.
			if (jsonSctpSendBufferSizeIt != data.end())
			{
				if (!Utils::Json::IsPositiveInteger(*jsonSctpSendBufferSizeIt))
				{
					MS_THROW_TYPE_ERROR("wrong sctpSendBufferSize (not a number)");
				}

				sctpSendBufferSize = jsonSctpSendBufferSizeIt->get<size_t>();

				if (sctpSendBufferSize > MaxSctpSendBufferSize)
				{
					MS_THROW_TYPE_ERROR("wrong sctpSendBufferSize (maximum value exceeded)");
				}
			}
			else
			{
				sctpSendBufferSize = DefaultSctpSendBufferSize;
			}

			// isDataChannel is optional.
			bool isDataChannel{ false };

			if (jsonIsDataChannelIt != data.end() && jsonIsDataChannelIt->is_boolean())
				isDataChannel = jsonIsDataChannelIt->get<bool>();

			// This may throw.
			this->sctpAssociation = new RTC::SctpAssociation(
			  this, os, mis, this->maxMessageSize, sctpSendBufferSize, isDataChannel);
		}

		// Create the RTCP timer.
		this->rtcpTimer = new Timer(this);
	}

	Transport::Transport(
	  const std::string& id,
	  RTC::Transport::Listener* listener,
	  const FBS::Transport::BaseTransportOptions* options)
	  : id(id), listener(listener), recvRtxTransmission(1000u), sendRtxTransmission(1000u),
	    sendProbationTransmission(100u)
	{
		MS_TRACE();

		if (options->direct())
		{
			this->direct         = true;
			this->maxMessageSize = options->maxMessageSize();

			MS_ERROR("MaxMessageSize: %zu", this->maxMessageSize);
		}

		this->initialAvailableOutgoingBitrate = options->initialAvailableOutgoingBitrate();

		if (options->enableSctp())
		{
			if (this->direct)
			{
				MS_THROW_TYPE_ERROR("cannot enable SCTP in a direct Transport");
			}

			// numSctpStreams is mandatory.
			if (!flatbuffers::IsFieldPresent(
			      options, FBS::Transport::BaseTransportOptions::VT_NUMSCTPSTREAMS))
			{
				MS_THROW_TYPE_ERROR("numSctpStreams missing");
			}

			// maxSctpMessageSize is mandatory.
			if (!flatbuffers::IsFieldPresent(
			      options, FBS::Transport::BaseTransportOptions::VT_MAXSCTPMESSAGESIZE))
			{
				MS_THROW_TYPE_ERROR("maxSctpMessageSize missing");
			}

			this->maxMessageSize = options->maxSctpMessageSize();

			size_t sctpSendBufferSize;

			// sctpSendBufferSize is optional.
			if (flatbuffers::IsFieldPresent(
			      options, FBS::Transport::BaseTransportOptions::VT_SCTPSENDBUFFERSIZE))
			{
				if (options->sctpSendBufferSize() > MaxSctpSendBufferSize)
				{
					MS_THROW_TYPE_ERROR("wrong sctpSendBufferSize (maximum value exceeded)");
				}

				sctpSendBufferSize = options->sctpSendBufferSize();
			}
			else
			{
				sctpSendBufferSize = DefaultSctpSendBufferSize;
			}

			// This may throw.
			this->sctpAssociation = new RTC::SctpAssociation(
			  this,
			  options->numSctpStreams()->os(),
			  options->numSctpStreams()->mis(),
			  this->maxMessageSize,
			  sctpSendBufferSize,
			  options->isDataChannel());
		}

		// Create the RTCP timer.
		this->rtcpTimer = new Timer(this);
	}

	Transport::~Transport()
	{
		MS_TRACE();

		// Set the destroying flag.
		this->destroying = true;

		// The destructor must delete and clear everything silently.

		// Delete all Producers.
		for (auto& kv : this->mapProducers)
		{
			auto* producer = kv.second;

			delete producer;
		}
		this->mapProducers.clear();

		// Delete all Consumers.
		for (auto& kv : this->mapConsumers)
		{
			auto* consumer = kv.second;

			delete consumer;
		}
		this->mapConsumers.clear();
		this->mapSsrcConsumer.clear();
		this->mapRtxSsrcConsumer.clear();

		// Delete all DataProducers.
		for (auto& kv : this->mapDataProducers)
		{
			auto* dataProducer = kv.second;

			delete dataProducer;
		}
		this->mapDataProducers.clear();

		// Delete all DataConsumers.
		for (auto& kv : this->mapDataConsumers)
		{
			auto* dataConsumer = kv.second;

			delete dataConsumer;
		}
		this->mapDataConsumers.clear();

		// Delete SCTP association.
		delete this->sctpAssociation;
		this->sctpAssociation = nullptr;

		// Delete the RTCP timer.
		delete this->rtcpTimer;
		this->rtcpTimer = nullptr;

		// Delete Transport-CC client.
		delete this->tccClient;
		this->tccClient = nullptr;

		// Delete Transport-CC server.
		delete this->tccServer;
		this->tccServer = nullptr;

#ifdef ENABLE_RTC_SENDER_BANDWIDTH_ESTIMATOR
		// Delete Sender BWE.
		delete this->senderBwe;
		this->senderBwe = nullptr;
#endif
	}

	void Transport::CloseProducersAndConsumers()
	{
		MS_TRACE();

		// This method is called by the Router and must notify him about all Producers
		// and Consumers that we are gonna close.
		//
		// The caller is supposed to delete this Transport instance after calling
		// this method.

		// Close all Producers.
		for (auto& kv : this->mapProducers)
		{
			auto* producer = kv.second;

			// Notify the listener.
			this->listener->OnTransportProducerClosed(this, producer);

			delete producer;
		}
		this->mapProducers.clear();

		// Delete all Consumers.
		for (auto& kv : this->mapConsumers)
		{
			auto* consumer = kv.second;

			// Notify the listener.
			this->listener->OnTransportConsumerClosed(this, consumer);

			delete consumer;
		}
		this->mapConsumers.clear();
		this->mapSsrcConsumer.clear();
		this->mapRtxSsrcConsumer.clear();

		// Delete all DataProducers.
		for (auto& kv : this->mapDataProducers)
		{
			auto* dataProducer = kv.second;

			// Notify the listener.
			this->listener->OnTransportDataProducerClosed(this, dataProducer);

			delete dataProducer;
		}
		this->mapDataProducers.clear();

		// Delete all DataConsumers.
		for (auto& kv : this->mapDataConsumers)
		{
			auto* dataConsumer = kv.second;

			// Notify the listener.
			this->listener->OnTransportDataConsumerClosed(this, dataConsumer);

			delete dataConsumer;
		}
		this->mapDataConsumers.clear();
	}

	void Transport::ListenServerClosed()
	{
		MS_TRACE();

		// Ask our parent Router to close/delete us.
		this->listener->OnTransportListenServerClosed(this);
	}

	flatbuffers::Offset<FBS::Transport::DumpResponse> Transport::FillBuffer(
	  flatbuffers::FlatBufferBuilder& builder) const
	{
		MS_TRACE();

		// Add producerIds.
		std::vector<flatbuffers::Offset<flatbuffers::String>> producerIds;

		for (const auto& kv : this->mapProducers)
		{
			const auto& producerId = kv.first;

			producerIds.emplace_back(builder.CreateString(producerId));
		}

		// Add consumerIds.
		std::vector<flatbuffers::Offset<flatbuffers::String>> consumerIds;

		for (const auto& kv : this->mapConsumers)
		{
			const auto& consumerId = kv.first;

			consumerIds.emplace_back(builder.CreateString(consumerId));
		}

		// Add mapSsrcConsumerId.
		std::vector<flatbuffers::Offset<FBS::Common::Uint32String>> mapSsrcConsumerId;

		for (const auto& kv : this->mapSsrcConsumer)
		{
			auto ssrc      = kv.first;
			auto* consumer = kv.second;

			mapSsrcConsumerId.emplace_back(
			  FBS::Common::CreateUint32StringDirect(builder, ssrc, consumer->id.c_str()));
		}

		// Add mapRtxSsrcConsumerId.
		std::vector<flatbuffers::Offset<FBS::Common::Uint32String>> mapRtxSsrcConsumerId;

		for (const auto& kv : this->mapRtxSsrcConsumer)
		{
			auto ssrc      = kv.first;
			auto* consumer = kv.second;

			mapRtxSsrcConsumerId.emplace_back(
			  FBS::Common::CreateUint32StringDirect(builder, ssrc, consumer->id.c_str()));
		}

		// Add dataProducerIds.
		std::vector<flatbuffers::Offset<flatbuffers::String>> dataProducerIds;

		for (const auto& kv : this->mapDataProducers)
		{
			const auto& dataProducerId = kv.first;

			dataProducerIds.emplace_back(builder.CreateString(dataProducerId));
		}

		// Add dataConsumerIds.
		std::vector<flatbuffers::Offset<flatbuffers::String>> dataConsumerIds;

		for (const auto& kv : this->mapDataConsumers)
		{
			const auto& dataConsumerId = kv.first;

			dataConsumerIds.emplace_back(builder.CreateString(dataConsumerId));
		}

		// Add headerExtensionIds.
		std::vector<flatbuffers::Offset<FBS::Common::StringUint8>> recvRtpHeaderExtensions;

		if (this->recvRtpHeaderExtensionIds.mid != 0u)
			recvRtpHeaderExtensions.emplace_back(
			  FBS::Common::CreateStringUint8Direct(builder, "mid", this->recvRtpHeaderExtensionIds.mid));

		if (this->recvRtpHeaderExtensionIds.rid != 0u)
			recvRtpHeaderExtensions.emplace_back(
			  FBS::Common::CreateStringUint8Direct(builder, "rid", this->recvRtpHeaderExtensionIds.rid));

		if (this->recvRtpHeaderExtensionIds.rrid != 0u)
			recvRtpHeaderExtensions.emplace_back(FBS::Common::CreateStringUint8Direct(
			  builder, "rrid", this->recvRtpHeaderExtensionIds.rrid));

		if (this->recvRtpHeaderExtensionIds.absSendTime != 0u)
			recvRtpHeaderExtensions.emplace_back(FBS::Common::CreateStringUint8Direct(
			  builder, "absSendTime", this->recvRtpHeaderExtensionIds.absSendTime));

		if (this->recvRtpHeaderExtensionIds.transportWideCc01 != 0u)
			recvRtpHeaderExtensions.emplace_back(FBS::Common::CreateStringUint8Direct(
			  builder, "transportWideCc01", this->recvRtpHeaderExtensionIds.transportWideCc01));

		auto rtpListenerOffset = this->rtpListener.FillBuffer(builder);

		// Add sctpParameters.
		flatbuffers::Offset<FBS::SctpParameters::SctpParameters> sctpParameters;
		// Add sctpState.
		std::string sctpState;
		// Add sctpListener.
		flatbuffers::Offset<FBS::Transport::SctpListener> sctpListener;

		if (this->sctpAssociation)
		{
			// Add sctpParameters.
			sctpParameters = this->sctpAssociation->FillBuffer(builder);

			switch (this->sctpAssociation->GetState())
			{
				case RTC::SctpAssociation::SctpState::NEW:
					sctpState = "new";
					break;
				case RTC::SctpAssociation::SctpState::CONNECTING:
					sctpState = "connecting";
					break;
				case RTC::SctpAssociation::SctpState::CONNECTED:
					sctpState = "connected";
					break;
				case RTC::SctpAssociation::SctpState::FAILED:
					sctpState = "failed";
					break;
				case RTC::SctpAssociation::SctpState::CLOSED:
					sctpState = "closed";
					break;
			}

			sctpListener = this->sctpListener.FillBuffer(builder);
		}

		// Add traceEventTypes.
		std::vector<flatbuffers::Offset<flatbuffers::String>> traceEventTypes;

		if (this->traceEventTypes.probation)
			traceEventTypes.emplace_back(builder.CreateString("probation"));
		if (this->traceEventTypes.bwe)
			traceEventTypes.emplace_back(builder.CreateString("bwe"));

		auto baseTransportDump = FBS::Transport::CreateBaseTransportDumpDirect(
		  builder,
		  this->id.c_str(),
		  this->direct,
		  &producerIds,
		  &consumerIds,
		  &mapSsrcConsumerId,
		  &mapRtxSsrcConsumerId,
		  &dataProducerIds,
		  &dataConsumerIds,
		  &recvRtpHeaderExtensions,
		  rtpListenerOffset,
		  this->maxMessageSize,
		  sctpParameters,
		  sctpState.c_str(),
		  sctpListener,
		  &traceEventTypes);

		return FBS::Transport::CreateDumpResponse(
		  builder, FBS::Transport::TransportDumpData::BaseTransportDump, baseTransportDump.Union());
	}

	void Transport::FillJsonStats(json& jsonArray)
	{
		MS_TRACE();

		auto nowMs = DepLibUV::GetTimeMs();

		jsonArray.emplace_back(json::value_t::object);
		auto& jsonObject = jsonArray[0];

		// Add transportId.
		jsonObject["transportId"] = this->id;

		// Add timestamp.
		jsonObject["timestamp"] = nowMs;

		if (this->sctpAssociation)
		{
			// Add sctpState.
			switch (this->sctpAssociation->GetState())
			{
				case RTC::SctpAssociation::SctpState::NEW:
					jsonObject["sctpState"] = "new";
					break;
				case RTC::SctpAssociation::SctpState::CONNECTING:
					jsonObject["sctpState"] = "connecting";
					break;
				case RTC::SctpAssociation::SctpState::CONNECTED:
					jsonObject["sctpState"] = "connected";
					break;
				case RTC::SctpAssociation::SctpState::FAILED:
					jsonObject["sctpState"] = "failed";
					break;
				case RTC::SctpAssociation::SctpState::CLOSED:
					jsonObject["sctpState"] = "closed";
					break;
			}
		}

		// Add bytesReceived.
		jsonObject["bytesReceived"] = this->recvTransmission.GetBytes();

		// Add recvBitrate.
		jsonObject["recvBitrate"] = this->recvTransmission.GetRate(nowMs);

		// Add bytesSent.
		jsonObject["bytesSent"] = this->sendTransmission.GetBytes();

		// Add sendBitrate.
		jsonObject["sendBitrate"] = this->sendTransmission.GetRate(nowMs);

		// Add rtpBytesReceived.
		jsonObject["rtpBytesReceived"] = this->recvRtpTransmission.GetBytes();

		// Add rtpRecvBitrate.
		jsonObject["rtpRecvBitrate"] = this->recvRtpTransmission.GetBitrate(nowMs);

		// Add rtpBytesSent.
		jsonObject["rtpBytesSent"] = this->sendRtpTransmission.GetBytes();

		// Add rtpSendBitrate.
		jsonObject["rtpSendBitrate"] = this->sendRtpTransmission.GetBitrate(nowMs);

		// Add rtxBytesReceived.
		jsonObject["rtxBytesReceived"] = this->recvRtxTransmission.GetBytes();

		// Add rtxRecvBitrate.
		jsonObject["rtxRecvBitrate"] = this->recvRtxTransmission.GetBitrate(nowMs);

		// Add rtxBytesSent.
		jsonObject["rtxBytesSent"] = this->sendRtxTransmission.GetBytes();

		// Add rtxSendBitrate.
		jsonObject["rtxSendBitrate"] = this->sendRtxTransmission.GetBitrate(nowMs);

		// Add probationBytesSent.
		jsonObject["probationBytesSent"] = this->sendProbationTransmission.GetBytes();

		// Add probationSendBitrate.
		jsonObject["probationSendBitrate"] = this->sendProbationTransmission.GetBitrate(nowMs);

		// Add availableOutgoingBitrate.
		if (this->tccClient)
			jsonObject["availableOutgoingBitrate"] = this->tccClient->GetAvailableBitrate();

		// Add availableIncomingBitrate.
		if (this->tccServer && this->tccServer->GetAvailableBitrate() != 0u)
			jsonObject["availableIncomingBitrate"] = this->tccServer->GetAvailableBitrate();

		// Add maxIncomingBitrate.
		if (this->maxIncomingBitrate != 0u)
			jsonObject["maxIncomingBitrate"] = this->maxIncomingBitrate;

		// Add packetLossReceived.
		if (this->tccServer)
			jsonObject["rtpPacketLossReceived"] = this->tccServer->GetPacketLoss();

		// Add packetLossSent.
		if (this->tccClient)
			jsonObject["rtpPacketLossSent"] = this->tccClient->GetPacketLoss();
	}

	void Transport::HandleRequest(Channel::ChannelRequest* request)
	{
		MS_TRACE();

		switch (request->method)
		{
			case Channel::ChannelRequest::Method::TRANSPORT_DUMP:
			{
				auto dumpOffset = FillBuffer(request->GetBufferBuilder());

				request->Accept(FBS::Response::Body::FBS_Transport_DumpResponse, dumpOffset);

				break;
			}

			case Channel::ChannelRequest::Method::TRANSPORT_GET_STATS:
			{
				json data = json::array();

				FillJsonStats(data);

				request->Accept(data);

				break;
			}

			case Channel::ChannelRequest::Method::TRANSPORT_SET_MAX_INCOMING_BITRATE:
			{
				auto body = request->_data->body_as<FBS::Transport::SetMaxIncomingBitrateRequest>();

				this->maxIncomingBitrate = body->maxIncomingBitrate();

				MS_DEBUG_TAG(bwe, "maximum incoming bitrate set to %" PRIu32, this->maxIncomingBitrate);

				request->Accept();

				if (this->tccServer)
					this->tccServer->SetMaxIncomingBitrate(this->maxIncomingBitrate);

				break;
			}

			case Channel::ChannelRequest::Method::TRANSPORT_SET_MAX_OUTGOING_BITRATE:
			{
				auto body = request->_data->body_as<FBS::Transport::SetMaxOutgoingBitrateRequest>();

				uint32_t bitrate = body->maxOutgoingBitrate();

				if (bitrate < RTC::TransportCongestionControlMinOutgoingBitrate)
				{
					MS_THROW_TYPE_ERROR(
					  "bitrate must be >= %" PRIu32 " bps", RTC::TransportCongestionControlMinOutgoingBitrate);
				}

				if (this->tccClient)
				{
					// NOTE: This may throw so don't update things before calling this
					// method.
					this->tccClient->SetMaxOutgoingBitrate(bitrate);
					this->maxOutgoingBitrate = bitrate;

					MS_DEBUG_TAG(bwe, "maximum outgoing bitrate set to %" PRIu32, this->maxOutgoingBitrate);

					ComputeOutgoingDesiredBitrate();
				}
				else
				{
					this->maxOutgoingBitrate = bitrate;
				}

				request->Accept();

				break;
			}

			case Channel::ChannelRequest::Method::TRANSPORT_PRODUCE:
			{
				auto body       = request->_data->body_as<FBS::Transport::ProduceRequest>();
				auto producerId = body->producerId()->str();

				// This may throw.
				CheckNoProducer(producerId);

				// This may throw.
<<<<<<< HEAD
				auto* producer = new RTC::Producer(producerId, this, body);
=======
				auto* producer = new RTC::Producer(this->shared, producerId, this, request->data);
>>>>>>> c8a71130

				// Insert the Producer into the RtpListener.
				// This may throw. If so, delete the Producer and throw.
				try
				{
					this->rtpListener.AddProducer(producer);
				}
				catch (const MediaSoupError& error)
				{
					delete producer;

					throw;
				}

				// Notify the listener.
				// This may throw if a Producer with same id already exists.
				try
				{
					this->listener->OnTransportNewProducer(this, producer);
				}
				catch (const MediaSoupError& error)
				{
					this->rtpListener.RemoveProducer(producer);

					delete producer;

					throw;
				}

				// Insert into the map.
				this->mapProducers[producerId] = producer;

				MS_DEBUG_DEV("Producer created [producerId:%s]", producerId.c_str());

				// Take the transport related RTP header extensions of the Producer and
				// add them to the Transport.
				// NOTE: Producer::GetRtpHeaderExtensionIds() returns the original
				// header extension ids of the Producer (and not their mapped values).
				const auto& producerRtpHeaderExtensionIds = producer->GetRtpHeaderExtensionIds();

				if (producerRtpHeaderExtensionIds.mid != 0u)
				{
					this->recvRtpHeaderExtensionIds.mid = producerRtpHeaderExtensionIds.mid;
				}

				if (producerRtpHeaderExtensionIds.rid != 0u)
				{
					this->recvRtpHeaderExtensionIds.rid = producerRtpHeaderExtensionIds.rid;
				}

				if (producerRtpHeaderExtensionIds.rrid != 0u)
				{
					this->recvRtpHeaderExtensionIds.rrid = producerRtpHeaderExtensionIds.rrid;
				}

				if (producerRtpHeaderExtensionIds.absSendTime != 0u)
				{
					this->recvRtpHeaderExtensionIds.absSendTime = producerRtpHeaderExtensionIds.absSendTime;
				}

				if (producerRtpHeaderExtensionIds.transportWideCc01 != 0u)
				{
					this->recvRtpHeaderExtensionIds.transportWideCc01 =
					  producerRtpHeaderExtensionIds.transportWideCc01;
				}

				// Create status response.
				auto responseOffset = FBS::Transport::CreateProduceResponse(
				  request->GetBufferBuilder(), FBS::RtpParameters::Type(producer->GetType()));

				request->Accept(FBS::Response::Body::FBS_Transport_ProduceResponse, responseOffset);

				// Check if TransportCongestionControlServer or REMB server must be
				// created.
				const auto& rtpHeaderExtensionIds = producer->GetRtpHeaderExtensionIds();
				const auto& codecs                = producer->GetRtpParameters().codecs;

				// Set TransportCongestionControlServer.
				if (!this->tccServer)
				{
					bool createTccServer{ false };
					RTC::BweType bweType;

					// Use transport-cc if:
					// - there is transport-wide-cc-01 RTP header extension, and
					// - there is "transport-cc" in codecs RTCP feedback.
					//
					// clang-format off
					if (
						rtpHeaderExtensionIds.transportWideCc01 != 0u &&
						std::any_of(
							codecs.begin(), codecs.end(), [](const RTC::RtpCodecParameters& codec)
							{
								return std::any_of(
									codec.rtcpFeedback.begin(), codec.rtcpFeedback.end(), [](const RTC::RtcpFeedback& fb)
									{
										return fb.type == "transport-cc";
									});
							})
					)
					// clang-format on
					{
						MS_DEBUG_TAG(bwe, "enabling TransportCongestionControlServer with transport-cc");

						createTccServer = true;
						bweType         = RTC::BweType::TRANSPORT_CC;
					}
					// Use REMB if:
					// - there is abs-send-time RTP header extension, and
					// - there is "remb" in codecs RTCP feedback.
					//
					// clang-format off
					else if (
						rtpHeaderExtensionIds.absSendTime != 0u &&
						std::any_of(
							codecs.begin(), codecs.end(), [](const RTC::RtpCodecParameters& codec)
							{
								return std::any_of(
									codec.rtcpFeedback.begin(), codec.rtcpFeedback.end(), [](const RTC::RtcpFeedback& fb)
									{
										return fb.type == "goog-remb";
									});
							})
					)
					// clang-format on
					{
						MS_DEBUG_TAG(bwe, "enabling TransportCongestionControlServer with REMB");

						createTccServer = true;
						bweType         = RTC::BweType::REMB;
					}

					if (createTccServer)
					{
						this->tccServer = new RTC::TransportCongestionControlServer(this, bweType, RTC::MtuSize);

						if (this->maxIncomingBitrate != 0u)
							this->tccServer->SetMaxIncomingBitrate(this->maxIncomingBitrate);

						if (IsConnected())
							this->tccServer->TransportConnected();
					}
				}

				break;
			}

			case Channel::ChannelRequest::Method::TRANSPORT_CONSUME:
			{
				auto body = request->_data->body_as<FBS::Transport::ConsumeRequest>();

				std::string producerId = body->producerId()->str();
				std::string consumerId = body->consumerId()->str();

				// TODO: use CheckNoConsumer(consumerId) instead.
				if (this->mapConsumers.find(consumerId) != this->mapConsumers.end())
				{
					MS_THROW_ERROR("a Consumer with same consumerId already exists");
				}

				auto type = RTC::RtpParameters::Type(body->type());

				RTC::Consumer* consumer{ nullptr };

				switch (type)
				{
					case RTC::RtpParameters::Type::NONE:
					{
						MS_THROW_TYPE_ERROR("invalid type 'none'");

						break;
					}

					case RTC::RtpParameters::Type::SIMPLE:
					{
						// This may throw.
<<<<<<< HEAD
						consumer = new RTC::SimpleConsumer(consumerId, producerId, this, body);
=======
						consumer =
						  new RTC::SimpleConsumer(this->shared, consumerId, producerId, this, request->data);
>>>>>>> c8a71130

						break;
					}

					case RTC::RtpParameters::Type::SIMULCAST:
					{
						// This may throw.
<<<<<<< HEAD
						consumer = new RTC::SimulcastConsumer(consumerId, producerId, this, body);
=======
						consumer =
						  new RTC::SimulcastConsumer(this->shared, consumerId, producerId, this, request->data);
>>>>>>> c8a71130

						break;
					}

					case RTC::RtpParameters::Type::SVC:
					{
						// This may throw.
<<<<<<< HEAD
						consumer = new RTC::SvcConsumer(consumerId, producerId, this, body);
=======
						consumer =
						  new RTC::SvcConsumer(this->shared, consumerId, producerId, this, request->data);
>>>>>>> c8a71130

						break;
					}

					case RTC::RtpParameters::Type::PIPE:
					{
						// This may throw.
<<<<<<< HEAD
						consumer = new RTC::PipeConsumer(consumerId, producerId, this, body);
=======
						consumer =
						  new RTC::PipeConsumer(this->shared, consumerId, producerId, this, request->data);
>>>>>>> c8a71130

						break;
					}
				}

				// Notify the listener.
				// This may throw if no Producer is found.
				try
				{
					this->listener->OnTransportNewConsumer(this, consumer, producerId);
				}
				catch (const MediaSoupError& error)
				{
					delete consumer;

					throw;
				}

				// Insert into the maps.
				this->mapConsumers[consumerId] = consumer;

				for (auto ssrc : consumer->GetMediaSsrcs())
				{
					this->mapSsrcConsumer[ssrc] = consumer;
				}

				for (auto ssrc : consumer->GetRtxSsrcs())
				{
					this->mapRtxSsrcConsumer[ssrc] = consumer;
				}

				MS_DEBUG_DEV(
				  "Consumer created [consumerId:%s, producerId:%s]", consumerId.c_str(), producerId.c_str());

				flatbuffers::Offset<FBS::Consumer::ConsumerLayers> preferredLayersOffset;
				auto preferredLayers = consumer->GetPreferredLayers();

				if (preferredLayers.spatial > -1 && preferredLayers.temporal > -1)
				{
					flatbuffers::Optional<int16_t> preferredTemporalLayer{ preferredLayers.temporal };
					preferredLayersOffset = FBS::Consumer::CreateConsumerLayers(
					  request->GetBufferBuilder(), preferredLayers.spatial, preferredTemporalLayer);
				}

				auto scoreOffset    = consumer->FillBufferScore(request->GetBufferBuilder());
				auto responseOffset = FBS::Transport::CreateConsumeResponse(
				  request->GetBufferBuilder(),
				  consumer->IsPaused(),
				  consumer->IsProducerPaused(),
				  scoreOffset,
				  preferredLayersOffset);

				request->Accept(FBS::Response::Body::FBS_Transport_ConsumeResponse, responseOffset);

				// Check if Transport Congestion Control client must be created.
				const auto& rtpHeaderExtensionIds = consumer->GetRtpHeaderExtensionIds();
				const auto& codecs                = consumer->GetRtpParameters().codecs;

				// Set TransportCongestionControlClient.
				if (!this->tccClient)
				{
					bool createTccClient{ false };
					RTC::BweType bweType;

					// Use transport-cc if:
					// - it's a video Consumer, and
					// - there is transport-wide-cc-01 RTP header extension, and
					// - there is "transport-cc" in codecs RTCP feedback.
					//
					// clang-format off
						if (
								consumer->GetKind() == RTC::Media::Kind::VIDEO &&
								rtpHeaderExtensionIds.transportWideCc01 != 0u &&
								std::any_of(
									codecs.begin(), codecs.end(), [](const RTC::RtpCodecParameters& codec)
									{
									return std::any_of(
											codec.rtcpFeedback.begin(), codec.rtcpFeedback.end(), [](const RTC::RtcpFeedback& fb)
											{
											return fb.type == "transport-cc";
											});
									})
							 )
					// clang-format on
					{
						MS_DEBUG_TAG(bwe, "enabling TransportCongestionControlClient with transport-cc");

						createTccClient = true;
						bweType         = RTC::BweType::TRANSPORT_CC;
					}
					// Use REMB if:
					// - it's a video Consumer, and
					// - there is abs-send-time RTP header extension, and
					// - there is "remb" in codecs RTCP feedback.
					//
					// clang-format off
						else if (
								consumer->GetKind() == RTC::Media::Kind::VIDEO &&
								rtpHeaderExtensionIds.absSendTime != 0u &&
								std::any_of(
									codecs.begin(), codecs.end(), [](const RTC::RtpCodecParameters& codec)
									{
									return std::any_of(
											codec.rtcpFeedback.begin(), codec.rtcpFeedback.end(), [](const RTC::RtcpFeedback& fb)
											{
											return fb.type == "goog-remb";
											});
									})
								)
					// clang-format on
					{
						MS_DEBUG_TAG(bwe, "enabling TransportCongestionControlClient with REMB");

						createTccClient = true;
						bweType         = RTC::BweType::REMB;
					}

					if (createTccClient)
					{
						// Tell all the Consumers that we are gonna manage their bitrate.
						for (auto& kv : this->mapConsumers)
						{
							auto* consumer = kv.second;

							consumer->SetExternallyManagedBitrate();
						};

						this->tccClient = new RTC::TransportCongestionControlClient(
						  this, bweType, this->initialAvailableOutgoingBitrate, this->maxOutgoingBitrate);

						if (IsConnected())
							this->tccClient->TransportConnected();
					}
				}

				// If applicable, tell the new Consumer that we are gonna manage its
				// bitrate.
				if (this->tccClient)
					consumer->SetExternallyManagedBitrate();

#ifdef ENABLE_RTC_SENDER_BANDWIDTH_ESTIMATOR
				// Create SenderBandwidthEstimator if:
				// - not already created,
				// - it's a video Consumer, and
				// - there is transport-wide-cc-01 RTP header extension, and
				// - there is "transport-cc" in codecs RTCP feedback.
				//
				// clang-format off
					if (
							!this->senderBwe &&
							consumer->GetKind() == RTC::Media::Kind::VIDEO &&
							rtpHeaderExtensionIds.transportWideCc01 != 0u &&
							std::any_of(
								codecs.begin(), codecs.end(), [](const RTC::RtpCodecParameters& codec)
								{
								return std::any_of(
										codec.rtcpFeedback.begin(), codec.rtcpFeedback.end(), [](const RTC::RtcpFeedback& fb)
										{
										return fb.type == "transport-cc";
										});
								})
						 )
				// clang-format on
				{
					MS_DEBUG_TAG(bwe, "enabling SenderBandwidthEstimator");

					// Tell all the Consumers that we are gonna manage their bitrate.
					for (auto& kv : this->mapConsumers)
					{
						auto* consumer = kv.second;

						consumer->SetExternallyManagedBitrate();
					};

					this->senderBwe =
					  new RTC::SenderBandwidthEstimator(this, this->initialAvailableOutgoingBitrate);

					if (IsConnected())
						this->senderBwe->TransportConnected();
				}

				// If applicable, tell the new Consumer that we are gonna manage its
				// bitrate.
				if (this->senderBwe)
					consumer->SetExternallyManagedBitrate();
#endif

				if (IsConnected())
					consumer->TransportConnected();

				break;
			}

			case Channel::ChannelRequest::Method::TRANSPORT_PRODUCE_DATA:
			{
				// Early check. The Transport must support SCTP or be direct.
				if (!this->sctpAssociation && !this->direct)
				{
					MS_THROW_ERROR("SCTP not enabled and not a direct Transport");
				}

				auto body = request->_data->body_as<FBS::Transport::ProduceDataRequest>();

				auto dataProducerId = body->dataProducerId()->str();

				// This may throw.
				CheckNoDataProducer(dataProducerId);

				// This may throw.
<<<<<<< HEAD
				auto* dataProducer = new RTC::DataProducer(dataProducerId, this->maxMessageSize, this, body);
=======
				auto* dataProducer = new RTC::DataProducer(
				  this->shared, dataProducerId, this->maxMessageSize, this, request->data);
>>>>>>> c8a71130

				// Verify the type of the DataProducer.
				switch (dataProducer->GetType())
				{
					case RTC::DataProducer::Type::SCTP:
					{
						if (!this->sctpAssociation)
						{
							delete dataProducer;

							MS_THROW_TYPE_ERROR(
							  "cannot create a DataProducer of type 'sctp', SCTP not enabled in this Transport");
							;
						}

						break;
					}

					case RTC::DataProducer::Type::DIRECT:
					{
						if (!this->direct)
						{
							delete dataProducer;

							MS_THROW_TYPE_ERROR(
							  "cannot create a DataProducer of type 'direct', not a direct Transport");
							;
						}

						break;
					}
				}

				if (dataProducer->GetType() == RTC::DataProducer::Type::SCTP)
				{
					// Insert the DataProducer into the SctpListener.
					// This may throw. If so, delete the DataProducer and throw.
					try
					{
						this->sctpListener.AddDataProducer(dataProducer);
					}
					catch (const MediaSoupError& error)
					{
						delete dataProducer;

						throw;
					}
				}

				// Notify the listener.
				// This may throw if a DataProducer with same id already exists.
				try
				{
					this->listener->OnTransportNewDataProducer(this, dataProducer);
				}
				catch (const MediaSoupError& error)
				{
					if (dataProducer->GetType() == RTC::DataProducer::Type::SCTP)
					{
						this->sctpListener.RemoveDataProducer(dataProducer);
					}

					delete dataProducer;

					throw;
				}

				// Insert into the map.
				this->mapDataProducers[dataProducerId] = dataProducer;

				MS_DEBUG_DEV("DataProducer created [dataProducerId:%s]", dataProducerId.c_str());

				auto dumpOffset = dataProducer->FillBuffer(request->GetBufferBuilder());

				request->Accept(FBS::Response::Body::FBS_DataProducer_DumpResponse, dumpOffset);

				break;
			}

			case Channel::ChannelRequest::Method::TRANSPORT_CONSUME_DATA:
			{
				// Early check. The Transport must support SCTP or be direct.
				if (!this->sctpAssociation && !this->direct)
				{
					MS_THROW_ERROR("SCTP not enabled and not a direct Transport");
				}

				auto body = request->_data->body_as<FBS::Transport::ConsumeDataRequest>();

				auto dataProducerId = body->dataProducerId()->str();
				auto dataConsumerId = body->dataConsumerId()->str();

				// This may throw.
				CheckNoDataConsumer(dataConsumerId);

				// This may throw.
				auto* dataConsumer = new RTC::DataConsumer(
<<<<<<< HEAD
				  dataConsumerId, dataProducerId, this->sctpAssociation, this, body, this->maxMessageSize);
=======
				  this->shared,
				  dataConsumerId,
				  dataProducerId,
				  this->sctpAssociation,
				  this,
				  request->data,
				  this->maxMessageSize);
>>>>>>> c8a71130

				// Verify the type of the DataConsumer.
				switch (dataConsumer->GetType())
				{
					case RTC::DataConsumer::Type::SCTP:
					{
						if (!this->sctpAssociation)
						{
							delete dataConsumer;

							MS_THROW_TYPE_ERROR(
							  "cannot create a DataConsumer of type 'sctp', SCTP not enabled in this Transport");
							;
						}

						break;
					}

					case RTC::DataConsumer::Type::DIRECT:
					{
						if (!this->direct)
						{
							delete dataConsumer;

							MS_THROW_TYPE_ERROR(
							  "cannot create a DataConsumer of type 'direct', not a direct Transport");
							;
						}

						break;
					}
				}

				// Notify the listener.
				// This may throw if no DataProducer is found.
				try
				{
					this->listener->OnTransportNewDataConsumer(this, dataConsumer, dataProducerId);
				}
				catch (const MediaSoupError& error)
				{
					delete dataConsumer;

					throw;
				}

				// Insert into the maps.
				this->mapDataConsumers[dataConsumerId] = dataConsumer;

				MS_DEBUG_DEV(
				  "DataConsumer created [dataConsumerId:%s, dataProducerId:%s]",
				  dataConsumerId.c_str(),
				  dataProducerId.c_str());

				auto dumpOffset = dataConsumer->FillBuffer(request->GetBufferBuilder());

				request->Accept(FBS::Response::Body::FBS_DataConsumer_DumpResponse, dumpOffset);

				if (IsConnected())
					dataConsumer->TransportConnected();

				if (dataConsumer->GetType() == RTC::DataConsumer::Type::SCTP)
				{
					if (this->sctpAssociation->GetState() == RTC::SctpAssociation::SctpState::CONNECTED)
					{
						dataConsumer->SctpAssociationConnected();
					}

					// Tell to the SCTP association.
					this->sctpAssociation->HandleDataConsumer(dataConsumer);
				}

				break;
			}

			case Channel::ChannelRequest::Method::TRANSPORT_ENABLE_TRACE_EVENT:
			{
				auto body = request->_data->body_as<FBS::Transport::EnableTraceEventRequest>();

				// Reset traceEventTypes.
				struct TraceEventTypes newTraceEventTypes;

				for (const auto& type : *body->events())
				{
					std::string typeStr = type->str();

					if (typeStr == "probation")
						newTraceEventTypes.probation = true;
					if (typeStr == "bwe")
						newTraceEventTypes.bwe = true;
				}

				this->traceEventTypes = newTraceEventTypes;

				request->Accept();

				break;
			}

			case Channel::ChannelRequest::Method::TRANSPORT_CLOSE_PRODUCER:
			{
				auto body = request->_data->body_as<FBS::Transport::CloseProducerRequest>();

				// This may throw.
				RTC::Producer* producer = GetProducerById(body->producerId()->str());

				// Remove it from the RtpListener.
				this->rtpListener.RemoveProducer(producer);

				// Remove it from the map.
				this->mapProducers.erase(producer->id);

				// Tell the child class to clear associated SSRCs.
				for (const auto& kv : producer->GetRtpStreams())
				{
					auto* rtpStream = kv.first;

					RecvStreamClosed(rtpStream->GetSsrc());

					if (rtpStream->HasRtx())
						RecvStreamClosed(rtpStream->GetRtxSsrc());
				}

				// Notify the listener.
				this->listener->OnTransportProducerClosed(this, producer);

				MS_DEBUG_DEV("Producer closed [producerId:%s]", producer->id.c_str());

				// Delete it.
				delete producer;

				request->Accept();

				break;
			}

			case Channel::ChannelRequest::Method::TRANSPORT_CLOSE_CONSUMER:
			{
				auto body = request->_data->body_as<FBS::Transport::CloseConsumerRequest>();

				// This may throw.
				RTC::Consumer* consumer = GetConsumerById(body->consumerId()->str());

				// Remove it from the maps.
				this->mapConsumers.erase(consumer->id);

				for (auto ssrc : consumer->GetMediaSsrcs())
				{
					this->mapSsrcConsumer.erase(ssrc);

					// Tell the child class to clear associated SSRCs.
					SendStreamClosed(ssrc);
				}

				for (auto ssrc : consumer->GetRtxSsrcs())
				{
					this->mapRtxSsrcConsumer.erase(ssrc);

					// Tell the child class to clear associated SSRCs.
					SendStreamClosed(ssrc);
				}

				// Notify the listener.
				this->listener->OnTransportConsumerClosed(this, consumer);

				MS_DEBUG_DEV("Consumer closed [consumerId:%s]", consumer->id.c_str());

				// Delete it.
				delete consumer;

				request->Accept();

				// This may be the latest active Consumer with BWE. If so we have to stop probation.
				if (this->tccClient)
					ComputeOutgoingDesiredBitrate(/*forceBitrate*/ true);

				break;
			}

			case Channel::ChannelRequest::Method::TRANSPORT_CLOSE_DATA_PRODUCER:
			{
				auto body = request->_data->body_as<FBS::Transport::CloseDataProducerRequest>();

				// This may throw.
				RTC::DataProducer* dataProducer = GetDataProducerById(body->dataProducerId()->str());

				if (dataProducer->GetType() == RTC::DataProducer::Type::SCTP)
				{
					// Remove it from the SctpListener.
					this->sctpListener.RemoveDataProducer(dataProducer);
				}

				// Remove it from the map.
				this->mapDataProducers.erase(dataProducer->id);

				// Notify the listener.
				this->listener->OnTransportDataProducerClosed(this, dataProducer);

				MS_DEBUG_DEV("DataProducer closed [dataProducerId:%s]", dataProducer->id.c_str());

				if (dataProducer->GetType() == RTC::DataProducer::Type::SCTP)
				{
					// Tell the SctpAssociation so it can reset the SCTP stream.
					this->sctpAssociation->DataProducerClosed(dataProducer);
				}

				// Delete it.
				delete dataProducer;

				request->Accept();

				break;
			}

			case Channel::ChannelRequest::Method::TRANSPORT_CLOSE_DATA_CONSUMER:
			{
				auto body = request->_data->body_as<FBS::Transport::CloseDataConsumerRequest>();

				// This may throw.
				RTC::DataConsumer* dataConsumer = GetDataConsumerById(body->dataConsumerId()->str());

				// Remove it from the maps.
				this->mapDataConsumers.erase(dataConsumer->id);

				// Notify the listener.
				this->listener->OnTransportDataConsumerClosed(this, dataConsumer);

				MS_DEBUG_DEV("DataConsumer closed [dataConsumerId:%s]", dataConsumer->id.c_str());

				if (dataConsumer->GetType() == RTC::DataConsumer::Type::SCTP)
				{
					// Tell the SctpAssociation so it can reset the SCTP stream.
					this->sctpAssociation->DataConsumerClosed(dataConsumer);
				}

				// Delete it.
				delete dataConsumer;

				request->Accept();

				break;
			}

			default:
			{
				MS_THROW_ERROR("unknown method '%s'", request->methodStr.c_str());
			}
		}

		return;

		switch (request->method)
		{
			default:
			{
				MS_ERROR("unknown method");
			}
		}
	}

	void Transport::HandleRequest(PayloadChannel::PayloadChannelRequest* request)
	{
		MS_TRACE();

		switch (request->methodId)
		{
			default:
			{
				MS_THROW_ERROR("unknown method '%s'", request->method.c_str());
			}
		}
	}

	void Transport::HandleNotification(PayloadChannel::PayloadChannelNotification* notification)
	{
		MS_TRACE();

		switch (notification->eventId)
		{
			default:
			{
				MS_ERROR("unknown event '%s'", notification->event.c_str());
			}
		}
	}

	void Transport::Connected()
	{
		MS_TRACE();

		// Tell all Consumers.
		for (auto& kv : this->mapConsumers)
		{
			auto* consumer = kv.second;

			consumer->TransportConnected();
		}

		// Tell all DataConsumers.
		for (auto& kv : this->mapDataConsumers)
		{
			auto* dataConsumer = kv.second;

			dataConsumer->TransportConnected();
		}

		// Tell the SctpAssociation.
		if (this->sctpAssociation)
			this->sctpAssociation->TransportConnected();

		// Start the RTCP timer.
		this->rtcpTimer->Start(static_cast<uint64_t>(RTC::RTCP::MaxVideoIntervalMs / 2));

		// Tell the TransportCongestionControlClient.
		if (this->tccClient)
			this->tccClient->TransportConnected();

		// Tell the TransportCongestionControlServer.
		if (this->tccServer)
			this->tccServer->TransportConnected();

#ifdef ENABLE_RTC_SENDER_BANDWIDTH_ESTIMATOR
		// Tell the SenderBandwidthEstimator.
		if (this->senderBwe)
			this->senderBwe->TransportConnected();
#endif
	}

	void Transport::Disconnected()
	{
		MS_TRACE();

		// Tell all Consumers.
		for (auto& kv : this->mapConsumers)
		{
			auto* consumer = kv.second;

			consumer->TransportDisconnected();
		}

		// Tell all DataConsumers.
		for (auto& kv : this->mapDataConsumers)
		{
			auto* dataConsumer = kv.second;

			dataConsumer->TransportDisconnected();
		}

		// Stop the RTCP timer.
		this->rtcpTimer->Stop();

		// Tell the TransportCongestionControlClient.
		if (this->tccClient)
			this->tccClient->TransportDisconnected();

		// Tell the TransportCongestionControlServer.
		if (this->tccServer)
			this->tccServer->TransportDisconnected();

#ifdef ENABLE_RTC_SENDER_BANDWIDTH_ESTIMATOR
		// Tell the SenderBandwidthEstimator.
		if (this->senderBwe)
			this->senderBwe->TransportDisconnected();
#endif
	}

	void Transport::ReceiveRtpPacket(RTC::RtpPacket* packet)
	{
		MS_TRACE();

		// Apply the Transport RTP header extension ids so the RTP listener can use them.
		packet->SetMidExtensionId(this->recvRtpHeaderExtensionIds.mid);
		packet->SetRidExtensionId(this->recvRtpHeaderExtensionIds.rid);
		packet->SetRepairedRidExtensionId(this->recvRtpHeaderExtensionIds.rrid);
		packet->SetAbsSendTimeExtensionId(this->recvRtpHeaderExtensionIds.absSendTime);
		packet->SetTransportWideCc01ExtensionId(this->recvRtpHeaderExtensionIds.transportWideCc01);

		auto nowMs = DepLibUV::GetTimeMs();

		// Feed the TransportCongestionControlServer.
		if (this->tccServer)
			this->tccServer->IncomingPacket(nowMs, packet);

		// Get the associated Producer.
		RTC::Producer* producer = this->rtpListener.GetProducer(packet);

		if (!producer)
		{
			MS_WARN_TAG(
			  rtp,
			  "no suitable Producer for received RTP packet [ssrc:%" PRIu32 ", payloadType:%" PRIu8 "]",
			  packet->GetSsrc(),
			  packet->GetPayloadType());

			// Tell the child class to remove this SSRC.
			RecvStreamClosed(packet->GetSsrc());

			delete packet;

			return;
		}

		// MS_DEBUG_DEV(
		//   "RTP packet received [ssrc:%" PRIu32 ", payloadType:%" PRIu8 ", producerId:%s]",
		//   packet->GetSsrc(),
		//   packet->GetPayloadType(),
		//   producer->id.c_str());

		// Pass the RTP packet to the corresponding Producer.
		auto result = producer->ReceiveRtpPacket(packet);

		switch (result)
		{
			case RTC::Producer::ReceiveRtpPacketResult::MEDIA:
				this->recvRtpTransmission.Update(packet);
				break;
			case RTC::Producer::ReceiveRtpPacketResult::RETRANSMISSION:
				this->recvRtxTransmission.Update(packet);
				break;
			case RTC::Producer::ReceiveRtpPacketResult::DISCARDED:
				// Tell the child class to remove this SSRC.
				RecvStreamClosed(packet->GetSsrc());
				break;
			default:;
		}

		delete packet;
	}

	void Transport::ReceiveRtcpPacket(RTC::RTCP::Packet* packet)
	{
		MS_TRACE();

		// Handle each RTCP packet.
		while (packet)
		{
			HandleRtcpPacket(packet);

			auto* previousPacket = packet;

			packet = packet->GetNext();

			delete previousPacket;
		}
	}

	void Transport::ReceiveSctpData(const uint8_t* data, size_t len)
	{
		MS_TRACE();

		if (!this->sctpAssociation)
		{
			MS_DEBUG_TAG(sctp, "ignoring SCTP packet (SCTP not enabled)");

			return;
		}

		// Pass it to the SctpAssociation.
		this->sctpAssociation->ProcessSctpData(data, len);
	}

	void Transport::CheckNoProducer(const std::string& producerId) const
	{
		if (this->mapProducers.find(producerId) != this->mapProducers.end())
			MS_THROW_ERROR("a Producer with same producerId already exists");
	}

	void Transport::CheckNoDataProducer(const std::string& dataProducerId) const
	{
		if (this->mapDataProducers.find(dataProducerId) != this->mapDataProducers.end())
			MS_THROW_ERROR("a DataProducer with same dataProducerId already exists");
	}

	void Transport::CheckNoDataConsumer(const std::string& dataConsumerId) const
	{
		if (this->mapDataConsumers.find(dataConsumerId) != this->mapDataConsumers.end())
			MS_THROW_ERROR("a DataConsumer with same dataConsumerId already exists");
	}

	RTC::Producer* Transport::GetProducerById(const std::string& producerId) const
	{
		MS_TRACE();

		auto it = this->mapProducers.find(producerId);

		if (it == this->mapProducers.end())
			MS_THROW_ERROR("Producer not found");

		return it->second;
	}

	void Transport::SetNewConsumerIdFromData(json& data, std::string& consumerId) const
	{
		MS_TRACE();

		auto jsonConsumerIdIt = data.find("consumerId");

		if (jsonConsumerIdIt == data.end() || !jsonConsumerIdIt->is_string())
		{
			MS_THROW_TYPE_ERROR("missing consumerId");
		}

		consumerId.assign(jsonConsumerIdIt->get<std::string>());

		if (this->mapConsumers.find(consumerId) != this->mapConsumers.end())
		{
			MS_THROW_ERROR("a Consumer with same consumerId already exists");
		}
	}

	RTC::Consumer* Transport::GetConsumerById(const std::string& consumerId) const
	{
		MS_TRACE();

		auto it = this->mapConsumers.find(consumerId);

		if (it == this->mapConsumers.end())
			MS_THROW_ERROR("Consumer not found");

		return it->second;
	}

	inline RTC::Consumer* Transport::GetConsumerByMediaSsrc(uint32_t ssrc) const
	{
		MS_TRACE();

		auto mapSsrcConsumerIt = this->mapSsrcConsumer.find(ssrc);

		if (mapSsrcConsumerIt == this->mapSsrcConsumer.end())
			return nullptr;

		auto* consumer = mapSsrcConsumerIt->second;

		return consumer;
	}

	inline RTC::Consumer* Transport::GetConsumerByRtxSsrc(uint32_t ssrc) const
	{
		MS_TRACE();

		auto mapRtxSsrcConsumerIt = this->mapRtxSsrcConsumer.find(ssrc);

		if (mapRtxSsrcConsumerIt == this->mapRtxSsrcConsumer.end())
			return nullptr;

		auto* consumer = mapRtxSsrcConsumerIt->second;

		return consumer;
	}

	void Transport::SetNewDataProducerIdFromData(json& data, std::string& dataProducerId) const
	{
		MS_TRACE();

		auto jsonDataProducerIdIt = data.find("dataProducerId");

		if (jsonDataProducerIdIt == data.end() || !jsonDataProducerIdIt->is_string())
		{
			MS_THROW_TYPE_ERROR("missing dataProducerId");
		}

		dataProducerId.assign(jsonDataProducerIdIt->get<std::string>());

		if (this->mapDataProducers.find(dataProducerId) != this->mapDataProducers.end())
		{
			MS_THROW_ERROR("a DataProducer with same dataProducerId already exists");
		}
	}

	RTC::DataProducer* Transport::GetDataProducerById(const std::string& dataProducerId) const
	{
		MS_TRACE();

		auto it = this->mapDataProducers.find(dataProducerId);

		if (it == this->mapDataProducers.end())
			MS_THROW_ERROR("DataProducer not found");

		return it->second;
	}

	RTC::DataConsumer* Transport::GetDataConsumerById(const std::string& dataConsumerId) const
	{
		MS_TRACE();

		auto it = this->mapDataConsumers.find(dataConsumerId);

		if (it == this->mapDataConsumers.end())
			MS_THROW_ERROR("DataConsumer not found");

		return it->second;
	}

	void Transport::HandleRtcpPacket(RTC::RTCP::Packet* packet)
	{
		MS_TRACE();

		switch (packet->GetType())
		{
			case RTC::RTCP::Type::RR:
			{
				auto* rr = static_cast<RTC::RTCP::ReceiverReportPacket*>(packet);

				for (auto it = rr->Begin(); it != rr->End(); ++it)
				{
					auto& report   = *it;
					auto* consumer = GetConsumerByMediaSsrc(report->GetSsrc());

					if (!consumer)
					{
						// Special case for the RTP probator.
						if (report->GetSsrc() == RTC::RtpProbationSsrc)
						{
							continue;
						}

						// Special case for (unused) RTCP-RR from the RTX stream.
						if (GetConsumerByRtxSsrc(report->GetSsrc()) != nullptr)
						{
							continue;
						}

						MS_DEBUG_TAG(
						  rtcp,
						  "no Consumer found for received Receiver Report [ssrc:%" PRIu32 "]",
						  report->GetSsrc());

						continue;
					}

					consumer->ReceiveRtcpReceiverReport(report);
				}

				if (this->tccClient && !this->mapConsumers.empty())
				{
					float rtt = 0;

					// Retrieve the RTT from the first active consumer.
					for (auto& kv : this->mapConsumers)
					{
						auto* consumer = kv.second;

						if (consumer->IsActive())
						{
							rtt = consumer->GetRtt();

							break;
						}
					}

					this->tccClient->ReceiveRtcpReceiverReport(rr, rtt, DepLibUV::GetTimeMsInt64());
				}

				break;
			}

			case RTC::RTCP::Type::PSFB:
			{
				auto* feedback = static_cast<RTC::RTCP::FeedbackPsPacket*>(packet);

				switch (feedback->GetMessageType())
				{
					case RTC::RTCP::FeedbackPs::MessageType::PLI:
					{
						auto* consumer = GetConsumerByMediaSsrc(feedback->GetMediaSsrc());

						if (feedback->GetMediaSsrc() == RTC::RtpProbationSsrc)
						{
							break;
						}
						else if (!consumer)
						{
							MS_DEBUG_TAG(
							  rtcp,
							  "no Consumer found for received PLI Feedback packet "
							  "[sender ssrc:%" PRIu32 ", media ssrc:%" PRIu32 "]",
							  feedback->GetSenderSsrc(),
							  feedback->GetMediaSsrc());

							break;
						}

						MS_DEBUG_TAG(
						  rtcp,
						  "PLI received, requesting key frame for Consumer "
						  "[sender ssrc:%" PRIu32 ", media ssrc:%" PRIu32 "]",
						  feedback->GetSenderSsrc(),
						  feedback->GetMediaSsrc());

						consumer->ReceiveKeyFrameRequest(
						  RTC::RTCP::FeedbackPs::MessageType::PLI, feedback->GetMediaSsrc());

						break;
					}

					case RTC::RTCP::FeedbackPs::MessageType::FIR:
					{
						// Must iterate FIR items.
						auto* fir = static_cast<RTC::RTCP::FeedbackPsFirPacket*>(packet);

						for (auto it = fir->Begin(); it != fir->End(); ++it)
						{
							auto& item     = *it;
							auto* consumer = GetConsumerByMediaSsrc(item->GetSsrc());

							if (item->GetSsrc() == RTC::RtpProbationSsrc)
							{
								continue;
							}
							else if (!consumer)
							{
								MS_DEBUG_TAG(
								  rtcp,
								  "no Consumer found for received FIR Feedback packet "
								  "[sender ssrc:%" PRIu32 ", media ssrc:%" PRIu32 ", item ssrc:%" PRIu32 "]",
								  feedback->GetSenderSsrc(),
								  feedback->GetMediaSsrc(),
								  item->GetSsrc());

								continue;
							}

							MS_DEBUG_TAG(
							  rtcp,
							  "FIR received, requesting key frame for Consumer "
							  "[sender ssrc:%" PRIu32 ", media ssrc:%" PRIu32 ", item ssrc:%" PRIu32 "]",
							  feedback->GetSenderSsrc(),
							  feedback->GetMediaSsrc(),
							  item->GetSsrc());

							consumer->ReceiveKeyFrameRequest(feedback->GetMessageType(), item->GetSsrc());
						}

						break;
					}

					case RTC::RTCP::FeedbackPs::MessageType::AFB:
					{
						auto* afb = static_cast<RTC::RTCP::FeedbackPsAfbPacket*>(feedback);

						// Store REMB info.
						if (afb->GetApplication() == RTC::RTCP::FeedbackPsAfbPacket::Application::REMB)
						{
							auto* remb = static_cast<RTC::RTCP::FeedbackPsRembPacket*>(afb);

							// Pass it to the TCC client.
							// clang-format off
							if (
								this->tccClient &&
								this->tccClient->GetBweType() == RTC::BweType::REMB
							)
							// clang-format on
							{
								this->tccClient->ReceiveEstimatedBitrate(remb->GetBitrate());
							}

							break;
						}
						else
						{
							MS_DEBUG_TAG(
							  rtcp,
							  "ignoring unsupported %s Feedback PS AFB packet "
							  "[sender ssrc:%" PRIu32 ", media ssrc:%" PRIu32 "]",
							  RTC::RTCP::FeedbackPsPacket::MessageType2String(feedback->GetMessageType()).c_str(),
							  feedback->GetSenderSsrc(),
							  feedback->GetMediaSsrc());

							break;
						}
					}

					default:
					{
						MS_DEBUG_TAG(
						  rtcp,
						  "ignoring unsupported %s Feedback packet "
						  "[sender ssrc:%" PRIu32 ", media ssrc:%" PRIu32 "]",
						  RTC::RTCP::FeedbackPsPacket::MessageType2String(feedback->GetMessageType()).c_str(),
						  feedback->GetSenderSsrc(),
						  feedback->GetMediaSsrc());
					}
				}

				break;
			}

			case RTC::RTCP::Type::RTPFB:
			{
				auto* feedback = static_cast<RTC::RTCP::FeedbackRtpPacket*>(packet);
				auto* consumer = GetConsumerByMediaSsrc(feedback->GetMediaSsrc());

				// If no Consumer is found and this is not a Transport Feedback for the
				// probation SSRC or any Consumer RTX SSRC, ignore it.
				//
				// clang-format off
				if (
					!consumer &&
					feedback->GetMessageType() != RTC::RTCP::FeedbackRtp::MessageType::TCC &&
					(
						feedback->GetMediaSsrc() != RTC::RtpProbationSsrc ||
						!GetConsumerByRtxSsrc(feedback->GetMediaSsrc())
					)
				)
				// clang-format on
				{
					MS_DEBUG_TAG(
					  rtcp,
					  "no Consumer found for received Feedback packet "
					  "[sender ssrc:%" PRIu32 ", media ssrc:%" PRIu32 "]",
					  feedback->GetSenderSsrc(),
					  feedback->GetMediaSsrc());

					break;
				}

				switch (feedback->GetMessageType())
				{
					case RTC::RTCP::FeedbackRtp::MessageType::NACK:
					{
						if (!consumer)
						{
							MS_DEBUG_TAG(
							  rtcp,
							  "no Consumer found for received NACK Feedback packet "
							  "[sender ssrc:%" PRIu32 ", media ssrc:%" PRIu32 "]",
							  feedback->GetSenderSsrc(),
							  feedback->GetMediaSsrc());

							break;
						}

						auto* nackPacket = static_cast<RTC::RTCP::FeedbackRtpNackPacket*>(packet);

						consumer->ReceiveNack(nackPacket);

						break;
					}

					case RTC::RTCP::FeedbackRtp::MessageType::TCC:
					{
						auto* feedback = static_cast<RTC::RTCP::FeedbackRtpTransportPacket*>(packet);

						if (this->tccClient)
							this->tccClient->ReceiveRtcpTransportFeedback(feedback);

#ifdef ENABLE_RTC_SENDER_BANDWIDTH_ESTIMATOR
						// Pass it to the SenderBandwidthEstimator client.
						if (this->senderBwe)
							this->senderBwe->ReceiveRtcpTransportFeedback(feedback);
#endif

						break;
					}

					default:
					{
						MS_DEBUG_TAG(
						  rtcp,
						  "ignoring unsupported %s Feedback packet "
						  "[sender ssrc:%" PRIu32 ", media ssrc:%" PRIu32 "]",
						  RTC::RTCP::FeedbackRtpPacket::MessageType2String(feedback->GetMessageType()).c_str(),
						  feedback->GetSenderSsrc(),
						  feedback->GetMediaSsrc());
					}
				}

				break;
			}

			case RTC::RTCP::Type::SR:
			{
				auto* sr = static_cast<RTC::RTCP::SenderReportPacket*>(packet);

				// Even if Sender Report packet can only contains one report.
				for (auto it = sr->Begin(); it != sr->End(); ++it)
				{
					auto& report   = *it;
					auto* producer = this->rtpListener.GetProducer(report->GetSsrc());

					if (!producer)
					{
						MS_DEBUG_TAG(
						  rtcp,
						  "no Producer found for received Sender Report [ssrc:%" PRIu32 "]",
						  report->GetSsrc());

						continue;
					}

					producer->ReceiveRtcpSenderReport(report);
				}

				break;
			}

			case RTC::RTCP::Type::SDES:
			{
				// According to RFC 3550 section 6.1 "a CNAME item MUST be included in
				// each compound RTCP packet". So this is true even for compound
				// packets sent by endpoints that are not sending any RTP stream to us
				// (thus chunks in such a SDES will have an SSCR does not match with
				// any Producer created in this Transport).
				// Therefore, and given that we do nothing with SDES, just ignore them.

				break;
			}

			case RTC::RTCP::Type::BYE:
			{
				MS_DEBUG_TAG(rtcp, "ignoring received RTCP BYE");

				break;
			}

			case RTC::RTCP::Type::XR:
			{
				auto* xr = static_cast<RTC::RTCP::ExtendedReportPacket*>(packet);

				for (auto it = xr->Begin(); it != xr->End(); ++it)
				{
					auto& report = *it;

					switch (report->GetType())
					{
						case RTC::RTCP::ExtendedReportBlock::Type::DLRR:
						{
							auto* dlrr = static_cast<RTC::RTCP::DelaySinceLastRr*>(report);

							for (auto it2 = dlrr->Begin(); it2 != dlrr->End(); ++it2)
							{
								auto& ssrcInfo = *it2;

								// SSRC should be filled in the sub-block.
								if (ssrcInfo->GetSsrc() == 0)
									ssrcInfo->SetSsrc(xr->GetSsrc());

								auto* producer = this->rtpListener.GetProducer(ssrcInfo->GetSsrc());

								if (!producer)
								{
									MS_DEBUG_TAG(
									  rtcp,
									  "no Producer found for received Sender Extended Report [ssrc:%" PRIu32 "]",
									  ssrcInfo->GetSsrc());

									continue;
								}

								producer->ReceiveRtcpXrDelaySinceLastRr(ssrcInfo);
							}

							break;
						}

						case RTC::RTCP::ExtendedReportBlock::Type::RRT:
						{
							auto* rrt = static_cast<RTC::RTCP::ReceiverReferenceTime*>(report);

							for (auto& kv : this->mapConsumers)
							{
								auto* consumer = kv.second;

								consumer->ReceiveRtcpXrReceiverReferenceTime(rrt);
							}

							break;
						}

						default:;
					}
				}

				break;
			}

			default:
			{
				MS_DEBUG_TAG(
				  rtcp,
				  "unhandled RTCP type received [type:%" PRIu8 "]",
				  static_cast<uint8_t>(packet->GetType()));
			}
		}
	}

	void Transport::SendRtcp(uint64_t nowMs)
	{
		MS_TRACE();

		std::unique_ptr<RTC::RTCP::CompoundPacket> packet{ new RTC::RTCP::CompoundPacket() };

		for (auto& kv : this->mapConsumers)
		{
			auto* consumer = kv.second;
			auto rtcpAdded = consumer->GetRtcp(packet.get(), nowMs);

			// RTCP data couldn't be added because the Compound packet is full.
			// Send the RTCP compound packet and request for RTCP again.
			if (!rtcpAdded)
			{
				SendRtcpCompoundPacket(packet.get());

				// Create a new compount packet.
				packet.reset(new RTC::RTCP::CompoundPacket());

				// Retrieve the RTCP again.
				consumer->GetRtcp(packet.get(), nowMs);
			}
		}

		for (auto& kv : this->mapProducers)
		{
			auto* producer = kv.second;
			auto rtcpAdded = producer->GetRtcp(packet.get(), nowMs);

			// RTCP data couldn't be added because the Compound packet is full.
			// Send the RTCP compound packet and request for RTCP again.
			if (!rtcpAdded)
			{
				SendRtcpCompoundPacket(packet.get());

				// Create a new compount packet.
				packet.reset(new RTC::RTCP::CompoundPacket());

				// Retrieve the RTCP again.
				producer->GetRtcp(packet.get(), nowMs);
			}
		}

		// Send the RTCP compound packet if there is any sender or receiver report.
		if (packet->GetReceiverReportCount() > 0u || packet->GetSenderReportCount() > 0u)
		{
			SendRtcpCompoundPacket(packet.get());
		}
	}

	void Transport::DistributeAvailableOutgoingBitrate()
	{
		MS_TRACE();

		MS_ASSERT(this->tccClient, "no TransportCongestionClient");

		std::multimap<uint8_t, RTC::Consumer*> multimapPriorityConsumer;

		// Fill the map with Consumers and their priority (if > 0).
		for (auto& kv : this->mapConsumers)
		{
			auto* consumer = kv.second;
			auto priority  = consumer->GetBitratePriority();

			if (priority > 0u)
				multimapPriorityConsumer.emplace(priority, consumer);
		}

		// Nobody wants bitrate. Exit.
		if (multimapPriorityConsumer.empty())
			return;

		bool baseAllocation       = true;
		uint32_t availableBitrate = this->tccClient->GetAvailableBitrate();

		this->tccClient->RescheduleNextAvailableBitrateEvent();

		MS_DEBUG_DEV("before layer-by-layer iterations [availableBitrate:%" PRIu32 "]", availableBitrate);

		// Redistribute the available bitrate by allowing Consumers to increase
		// layer by layer. Initially try to spread the bitrate across all
		// consumers. Then allocate the excess bitrate to Consumers starting
		// with the highest priorty.
		while (availableBitrate > 0u)
		{
			auto previousAvailableBitrate = availableBitrate;

			for (auto it = multimapPriorityConsumer.rbegin(); it != multimapPriorityConsumer.rend(); ++it)
			{
				auto priority  = it->first;
				auto* consumer = it->second;
				auto bweType   = this->tccClient->GetBweType();

				for (uint8_t i{ 1u }; i <= (baseAllocation ? 1u : priority); ++i)
				{
					uint32_t usedBitrate{ 0u };

					switch (bweType)
					{
						case RTC::BweType::TRANSPORT_CC:
							usedBitrate = consumer->IncreaseLayer(availableBitrate, /*considerLoss*/ false);
							break;
						case RTC::BweType::REMB:
							usedBitrate = consumer->IncreaseLayer(availableBitrate, /*considerLoss*/ true);
							break;
					}

					MS_ASSERT(usedBitrate <= availableBitrate, "Consumer used more layer bitrate than given");

					availableBitrate -= usedBitrate;

					// Exit the loop fast if used bitrate is 0.
					if (usedBitrate == 0u)
						break;
				}
			}

			// If no Consumer used bitrate, exit the loop.
			if (availableBitrate == previousAvailableBitrate)
				break;

			baseAllocation = false;
		}

		MS_DEBUG_DEV("after layer-by-layer iterations [availableBitrate:%" PRIu32 "]", availableBitrate);

		// Finally instruct Consumers to apply their computed layers.
		for (auto it = multimapPriorityConsumer.rbegin(); it != multimapPriorityConsumer.rend(); ++it)
		{
			auto* consumer = it->second;

			consumer->ApplyLayers();
		}
	}

	void Transport::ComputeOutgoingDesiredBitrate(bool forceBitrate)
	{
		MS_TRACE();

		MS_ASSERT(this->tccClient, "no TransportCongestionClient");

		uint32_t totalDesiredBitrate{ 0u };

		for (auto& kv : this->mapConsumers)
		{
			auto* consumer      = kv.second;
			auto desiredBitrate = consumer->GetDesiredBitrate();

			totalDesiredBitrate += desiredBitrate;
		}

		MS_DEBUG_DEV("total desired bitrate: %" PRIu32, totalDesiredBitrate);

		this->tccClient->SetDesiredBitrate(totalDesiredBitrate, forceBitrate);
	}

	inline void Transport::EmitTraceEventProbationType(RTC::RtpPacket* packet) const
	{
		MS_TRACE();

		if (!this->traceEventTypes.probation)
			return;

		json data = json::object();

		data["type"]      = "probation";
		data["timestamp"] = DepLibUV::GetTimeMs();
		data["direction"] = "out";

		packet->FillJson(data["info"]);

		this->shared->channelNotifier->Emit(this->id, "trace", data);
	}

	inline void Transport::EmitTraceEventBweType(
	  RTC::TransportCongestionControlClient::Bitrates& bitrates) const
	{
		MS_TRACE();

		if (!this->traceEventTypes.bwe)
			return;

		json data = json::object();

		data["type"]                            = "bwe";
		data["timestamp"]                       = DepLibUV::GetTimeMs();
		data["direction"]                       = "out";
		data["info"]["desiredBitrate"]          = bitrates.desiredBitrate;
		data["info"]["effectiveDesiredBitrate"] = bitrates.effectiveDesiredBitrate;
		data["info"]["minBitrate"]              = bitrates.minBitrate;
		data["info"]["maxBitrate"]              = bitrates.maxBitrate;
		data["info"]["startBitrate"]            = bitrates.startBitrate;
		data["info"]["maxPaddingBitrate"]       = bitrates.maxPaddingBitrate;
		data["info"]["availableBitrate"]        = bitrates.availableBitrate;

		switch (this->tccClient->GetBweType())
		{
			case RTC::BweType::TRANSPORT_CC:
				data["info"]["type"] = "transport-cc";
				break;
			case RTC::BweType::REMB:
				data["info"]["type"] = "remb";
				break;
		}

		this->shared->channelNotifier->Emit(this->id, "trace", data);
	}

	inline void Transport::OnProducerPaused(RTC::Producer* producer)
	{
		MS_TRACE();

		this->listener->OnTransportProducerPaused(this, producer);
	}

	inline void Transport::OnProducerResumed(RTC::Producer* producer)
	{
		MS_TRACE();

		this->listener->OnTransportProducerResumed(this, producer);
	}

	inline void Transport::OnProducerNewRtpStream(
	  RTC::Producer* producer, RTC::RtpStream* rtpStream, uint32_t mappedSsrc)
	{
		MS_TRACE();

		this->listener->OnTransportProducerNewRtpStream(this, producer, rtpStream, mappedSsrc);
	}

	inline void Transport::OnProducerRtpStreamScore(
	  RTC::Producer* producer, RTC::RtpStream* rtpStream, uint8_t score, uint8_t previousScore)
	{
		MS_TRACE();

		this->listener->OnTransportProducerRtpStreamScore(this, producer, rtpStream, score, previousScore);
	}

	inline void Transport::OnProducerRtcpSenderReport(
	  RTC::Producer* producer, RTC::RtpStream* rtpStream, bool first)
	{
		MS_TRACE();

		this->listener->OnTransportProducerRtcpSenderReport(this, producer, rtpStream, first);
	}

	inline void Transport::OnProducerRtpPacketReceived(RTC::Producer* producer, RTC::RtpPacket* packet)
	{
		MS_TRACE();

		this->listener->OnTransportProducerRtpPacketReceived(this, producer, packet);
	}

	inline void Transport::OnProducerSendRtcpPacket(RTC::Producer* /*producer*/, RTC::RTCP::Packet* packet)
	{
		MS_TRACE();

		SendRtcpPacket(packet);
	}

	inline void Transport::OnProducerNeedWorstRemoteFractionLost(
	  RTC::Producer* producer, uint32_t mappedSsrc, uint8_t& worstRemoteFractionLost)
	{
		MS_TRACE();

		this->listener->OnTransportNeedWorstRemoteFractionLost(
		  this, producer, mappedSsrc, worstRemoteFractionLost);
	}

	inline void Transport::OnConsumerSendRtpPacket(RTC::Consumer* consumer, RTC::RtpPacket* packet)
	{
		MS_TRACE();

		// Update abs-send-time if present.
		packet->UpdateAbsSendTime(DepLibUV::GetTimeMs());

		// Update transport wide sequence number if present.
		// clang-format off
		if (
			this->tccClient &&
			this->tccClient->GetBweType() == RTC::BweType::TRANSPORT_CC &&
			packet->UpdateTransportWideCc01(this->transportWideCcSeq + 1)
		)
		// clang-format on
		{
			this->transportWideCcSeq++;

			auto* tccClient = this->tccClient;
			webrtc::RtpPacketSendInfo packetInfo;

			packetInfo.ssrc                      = packet->GetSsrc();
			packetInfo.transport_sequence_number = this->transportWideCcSeq;
			packetInfo.has_rtp_sequence_number   = true;
			packetInfo.rtp_sequence_number       = packet->GetSequenceNumber();
			packetInfo.length                    = packet->GetSize();
			packetInfo.pacing_info               = this->tccClient->GetPacingInfo();

			// Indicate the pacer (and prober) that a packet is to be sent.
			this->tccClient->InsertPacket(packetInfo);

#ifdef ENABLE_RTC_SENDER_BANDWIDTH_ESTIMATOR
			auto* senderBwe = this->senderBwe;
			RTC::SenderBandwidthEstimator::SentInfo sentInfo;

			sentInfo.wideSeq     = this->transportWideCcSeq;
			sentInfo.size        = packet->GetSize();
			sentInfo.sendingAtMs = DepLibUV::GetTimeMs();

			auto* cb = new onSendCallback(
			  [tccClient, &packetInfo, senderBwe, &sentInfo](bool sent)
			  {
				  if (sent)
				  {
					  tccClient->PacketSent(packetInfo, DepLibUV::GetTimeMsInt64());

					  sentInfo.sentAtMs = DepLibUV::GetTimeMs();

					  senderBwe->RtpPacketSent(sentInfo);
				  }
			  });

			SendRtpPacket(consumer, packet, cb);
#else
			const auto* cb = new onSendCallback(
			  [tccClient, &packetInfo](bool sent)
			  {
				  if (sent)
					  tccClient->PacketSent(packetInfo, DepLibUV::GetTimeMsInt64());
			  });

			SendRtpPacket(consumer, packet, cb);
#endif
		}
		else
		{
			SendRtpPacket(consumer, packet);
		}

		this->sendRtpTransmission.Update(packet);
	}

	inline void Transport::OnConsumerRetransmitRtpPacket(RTC::Consumer* consumer, RTC::RtpPacket* packet)
	{
		MS_TRACE();

		// Update abs-send-time if present.
		packet->UpdateAbsSendTime(DepLibUV::GetTimeMs());

		// Update transport wide sequence number if present.
		// clang-format off
		if (
			this->tccClient &&
			this->tccClient->GetBweType() == RTC::BweType::TRANSPORT_CC &&
			packet->UpdateTransportWideCc01(this->transportWideCcSeq + 1)
		)
		// clang-format on
		{
			this->transportWideCcSeq++;

			auto* tccClient = this->tccClient;
			webrtc::RtpPacketSendInfo packetInfo;

			packetInfo.ssrc                      = packet->GetSsrc();
			packetInfo.transport_sequence_number = this->transportWideCcSeq;
			packetInfo.has_rtp_sequence_number   = true;
			packetInfo.rtp_sequence_number       = packet->GetSequenceNumber();
			packetInfo.length                    = packet->GetSize();
			packetInfo.pacing_info               = this->tccClient->GetPacingInfo();

			// Indicate the pacer (and prober) that a packet is to be sent.
			this->tccClient->InsertPacket(packetInfo);

#ifdef ENABLE_RTC_SENDER_BANDWIDTH_ESTIMATOR
			auto* senderBwe = this->senderBwe;
			RTC::SenderBandwidthEstimator::SentInfo sentInfo;

			sentInfo.wideSeq     = this->transportWideCcSeq;
			sentInfo.size        = packet->GetSize();
			sentInfo.sendingAtMs = DepLibUV::GetTimeMs();

			auto* cb = new onSendCallback(
			  [tccClient, &packetInfo, senderBwe, &sentInfo](bool sent)
			  {
				  if (sent)
				  {
					  tccClient->PacketSent(packetInfo, DepLibUV::GetTimeMsInt64());

					  sentInfo.sentAtMs = DepLibUV::GetTimeMs();

					  senderBwe->RtpPacketSent(sentInfo);
				  }
			  });

			SendRtpPacket(consumer, packet, cb);
#else
			const auto* cb = new onSendCallback(
			  [tccClient, &packetInfo](bool sent)
			  {
				  if (sent)
					  tccClient->PacketSent(packetInfo, DepLibUV::GetTimeMsInt64());
			  });

			SendRtpPacket(consumer, packet, cb);
#endif
		}
		else
		{
			SendRtpPacket(consumer, packet);
		}

		this->sendRtxTransmission.Update(packet);
	}

	inline void Transport::OnConsumerKeyFrameRequested(RTC::Consumer* consumer, uint32_t mappedSsrc)
	{
		MS_TRACE();

		if (!IsConnected())
		{
			MS_WARN_TAG(rtcp, "ignoring key rame request (transport not connected)");

			return;
		}

		this->listener->OnTransportConsumerKeyFrameRequested(this, consumer, mappedSsrc);
	}

	inline void Transport::OnConsumerNeedBitrateChange(RTC::Consumer* /*consumer*/)
	{
		MS_TRACE();

		MS_ASSERT(this->tccClient, "no TransportCongestionClient");

		DistributeAvailableOutgoingBitrate();
		ComputeOutgoingDesiredBitrate();
	}

	inline void Transport::OnConsumerNeedZeroBitrate(RTC::Consumer* /*consumer*/)
	{
		MS_TRACE();

		MS_ASSERT(this->tccClient, "no TransportCongestionClient");

		DistributeAvailableOutgoingBitrate();

		// This may be the latest active Consumer with BWE. If so we have to stop probation.
		ComputeOutgoingDesiredBitrate(/*forceBitrate*/ true);
	}

	inline void Transport::OnConsumerProducerClosed(RTC::Consumer* consumer)
	{
		MS_TRACE();

		// Remove it from the maps.
		this->mapConsumers.erase(consumer->id);

		for (auto ssrc : consumer->GetMediaSsrcs())
		{
			this->mapSsrcConsumer.erase(ssrc);

			// Tell the child class to clear associated SSRCs.
			SendStreamClosed(ssrc);
		}

		for (auto ssrc : consumer->GetRtxSsrcs())
		{
			this->mapRtxSsrcConsumer.erase(ssrc);

			// Tell the child class to clear associated SSRCs.
			SendStreamClosed(ssrc);
		}

		// Notify the listener.
		this->listener->OnTransportConsumerProducerClosed(this, consumer);

		// Delete it.
		delete consumer;

		// This may be the latest active Consumer with BWE. If so we have to stop probation.
		if (this->tccClient)
			ComputeOutgoingDesiredBitrate(/*forceBitrate*/ true);
	}

	inline void Transport::OnDataProducerMessageReceived(
	  RTC::DataProducer* dataProducer, uint32_t ppid, const uint8_t* msg, size_t len)
	{
		MS_TRACE();

		this->listener->OnTransportDataProducerMessageReceived(this, dataProducer, ppid, msg, len);
	}

	inline void Transport::OnDataConsumerSendMessage(
	  RTC::DataConsumer* dataConsumer, uint32_t ppid, const uint8_t* msg, size_t len, onQueuedCallback* cb)
	{
		MS_TRACE();

		SendMessage(dataConsumer, ppid, msg, len, cb);
	}

	inline void Transport::OnDataConsumerDataProducerClosed(RTC::DataConsumer* dataConsumer)
	{
		MS_TRACE();

		// Remove it from the maps.
		this->mapDataConsumers.erase(dataConsumer->id);

		// Notify the listener.
		this->listener->OnTransportDataConsumerDataProducerClosed(this, dataConsumer);

		if (dataConsumer->GetType() == RTC::DataConsumer::Type::SCTP)
		{
			// Tell the SctpAssociation so it can reset the SCTP stream.
			this->sctpAssociation->DataConsumerClosed(dataConsumer);
		}

		// Delete it.
		delete dataConsumer;
	}

	inline void Transport::OnSctpAssociationConnecting(RTC::SctpAssociation* /*sctpAssociation*/)
	{
		MS_TRACE();

		// Notify the Node Transport.
		json data = json::object();

		data["sctpState"] = "connecting";

		this->shared->channelNotifier->Emit(this->id, "sctpstatechange", data);
	}

	inline void Transport::OnSctpAssociationConnected(RTC::SctpAssociation* /*sctpAssociation*/)
	{
		MS_TRACE();

		// Tell all DataConsumers.
		for (auto& kv : this->mapDataConsumers)
		{
			auto* dataConsumer = kv.second;

			if (dataConsumer->GetType() == RTC::DataConsumer::Type::SCTP)
			{
				dataConsumer->SctpAssociationConnected();
			}
		}

		// Notify the Node Transport.
		json data = json::object();

		data["sctpState"] = "connected";

		this->shared->channelNotifier->Emit(this->id, "sctpstatechange", data);
	}

	inline void Transport::OnSctpAssociationFailed(RTC::SctpAssociation* /*sctpAssociation*/)
	{
		MS_TRACE();

		// Tell all DataConsumers.
		for (auto& kv : this->mapDataConsumers)
		{
			auto* dataConsumer = kv.second;

			if (dataConsumer->GetType() == RTC::DataConsumer::Type::SCTP)
			{
				dataConsumer->SctpAssociationClosed();
			}
		}

		// Notify the Node Transport.
		json data = json::object();

		data["sctpState"] = "failed";

		this->shared->channelNotifier->Emit(this->id, "sctpstatechange", data);
	}

	inline void Transport::OnSctpAssociationClosed(RTC::SctpAssociation* /*sctpAssociation*/)
	{
		MS_TRACE();

		// Tell all DataConsumers.
		for (auto& kv : this->mapDataConsumers)
		{
			auto* dataConsumer = kv.second;

			if (dataConsumer->GetType() == RTC::DataConsumer::Type::SCTP)
			{
				dataConsumer->SctpAssociationClosed();
			}
		}

		// Notify the Node Transport.
		json data = json::object();

		data["sctpState"] = "closed";

		this->shared->channelNotifier->Emit(this->id, "sctpstatechange", data);
	}

	inline void Transport::OnSctpAssociationSendData(
	  RTC::SctpAssociation* /*sctpAssociation*/, const uint8_t* data, size_t len)
	{
		MS_TRACE();

		// Ignore if destroying.
		// NOTE: This is because when the child class (i.e. WebRtcTransport) is deleted,
		// its destructor is called first and then the parent Transport's destructor,
		// and we would end here calling SendSctpData() which is an abstract method.
		if (this->destroying)
			return;

		if (this->sctpAssociation)
			SendSctpData(data, len);
	}

	inline void Transport::OnSctpAssociationMessageReceived(
	  RTC::SctpAssociation* /*sctpAssociation*/,
	  uint16_t streamId,
	  uint32_t ppid,
	  const uint8_t* msg,
	  size_t len)
	{
		MS_TRACE();

		RTC::DataProducer* dataProducer = this->sctpListener.GetDataProducer(streamId);

		if (!dataProducer)
		{
			MS_WARN_TAG(
			  sctp, "no suitable DataProducer for received SCTP message [streamId:%" PRIu16 "]", streamId);

			return;
		}

		// Pass the SCTP message to the corresponding DataProducer.
		try
		{
			dataProducer->ReceiveMessage(ppid, msg, len);
		}
		catch (std::exception& error)
		{
			// Nothing to do.
		}
	}

	inline void Transport::OnSctpAssociationBufferedAmount(
	  RTC::SctpAssociation* /*sctpAssociation*/, uint32_t bufferedAmount)
	{
		MS_TRACE();

		for (const auto& kv : this->mapDataConsumers)
		{
			auto* dataConsumer = kv.second;

			if (dataConsumer->GetType() == RTC::DataConsumer::Type::SCTP)
				dataConsumer->SctpAssociationBufferedAmount(bufferedAmount);
		}
	}

	inline void Transport::OnTransportCongestionControlClientBitrates(
	  RTC::TransportCongestionControlClient* /*tccClient*/,
	  RTC::TransportCongestionControlClient::Bitrates& bitrates)
	{
		MS_TRACE();

		MS_DEBUG_DEV("outgoing available bitrate:%" PRIu32, bitrates.availableBitrate);

		DistributeAvailableOutgoingBitrate();
		ComputeOutgoingDesiredBitrate();

		// May emit 'trace' event.
		EmitTraceEventBweType(bitrates);
	}

	inline void Transport::OnTransportCongestionControlClientSendRtpPacket(
	  RTC::TransportCongestionControlClient* tccClient,
	  RTC::RtpPacket* packet,
	  const webrtc::PacedPacketInfo& pacingInfo)
	{
		MS_TRACE();

		// Update abs-send-time if present.
		packet->UpdateAbsSendTime(DepLibUV::GetTimeMs());

		// Update transport wide sequence number if present.
		// clang-format off
		if (
			this->tccClient->GetBweType() == RTC::BweType::TRANSPORT_CC &&
			packet->UpdateTransportWideCc01(this->transportWideCcSeq + 1)
		)
		// clang-format on
		{
			this->transportWideCcSeq++;

			// May emit 'trace' event.
			EmitTraceEventProbationType(packet);

			webrtc::RtpPacketSendInfo packetInfo;

			packetInfo.ssrc                      = packet->GetSsrc();
			packetInfo.transport_sequence_number = this->transportWideCcSeq;
			packetInfo.has_rtp_sequence_number   = true;
			packetInfo.rtp_sequence_number       = packet->GetSequenceNumber();
			packetInfo.length                    = packet->GetSize();
			packetInfo.pacing_info               = pacingInfo;

			// Indicate the pacer (and prober) that a packet is to be sent.
			this->tccClient->InsertPacket(packetInfo);

#ifdef ENABLE_RTC_SENDER_BANDWIDTH_ESTIMATOR
			auto* senderBwe = this->senderBwe;
			RTC::SenderBandwidthEstimator::SentInfo sentInfo;

			sentInfo.wideSeq     = this->transportWideCcSeq;
			sentInfo.size        = packet->GetSize();
			sentInfo.isProbation = true;
			sentInfo.sendingAtMs = DepLibUV::GetTimeMs();

			auto* cb = new onSendCallback(
			  [tccClient, &packetInfo, senderBwe, &sentInfo](bool sent)
			  {
				  if (sent)
				  {
					  tccClient->PacketSent(packetInfo, DepLibUV::GetTimeMsInt64());

					  sentInfo.sentAtMs = DepLibUV::GetTimeMs();

					  senderBwe->RtpPacketSent(sentInfo);
				  }
			  });

			SendRtpPacket(nullptr, packet, cb);
#else
			const auto* cb = new onSendCallback(
			  [tccClient, &packetInfo](bool sent)
			  {
				  if (sent)
					  tccClient->PacketSent(packetInfo, DepLibUV::GetTimeMsInt64());
			  });

			SendRtpPacket(nullptr, packet, cb);
#endif
		}
		else
		{
			// May emit 'trace' event.
			EmitTraceEventProbationType(packet);

			SendRtpPacket(nullptr, packet);
		}

		this->sendProbationTransmission.Update(packet);

		MS_DEBUG_DEV(
		  "probation sent [seq:%" PRIu16 ", wideSeq:%" PRIu16 ", size:%zu, bitrate:%" PRIu32 "]",
		  packet->GetSequenceNumber(),
		  this->transportWideCcSeq,
		  packet->GetSize(),
		  this->sendProbationTransmission.GetBitrate(DepLibUV::GetTimeMs()));
	}

	inline void Transport::OnTransportCongestionControlServerSendRtcpPacket(
	  RTC::TransportCongestionControlServer* /*tccServer*/, RTC::RTCP::Packet* packet)
	{
		MS_TRACE();

		packet->Serialize(RTC::RTCP::Buffer);

		SendRtcpPacket(packet);
	}

#ifdef ENABLE_RTC_SENDER_BANDWIDTH_ESTIMATOR
	inline void Transport::OnSenderBandwidthEstimatorAvailableBitrate(
	  RTC::SenderBandwidthEstimator* /*senderBwe*/,
	  uint32_t availableBitrate,
	  uint32_t previousAvailableBitrate)
	{
		MS_TRACE();

		MS_DEBUG_DEV(
		  "outgoing available bitrate [now:%" PRIu32 ", before:%" PRIu32 "]",
		  availableBitrate,
		  previousAvailableBitrate);

		// TODO: Uncomment once just SenderBandwidthEstimator is used.
		// DistributeAvailableOutgoingBitrate();
		// ComputeOutgoingDesiredBitrate();
	}
#endif

	inline void Transport::OnTimer(Timer* timer)
	{
		MS_TRACE();

		// RTCP timer.
		if (timer == this->rtcpTimer)
		{
			auto interval  = static_cast<uint64_t>(RTC::RTCP::MaxVideoIntervalMs);
			uint64_t nowMs = DepLibUV::GetTimeMs();

			SendRtcp(nowMs);

			/*
			 * The interval between RTCP packets is varied randomly over the range
			 * [1.0,1.5] times the calculated interval to avoid unintended synchronization
			 * of all participants.
			 */
			interval *= static_cast<float>(Utils::Crypto::GetRandomUInt(10, 15)) / 10;

			this->rtcpTimer->Start(interval);
		}
	}
} // namespace RTC<|MERGE_RESOLUTION|>--- conflicted
+++ resolved
@@ -31,155 +31,12 @@
 
 	/* Instance methods. */
 
-	Transport::Transport(RTC::Shared* shared, const std::string& id, Listener* listener, json& data)
-	  : id(id), shared(shared), listener(listener), recvRtxTransmission(1000u),
-	    sendRtxTransmission(1000u), sendProbationTransmission(100u)
-	{
-		MS_TRACE();
-
-		auto jsonDirectIt = data.find("direct");
-
-		// clang-format off
-		if (
-			jsonDirectIt != data.end() &&
-			jsonDirectIt->is_boolean() &&
-			jsonDirectIt->get<bool>()
-		)
-		// clang-format on
-		{
-			this->direct = true;
-
-			auto jsonMaxMessageSizeIt = data.find("maxMessageSize");
-
-			// maxMessageSize is mandatory for direct Transports.
-			// clang-format off
-			if (
-				jsonMaxMessageSizeIt == data.end() ||
-				!Utils::Json::IsPositiveInteger(*jsonMaxMessageSizeIt)
-			)
-			// clang-format on
-			{
-				MS_THROW_TYPE_ERROR("wrong maxMessageSize (not a number)");
-			}
-
-			this->maxMessageSize = jsonMaxMessageSizeIt->get<size_t>();
-		}
-
-		auto jsonInitialAvailableOutgoingBitrateIt = data.find("initialAvailableOutgoingBitrate");
-
-		if (jsonInitialAvailableOutgoingBitrateIt != data.end())
-		{
-			if (!Utils::Json::IsPositiveInteger(*jsonInitialAvailableOutgoingBitrateIt))
-				MS_THROW_TYPE_ERROR("wrong initialAvailableOutgoingBitrate (not a number)");
-
-			this->initialAvailableOutgoingBitrate = jsonInitialAvailableOutgoingBitrateIt->get<uint32_t>();
-		}
-
-		auto jsonEnableSctpIt = data.find("enableSctp");
-
-		// clang-format off
-		if (
-			jsonEnableSctpIt != data.end() &&
-			jsonEnableSctpIt->is_boolean() &&
-			jsonEnableSctpIt->get<bool>()
-		)
-		// clang-format on
-		{
-			if (this->direct)
-			{
-				MS_THROW_TYPE_ERROR("cannot enable SCTP in a direct Transport");
-			}
-
-			auto jsonNumSctpStreamsIt     = data.find("numSctpStreams");
-			auto jsonMaxSctpMessageSizeIt = data.find("maxSctpMessageSize");
-			auto jsonSctpSendBufferSizeIt = data.find("sctpSendBufferSize");
-			auto jsonIsDataChannelIt      = data.find("isDataChannel");
-
-			// numSctpStreams is mandatory.
-			// clang-format off
-			if (
-				jsonNumSctpStreamsIt == data.end() ||
-				!jsonNumSctpStreamsIt->is_object()
-			)
-			// clang-format on
-			{
-				MS_THROW_TYPE_ERROR("wrong numSctpStreams (not an object)");
-			}
-
-			auto jsonOSIt  = jsonNumSctpStreamsIt->find("OS");
-			auto jsonMISIt = jsonNumSctpStreamsIt->find("MIS");
-
-			// numSctpStreams.OS and numSctpStreams.MIS are mandatory.
-			// clang-format off
-			if (
-				jsonOSIt == jsonNumSctpStreamsIt->end() ||
-				!Utils::Json::IsPositiveInteger(*jsonOSIt) ||
-				jsonMISIt == jsonNumSctpStreamsIt->end() ||
-				!Utils::Json::IsPositiveInteger(*jsonMISIt)
-			)
-			// clang-format on
-			{
-				MS_THROW_TYPE_ERROR("wrong numSctpStreams.OS and/or numSctpStreams.MIS (not a number)");
-			}
-
-			auto os  = jsonOSIt->get<uint16_t>();
-			auto mis = jsonMISIt->get<uint16_t>();
-
-			// maxSctpMessageSize is mandatory.
-			// clang-format off
-			if (
-				jsonMaxSctpMessageSizeIt == data.end() ||
-				!Utils::Json::IsPositiveInteger(*jsonMaxSctpMessageSizeIt)
-			)
-			// clang-format on
-			{
-				MS_THROW_TYPE_ERROR("wrong maxSctpMessageSize (not a number)");
-			}
-
-			this->maxMessageSize = jsonMaxSctpMessageSizeIt->get<size_t>();
-
-			size_t sctpSendBufferSize;
-
-			// sctpSendBufferSize is optional.
-			if (jsonSctpSendBufferSizeIt != data.end())
-			{
-				if (!Utils::Json::IsPositiveInteger(*jsonSctpSendBufferSizeIt))
-				{
-					MS_THROW_TYPE_ERROR("wrong sctpSendBufferSize (not a number)");
-				}
-
-				sctpSendBufferSize = jsonSctpSendBufferSizeIt->get<size_t>();
-
-				if (sctpSendBufferSize > MaxSctpSendBufferSize)
-				{
-					MS_THROW_TYPE_ERROR("wrong sctpSendBufferSize (maximum value exceeded)");
-				}
-			}
-			else
-			{
-				sctpSendBufferSize = DefaultSctpSendBufferSize;
-			}
-
-			// isDataChannel is optional.
-			bool isDataChannel{ false };
-
-			if (jsonIsDataChannelIt != data.end() && jsonIsDataChannelIt->is_boolean())
-				isDataChannel = jsonIsDataChannelIt->get<bool>();
-
-			// This may throw.
-			this->sctpAssociation = new RTC::SctpAssociation(
-			  this, os, mis, this->maxMessageSize, sctpSendBufferSize, isDataChannel);
-		}
-
-		// Create the RTCP timer.
-		this->rtcpTimer = new Timer(this);
-	}
-
 	Transport::Transport(
+	  RTC::Shared* shared,
 	  const std::string& id,
 	  RTC::Transport::Listener* listener,
 	  const FBS::Transport::BaseTransportOptions* options)
-	  : id(id), listener(listener), recvRtxTransmission(1000u), sendRtxTransmission(1000u),
+	  : id(id), shared(shared), listener(listener), recvRtxTransmission(1000u), sendRtxTransmission(1000u),
 	    sendProbationTransmission(100u)
 	{
 		MS_TRACE();
@@ -731,11 +588,7 @@
 				CheckNoProducer(producerId);
 
 				// This may throw.
-<<<<<<< HEAD
-				auto* producer = new RTC::Producer(producerId, this, body);
-=======
-				auto* producer = new RTC::Producer(this->shared, producerId, this, request->data);
->>>>>>> c8a71130
+				auto* producer = new RTC::Producer(this->shared, producerId, this, body);
 
 				// Insert the Producer into the RtpListener.
 				// This may throw. If so, delete the Producer and throw.
@@ -912,12 +765,8 @@
 					case RTC::RtpParameters::Type::SIMPLE:
 					{
 						// This may throw.
-<<<<<<< HEAD
-						consumer = new RTC::SimpleConsumer(consumerId, producerId, this, body);
-=======
 						consumer =
-						  new RTC::SimpleConsumer(this->shared, consumerId, producerId, this, request->data);
->>>>>>> c8a71130
+						  new RTC::SimpleConsumer(this->shared, consumerId, producerId, this, body);
 
 						break;
 					}
@@ -925,12 +774,8 @@
 					case RTC::RtpParameters::Type::SIMULCAST:
 					{
 						// This may throw.
-<<<<<<< HEAD
-						consumer = new RTC::SimulcastConsumer(consumerId, producerId, this, body);
-=======
 						consumer =
-						  new RTC::SimulcastConsumer(this->shared, consumerId, producerId, this, request->data);
->>>>>>> c8a71130
+						  new RTC::SimulcastConsumer(this->shared, consumerId, producerId, this, body);
 
 						break;
 					}
@@ -938,12 +783,8 @@
 					case RTC::RtpParameters::Type::SVC:
 					{
 						// This may throw.
-<<<<<<< HEAD
-						consumer = new RTC::SvcConsumer(consumerId, producerId, this, body);
-=======
 						consumer =
-						  new RTC::SvcConsumer(this->shared, consumerId, producerId, this, request->data);
->>>>>>> c8a71130
+						  new RTC::SvcConsumer(this->shared, consumerId, producerId, this, body);
 
 						break;
 					}
@@ -951,12 +792,8 @@
 					case RTC::RtpParameters::Type::PIPE:
 					{
 						// This may throw.
-<<<<<<< HEAD
-						consumer = new RTC::PipeConsumer(consumerId, producerId, this, body);
-=======
 						consumer =
-						  new RTC::PipeConsumer(this->shared, consumerId, producerId, this, request->data);
->>>>>>> c8a71130
+						  new RTC::PipeConsumer(this->shared, consumerId, producerId, this, body);
 
 						break;
 					}
@@ -1166,12 +1003,8 @@
 				CheckNoDataProducer(dataProducerId);
 
 				// This may throw.
-<<<<<<< HEAD
-				auto* dataProducer = new RTC::DataProducer(dataProducerId, this->maxMessageSize, this, body);
-=======
 				auto* dataProducer = new RTC::DataProducer(
-				  this->shared, dataProducerId, this->maxMessageSize, this, request->data);
->>>>>>> c8a71130
+				  this->shared, dataProducerId, this->maxMessageSize, this, body);
 
 				// Verify the type of the DataProducer.
 				switch (dataProducer->GetType())
@@ -1269,17 +1102,13 @@
 
 				// This may throw.
 				auto* dataConsumer = new RTC::DataConsumer(
-<<<<<<< HEAD
-				  dataConsumerId, dataProducerId, this->sctpAssociation, this, body, this->maxMessageSize);
-=======
 				  this->shared,
 				  dataConsumerId,
 				  dataProducerId,
 				  this->sctpAssociation,
 				  this,
-				  request->data,
+				  body,
 				  this->maxMessageSize);
->>>>>>> c8a71130
 
 				// Verify the type of the DataConsumer.
 				switch (dataConsumer->GetType())
