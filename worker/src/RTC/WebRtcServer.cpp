--- conflicted
+++ resolved
@@ -27,15 +27,11 @@
 
 	/* Instance methods. */
 
-<<<<<<< HEAD
 	WebRtcServer::WebRtcServer(
+	  RTC::Shared* shared,
 	  const std::string& id,
 	  const flatbuffers::Vector<flatbuffers::Offset<FBS::WebRtcServer::WebRtcServerListenInfo>>* listenInfos)
-	  : id(id)
-=======
-	WebRtcServer::WebRtcServer(RTC::Shared* shared, const std::string& id, json& data)
 	  : id(id), shared(shared)
->>>>>>> c8a71130
 	{
 		MS_TRACE();
 
