--- conflicted
+++ resolved
@@ -272,13 +272,8 @@
 		// local usernameFragment) which is the first value in the attribute value
 		// before the ":" symbol.
 
-<<<<<<< HEAD
 		const auto& username = packet->GetUsername();
-		size_t colonPos      = username.find(':');
-=======
-		const auto& username  = packet->GetUsername();
-		const size_t colonPos = username.find(':');
->>>>>>> a19058dc
+		const size_t colonPos      = username.find(':');
 
 		// If no colon is found just return the whole USERNAME attribute anyway.
 		if (colonPos == std::string::npos)
