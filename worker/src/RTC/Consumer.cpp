--- conflicted
+++ resolved
@@ -276,14 +276,7 @@
 
 				for (const auto& type : *body->events())
 				{
-<<<<<<< HEAD
-					std::string typeStr = type->str();
-=======
-					if (!type.is_string())
-						MS_THROW_TYPE_ERROR("wrong type (not a string)");
-
-					const std::string typeStr = type.get<std::string>();
->>>>>>> a19058dc
+					const auto typeStr = type->str();
 
 					if (typeStr == "rtp")
 						newTraceEventTypes.rtp = true;
