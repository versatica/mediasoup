--- conflicted
+++ resolved
@@ -18,20 +18,12 @@
 	/* Instance methods. */
 
 	SvcConsumer::SvcConsumer(
-<<<<<<< HEAD
+	  RTC::Shared* shared,
 	  const std::string& id,
 	  const std::string& producerId,
 	  RTC::Consumer::Listener* listener,
 	  const FBS::Transport::ConsumeRequest* data)
-	  : RTC::Consumer::Consumer(id, producerId, listener, data, RTC::RtpParameters::Type::SVC)
-=======
-	  RTC::Shared* shared,
-	  const std::string& id,
-	  const std::string& producerId,
-	  RTC::Consumer::Listener* listener,
-	  json& data)
 	  : RTC::Consumer::Consumer(shared, id, producerId, listener, data, RTC::RtpParameters::Type::SVC)
->>>>>>> c8a71130
 	{
 		MS_TRACE();
 
