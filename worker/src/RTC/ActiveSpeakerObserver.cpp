#define MS_CLASS "RTC::ActiveSpeakerObserver"

#include "RTC/ActiveSpeakerObserver.hpp"
#include "Logger.hpp"
#include "MediaSoupErrors.hpp"
#include "Utils.hpp"
#include "RTC/RtpDictionaries.hpp"

namespace RTC
{
	/* Static. */

	static constexpr uint32_t C1{ 3u };
	static constexpr uint32_t C2{ 2u };
	static constexpr uint32_t C3{ 0u };
	static constexpr uint32_t N1{ 13u };
	static constexpr uint32_t N2{ 5u };
	static constexpr uint32_t N3{ 10u };
	static constexpr uint32_t LongCount{ 1u };
	static constexpr uint32_t LevelIdleTimeout{ 40u };
	static constexpr uint64_t SpeakerIdleTimeout{ 60 * 60 * 1000 };
	static constexpr uint32_t LongThreashold{ 4u };
	static constexpr uint32_t MaxLevel{ 127u };
	static constexpr uint32_t MinLevel{ 0u };
	static constexpr uint32_t MinLevelWindowLen{ 15 * 1000 / 20 };
	static constexpr uint32_t MediumThreshold{ 7u };
	static constexpr uint32_t SubunitLengthN1{ (MaxLevel - MinLevel + N1 - 1) / N1 };
	static constexpr uint32_t ImmediateBuffLen{ LongCount * N3 * N2 };
	static constexpr uint32_t MediumsBuffLen{ LongCount * N3 };
	static constexpr uint32_t LongsBuffLen{ LongCount };
	static constexpr uint32_t LevelsBuffLen{ LongCount * N3 * N2 };
	static constexpr double MinActivityScore{ 0.0000000001 };

	inline int64_t BinomialCoefficient(int32_t n, int32_t r)
	{
		int32_t m = n - r;

		if (r < m)
		{
			r = m;
		}

		int64_t t{ 1 };

		for (int64_t i = n, j = 1; i > r; i--, ++j)
		{
			t = t * i / j;
		}

		return t;
	}

	inline double ComputeActivityScore(
	  const uint8_t vL, const uint32_t nR, const double p, const double lambda)
	{
		double activityScore = std::log(BinomialCoefficient(nR, vL)) + vL * std::log(p) +
		                       (nR - vL) * std::log(1 - p) - std::log(lambda) + lambda * vL;

		if (activityScore < MinActivityScore)
		{
			activityScore = MinActivityScore;
		}

		return activityScore;
	}

	inline bool ComputeBigs(
	  const std::vector<uint8_t>& littles, std::vector<uint8_t>& bigs, uint8_t threashold)
	{
		uint32_t littleLen       = littles.size();
		uint32_t bigLen          = bigs.size();
		uint32_t littleLenPerBig = littleLen / bigLen;
		bool changed{ false };

		for (uint32_t b = 0u, l = 0u; b < bigLen; ++b)
		{
			uint8_t sum{ 0u };

			for (uint32_t lEnd = l + littleLenPerBig; l < lEnd; ++l)
			{
				if (littles[l] > threashold)
				{
					++sum;
				}
			}

			if (bigs[b] != sum)
			{
				bigs[b] = sum;
				changed = true;
			}
		}

		return changed;
	}

	ActiveSpeakerObserver::ActiveSpeakerObserver(
<<<<<<< HEAD
	  const std::string& id,
	  RTC::RtpObserver::Listener* listener,
	  const FBS::Router::ActiveSpeakerObserverOptions* options)
	  : RTC::RtpObserver(id, listener)
=======
	  RTC::Shared* shared, const std::string& id, RTC::RtpObserver::Listener* listener, json& data)
	  : RTC::RtpObserver(shared, id, listener)
>>>>>>> c8a71130
	{
		MS_TRACE();

		this->interval = options->interval();

		if (this->interval < 100)
			this->interval = 100;
		else if (this->interval > 5000)
			this->interval = 5000;

		this->periodicTimer = new Timer(this);

		this->periodicTimer->Start(interval, interval);

		// NOTE: This may throw.
		this->shared->channelMessageRegistrator->RegisterHandler(
		  this->id,
		  /*channelRequestHandler*/ this,
		  /*payloadChannelRequestHandler*/ nullptr,
		  /*payloadChannelNotificationHandler*/ nullptr);
	}

	ActiveSpeakerObserver::~ActiveSpeakerObserver()
	{
		MS_TRACE();

		this->shared->channelMessageRegistrator->UnregisterHandler(this->id);

		delete this->periodicTimer;

		// Must clear all entries in this->mapProducerSpeakers since RemoveProducer()
		// won't be called for each existing Producer if the ActiveSpeakerObserver or
		// its parent Router are directly closed.
		for (auto& kv : this->mapProducerSpeakers)
		{
			auto* producerSpeaker = kv.second;
			delete producerSpeaker;
		}
		this->mapProducerSpeakers.clear();
	}

	void ActiveSpeakerObserver::AddProducer(RTC::Producer* producer)
	{
		MS_TRACE();

		if (producer->GetKind() != RTC::Media::Kind::AUDIO)
			MS_THROW_TYPE_ERROR("not an audio Producer");

		if (this->mapProducerSpeakers.find(producer->id) != this->mapProducerSpeakers.end())
			MS_THROW_ERROR("Producer already in map");

		this->mapProducerSpeakers[producer->id] = new ProducerSpeaker(producer);
	}

	void ActiveSpeakerObserver::RemoveProducer(RTC::Producer* producer)
	{
		MS_TRACE();

		auto it = this->mapProducerSpeakers.find(producer->id);

		if (it == this->mapProducerSpeakers.end())
		{
			return;
		}

		auto* producerSpeaker = it->second;

		delete producerSpeaker;

		this->mapProducerSpeakers.erase(producer->id);

		if (producer->id == this->dominantId)
		{
			this->dominantId.erase();

			Update();
		}
	}

	void ActiveSpeakerObserver::ProducerPaused(RTC::Producer* producer)
	{
		MS_TRACE();

		auto it = this->mapProducerSpeakers.find(producer->id);

		if (it != this->mapProducerSpeakers.end())
		{
			auto* producerSpeaker = it->second;

			producerSpeaker->speaker->paused = true;
		}
	}

	void ActiveSpeakerObserver::ProducerResumed(RTC::Producer* producer)
	{
		MS_TRACE();

		auto it = this->mapProducerSpeakers.find(producer->id);

		if (it != this->mapProducerSpeakers.end())
		{
			auto* producerSpeaker = it->second;

			producerSpeaker->speaker->paused = false;
		}
	}

	void ActiveSpeakerObserver::ReceiveRtpPacket(RTC::Producer* producer, RTC::RtpPacket* packet)
	{
		MS_TRACE();

		if (IsPaused())
			return;

		uint8_t level;
		bool voice;

		if (!packet->ReadSsrcAudioLevel(level, voice))
			return;
		uint8_t volume = 127 - level;

		auto it = this->mapProducerSpeakers.find(producer->id);

		if (it != this->mapProducerSpeakers.end())
		{
			auto* producerSpeaker = it->second;
			uint64_t now          = DepLibUV::GetTimeMs();

			producerSpeaker->speaker->LevelChanged(volume, now);
		}
	}

	void ActiveSpeakerObserver::Paused()
	{
		MS_TRACE();

		this->periodicTimer->Stop();
	}

	void ActiveSpeakerObserver::Resumed()
	{
		MS_TRACE();

		this->periodicTimer->Restart();
	}

	void ActiveSpeakerObserver::OnTimer(Timer* timer)
	{
		MS_TRACE();

		Update();
	}

	void ActiveSpeakerObserver::Update()
	{
		MS_TRACE();

		uint64_t now = DepLibUV::GetTimeMs();

		if (now - this->lastLevelIdleTime >= LevelIdleTimeout)
		{
			if (this->lastLevelIdleTime != 0)
			{
				TimeoutIdleLevels(now);
			}

			this->lastLevelIdleTime = now;
		}

		if (!this->mapProducerSpeakers.empty() && CalculateActiveSpeaker())
		{
			json data          = json::object();
			data["producerId"] = this->dominantId;

			this->shared->channelNotifier->Emit(this->id, "dominantspeaker", data);
		}
	}

	bool ActiveSpeakerObserver::CalculateActiveSpeaker()
	{
		MS_TRACE();

		std::string newDominantId;
		int32_t speakerCount = this->mapProducerSpeakers.size();

		if (speakerCount == 0)
		{
			newDominantId = "";
		}
		else if (speakerCount == 1)
		{
			auto it               = this->mapProducerSpeakers.begin();
			auto* producerSpeaker = it->second;
			newDominantId         = producerSpeaker->producer->id;
		}
		else
		{
			Speaker* dominantSpeaker = (this->dominantId.empty())
			                             ? nullptr
			                             : this->mapProducerSpeakers.at(this->dominantId)->speaker;

			if (dominantSpeaker == nullptr)
			{
				auto it               = this->mapProducerSpeakers.begin();
				newDominantId         = it->first;
				auto* producerSpeaker = it->second;
				dominantSpeaker       = producerSpeaker->speaker;
			}
			else
			{
				newDominantId = "";
			}

			dominantSpeaker->EvalActivityScores();
			double newDominantC2 = C2;

			for (auto& kv : this->mapProducerSpeakers)
			{
				auto* producerSpeaker = kv.second;
				auto* speaker         = producerSpeaker->speaker;
				auto& id              = producerSpeaker->producer->id;

				if (id == this->dominantId || speaker->paused)
				{
					continue;
				}

				speaker->EvalActivityScores();

				for (uint8_t interval = 0u; interval < ActiveSpeakerObserver::RelativeSpeachActivitiesLen;
				     ++interval)
				{
					this->relativeSpeachActivities[interval] = std::log(
					  speaker->GetActivityScore(interval) / dominantSpeaker->GetActivityScore(interval));
				}

				double c1 = this->relativeSpeachActivities[0];
				double c2 = this->relativeSpeachActivities[1];
				double c3 = this->relativeSpeachActivities[2];

				if ((c1 > C1) && (c2 > C2) && (c3 > C3) && (c2 > newDominantC2))
				{
					newDominantC2 = c2;
					newDominantId = id;
				}
			}
		}

		if (!newDominantId.empty() && newDominantId != this->dominantId)
		{
			this->dominantId = newDominantId;

			return true;
		}

		return false;
	}

	void ActiveSpeakerObserver::TimeoutIdleLevels(uint64_t now)
	{
		MS_TRACE();

		for (auto& kv : this->mapProducerSpeakers)
		{
			auto* producerSpeaker = kv.second;
			auto* speaker         = producerSpeaker->speaker;
			auto& id              = producerSpeaker->producer->id;
			uint64_t idle         = now - speaker->lastLevelChangeTime;

			if (SpeakerIdleTimeout < idle && (this->dominantId.empty() || id != this->dominantId))
			{
				speaker->paused = true;
			}
			else if (LevelIdleTimeout < idle)
			{
				speaker->LevelTimedOut(now);
			}
		}
	}

	ActiveSpeakerObserver::ProducerSpeaker::ProducerSpeaker(RTC::Producer* producer)
	  : producer(producer)
	{
		MS_TRACE();

		this->speaker         = new Speaker();
		this->speaker->paused = producer->IsPaused();
	}

	ActiveSpeakerObserver::ProducerSpeaker::~ProducerSpeaker()
	{
		MS_TRACE();

		delete this->speaker;
	}

	ActiveSpeakerObserver::Speaker::Speaker()
	  : immediateActivityScore(MinActivityScore), mediumActivityScore(MinActivityScore),
	    longActivityScore(MinActivityScore), lastLevelChangeTime(DepLibUV::GetTimeMs()),
	    minLevel(MinLevel), nextMinLevel(MinLevel), immediates(ImmediateBuffLen, 0),
	    mediums(MediumsBuffLen, 0), longs(LongsBuffLen, 0), levels(LevelsBuffLen, 0), nextLevelIndex(0)
	{
		MS_TRACE();
	}

	void ActiveSpeakerObserver::Speaker::EvalActivityScores()
	{
		MS_TRACE();

		if (ComputeImmediates())
		{
			EvalImmediateActivityScore();

			if (ComputeMediums())
			{
				EvalMediumActivityScore();

				if (ComputeLongs())
				{
					EvalLongActivityScore();
				}
			}
		}
	}

	double ActiveSpeakerObserver::Speaker::GetActivityScore(uint8_t interval)
	{
		MS_TRACE();

		switch (interval)
		{
			case 0u:
				return this->immediateActivityScore;
			case 1u:
				return this->mediumActivityScore;
			case 2u:
				return this->longActivityScore;
			default:
				MS_ABORT("interval is invalid");
		}

		return 0;
	}

	void ActiveSpeakerObserver::Speaker::LevelChanged(uint32_t level, uint64_t now)
	{
		if (this->lastLevelChangeTime <= now)
		{
			uint64_t elapsed = now - this->lastLevelChangeTime;

			this->lastLevelChangeTime = now;

			int8_t b{ 0 };

			if (level < MinLevel)
			{
				b = MinLevel;
			}
			else if (level > MaxLevel)
			{
				b = MaxLevel;
			}
			else
			{
				b = level;
			}

			// The algorithm expect to have an update every 20 milliseconds. If the
			// Producer is paused, using a different packetization time or using DTX
			// we need to update more than one sample when receiving an audio packet.
			uint32_t intervalsUpdated =
			  std::min(std::max(static_cast<uint32_t>(elapsed / 20), 1U), LevelsBuffLen);

			for (uint32_t i{ 0u }; i < intervalsUpdated; ++i)
			{
				this->levels[this->nextLevelIndex] = b;
				this->nextLevelIndex               = (this->nextLevelIndex + 1) % LevelsBuffLen;
			}

			UpdateMinLevel(b);
		}
	}

	void ActiveSpeakerObserver::Speaker::LevelTimedOut(uint64_t now)
	{
		MS_TRACE();

		LevelChanged(MinLevel, now);
	}

	bool ActiveSpeakerObserver::Speaker::ComputeImmediates()
	{
		MS_TRACE();

		int8_t minLevel = this->minLevel + SubunitLengthN1;
		bool changed    = false;

		for (uint32_t i = 0; i < ImmediateBuffLen; ++i)
		{
			// this->levels is a circular buffer where new samples are written in the
			// next vector index. this->immediates is a buffer where the most recent
			// value is always in index 0.
			size_t levelIndex = this->nextLevelIndex >= (i + 1)
			                      ? this->nextLevelIndex - i - 1
			                      : this->nextLevelIndex + LevelsBuffLen - i - 1;
			uint8_t level     = this->levels[levelIndex];

			if (level < minLevel)
			{
				level = MinLevel;
			}

			uint8_t immediate = (level / SubunitLengthN1);

			if (this->immediates[i] != immediate)
			{
				this->immediates[i] = immediate;
				changed             = true;
			}
		}

		return changed;
	}

	bool ActiveSpeakerObserver::Speaker::ComputeMediums()
	{
		MS_TRACE();

		return ComputeBigs(this->immediates, this->mediums, MediumThreshold);
	}

	bool ActiveSpeakerObserver::Speaker::ComputeLongs()
	{
		MS_TRACE();

		return ComputeBigs(this->mediums, this->longs, LongThreashold);
	}

	void ActiveSpeakerObserver::Speaker::EvalImmediateActivityScore()
	{
		MS_TRACE();

		this->immediateActivityScore = ComputeActivityScore(this->immediates[0], N1, 0.5, 0.78);
	}

	void ActiveSpeakerObserver::Speaker::EvalMediumActivityScore()
	{
		MS_TRACE();

		this->mediumActivityScore = ComputeActivityScore(this->mediums[0], N2, 0.5, 24);
	}

	void ActiveSpeakerObserver::Speaker::EvalLongActivityScore()
	{
		MS_TRACE();

		this->longActivityScore = ComputeActivityScore(this->longs[0], N3, 0.5, 47);
	}

	void ActiveSpeakerObserver::Speaker::UpdateMinLevel(int8_t level)
	{
		MS_TRACE();

		if (level == MinLevel)
		{
			return;
		}

		if ((this->minLevel == MinLevel) || (this->minLevel > level))
		{
			this->minLevel              = level;
			this->nextMinLevel          = MinLevel;
			this->nextMinLevelWindowLen = 0;
		}
		else
		{
			if (this->nextMinLevel == MinLevel)
			{
				this->nextMinLevel          = level;
				this->nextMinLevelWindowLen = 1;
			}
			else
			{
				if (this->nextMinLevel > level)
				{
					this->nextMinLevel = level;
				}

				this->nextMinLevelWindowLen++;

				if (this->nextMinLevelWindowLen >= MinLevelWindowLen)
				{
					double newMinLevel = std::sqrt(static_cast<double>(this->minLevel * this->nextMinLevel));

					if (newMinLevel < MinLevel)
					{
						newMinLevel = MinLevel;
					}
					else if (newMinLevel > MaxLevel)
					{
						newMinLevel = MaxLevel;
					}

					this->minLevel              = static_cast<int8_t>(newMinLevel);
					this->nextMinLevel          = MinLevel;
					this->nextMinLevelWindowLen = 0;
				}
			}
		}
	}
} // namespace RTC<|MERGE_RESOLUTION|>--- conflicted
+++ resolved
@@ -95,15 +95,11 @@
 	}
 
 	ActiveSpeakerObserver::ActiveSpeakerObserver(
-<<<<<<< HEAD
+	  RTC::Shared* shared,
 	  const std::string& id,
 	  RTC::RtpObserver::Listener* listener,
 	  const FBS::Router::ActiveSpeakerObserverOptions* options)
-	  : RTC::RtpObserver(id, listener)
-=======
-	  RTC::Shared* shared, const std::string& id, RTC::RtpObserver::Listener* listener, json& data)
 	  : RTC::RtpObserver(shared, id, listener)
->>>>>>> c8a71130
 	{
 		MS_TRACE();
 
