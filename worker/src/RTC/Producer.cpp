--- conflicted
+++ resolved
@@ -1115,13 +1115,9 @@
 
 		for (const auto& fb : mediaCodec.rtcpFeedback)
 		{
-<<<<<<< HEAD
 			MS_DEBUG_2TAGS(rtp, rtcp, "mediaCodec.rtcpFeedback: type=%s parameter=%s", fb.type.c_str(), fb.parameter.c_str());
 
-			if (!params.useNack && fb.type == "nack" && fb.parameter == "")
-=======
 			if (!params.useNack && fb.type == "nack" && fb.parameter.empty())
->>>>>>> be105ab5
 			{
 				MS_DEBUG_2TAGS(rtp, rtcp, "NACK supported");
 
