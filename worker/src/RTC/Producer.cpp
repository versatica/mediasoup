--- conflicted
+++ resolved
@@ -255,25 +255,9 @@
 		// Add rtpMapping.codecs.
 		std::vector<flatbuffers::Offset<FBS::RtpParameters::CodecMapping>> codecs;
 
-<<<<<<< HEAD
 		for (const auto& kv : this->rtpMapping.codecs)
 		{
 			codecs.emplace_back(FBS::RtpParameters::CreateCodecMapping(builder, kv.first, kv.second));
-=======
-			for (const auto& kv : this->rtpMapping.codecs)
-			{
-				jsonCodecsIt->emplace_back(json::value_t::object);
-
-				auto& jsonEntry        = (*jsonCodecsIt)[idx];
-				auto payloadType       = kv.first;
-				auto mappedPayloadType = kv.second;
-
-				jsonEntry["payloadType"]       = payloadType;
-				jsonEntry["mappedPayloadType"] = mappedPayloadType;
-
-				++idx;
-			}
->>>>>>> a19058dc
 		}
 
 		// Add rtpMapping.encodings.
@@ -451,14 +435,7 @@
 
 				for (const auto& type : *body->events())
 				{
-<<<<<<< HEAD
-					std::string typeStr = type->str();
-=======
-					if (!type.is_string())
-						MS_THROW_TYPE_ERROR("wrong type (not a string)");
-
-					const std::string typeStr = type.get<std::string>();
->>>>>>> a19058dc
+					const auto typeStr = type->str();
 
 					if (typeStr == "rtp")
 						newTraceEventTypes.rtp = true;
