#define MS_CLASS "RTC::PipeTransport"
// #define MS_LOG_DEV_LEVEL 3

#include "RTC/PipeTransport.hpp"
#include "Logger.hpp"
#include "MediaSoupErrors.hpp"
#include "Utils.hpp"
#include <cstring> // std::memcpy()

namespace RTC
{
	/* Static. */

	// NOTE: PipeTransport just allows AES_CM_128_HMAC_SHA1_80 SRTP crypto suite.
	RTC::SrtpSession::CryptoSuite PipeTransport::srtpCryptoSuite{
		RTC::SrtpSession::CryptoSuite::AES_CM_128_HMAC_SHA1_80
	};
	std::string PipeTransport::srtpCryptoSuiteString{ "AES_CM_128_HMAC_SHA1_80" };
	size_t PipeTransport::srtpMasterLength{ 30 };

	/* Instance methods. */

	// NOLINTNEXTLINE(cppcoreguidelines-pro-type-member-init)
	PipeTransport::PipeTransport(const std::string& id, RTC::Transport::Listener* listener, json& data)
	  : RTC::Transport::Transport(id, listener, data)
	{
		MS_TRACE();

		auto jsonListenIpIt = data.find("listenIp");

		if (jsonListenIpIt == data.end())
			MS_THROW_TYPE_ERROR("missing listenIp");
		else if (!jsonListenIpIt->is_object())
			MS_THROW_TYPE_ERROR("wrong listenIp (not an object)");

		auto jsonIpIt = jsonListenIpIt->find("ip");

		if (jsonIpIt == jsonListenIpIt->end())
			MS_THROW_TYPE_ERROR("missing listenIp.ip");
		else if (!jsonIpIt->is_string())
			MS_THROW_TYPE_ERROR("wrong listenIp.ip (not an string)");

		this->listenIp.ip.assign(jsonIpIt->get<std::string>());

		// This may throw.
		Utils::IP::NormalizeIp(this->listenIp.ip);

		auto jsonAnnouncedIpIt = jsonListenIpIt->find("announcedIp");

		if (jsonAnnouncedIpIt != jsonListenIpIt->end())
		{
			if (!jsonAnnouncedIpIt->is_string())
				MS_THROW_TYPE_ERROR("wrong listenIp.announcedIp (not an string");

			this->listenIp.announcedIp.assign(jsonAnnouncedIpIt->get<std::string>());
		}

		auto jsonEnableRtxIt = data.find("enableRtx");

		if (jsonEnableRtxIt != data.end() && jsonEnableRtxIt->is_boolean())
			this->rtx = jsonEnableRtxIt->get<bool>();

		auto jsonEnableSrtpIt = data.find("enableSrtp");

		// clang-format off
		if (
			jsonEnableSrtpIt != data.end() &&
			jsonEnableSrtpIt->is_boolean() &&
			jsonEnableSrtpIt->get<bool>()
		)
		// clang-format on
		{
			this->srtpKey       = Utils::Crypto::GetRandomString(PipeTransport::srtpMasterLength);
			this->srtpKeyBase64 = Utils::String::Base64Encode(this->srtpKey);
		}

		try
		{
			// This may throw.
			this->udpSocket = new RTC::UdpSocket(this, this->listenIp.ip);
		}
		catch (const MediaSoupError& error)
		{
			// Must delete everything since the destructor won't be called.

			delete this->udpSocket;
			this->udpSocket = nullptr;

			throw;
		}
	}

	PipeTransport::~PipeTransport()
	{
		MS_TRACE();

		delete this->udpSocket;
		this->udpSocket = nullptr;

		delete this->tuple;
		this->tuple = nullptr;

		delete this->srtpSendSession;
		this->srtpSendSession = nullptr;

		delete this->srtpRecvSession;
		this->srtpRecvSession = nullptr;
	}

	void PipeTransport::FillJson(json& jsonObject) const
	{
		MS_TRACE();

		// Call the parent method.
		RTC::Transport::FillJson(jsonObject);

		// Add tuple.
		if (this->tuple)
		{
			this->tuple->FillJson(jsonObject["tuple"]);
		}
		else
		{
			jsonObject["tuple"] = json::object();
			auto jsonTupleIt    = jsonObject.find("tuple");

			if (this->listenIp.announcedIp.empty())
				(*jsonTupleIt)["localIp"] = this->udpSocket->GetLocalIp();
			else
				(*jsonTupleIt)["localIp"] = this->listenIp.announcedIp;

			(*jsonTupleIt)["localPort"] = this->udpSocket->GetLocalPort();
			(*jsonTupleIt)["protocol"]  = "udp";
		}

		// Add rtx.
		jsonObject["rtx"] = this->rtx;

		// Add srtpParameters.
		if (HasSrtp())
		{
			jsonObject["srtpParameters"] = json::object();
			auto jsonSrtpParametersIt    = jsonObject.find("srtpParameters");

			(*jsonSrtpParametersIt)["cryptoSuite"] = PipeTransport::srtpCryptoSuiteString;
			(*jsonSrtpParametersIt)["keyBase64"]   = this->srtpKeyBase64;
		}
	}

	void PipeTransport::FillJsonStats(json& jsonArray)
	{
		MS_TRACE();

		// Call the parent method.
		RTC::Transport::FillJsonStats(jsonArray);

		auto& jsonObject = jsonArray[0];

		// Add type.
		jsonObject["type"] = "pipe-transport";

		if (this->tuple)
		{
			this->tuple->FillJson(jsonObject["tuple"]);
		}
		else
		{
			// Add tuple.
			jsonObject["tuple"] = json::object();
			auto jsonTupleIt    = jsonObject.find("tuple");

			if (this->listenIp.announcedIp.empty())
				(*jsonTupleIt)["localIp"] = this->udpSocket->GetLocalIp();
			else
				(*jsonTupleIt)["localIp"] = this->listenIp.announcedIp;

			(*jsonTupleIt)["localPort"] = this->udpSocket->GetLocalPort();
			(*jsonTupleIt)["protocol"]  = "udp";
		}
	}

	void PipeTransport::HandleRequest(Channel::Request* request)
	{
		MS_TRACE();

		switch (request->methodId)
		{
			case Channel::Request::MethodId::TRANSPORT_CONNECT:
			{
				// Ensure this method is not called twice.
				if (this->tuple)
					MS_THROW_ERROR("connect() already called");

				try
				{
					std::string ip;
					uint16_t port{ 0u };
					std::string srtpKeyBase64;

					auto jsonSrtpParametersIt = request->data.find("srtpParameters");

					if (!HasSrtp() && jsonSrtpParametersIt != request->data.end())
					{
						MS_THROW_TYPE_ERROR("invalid srtpParameters (SRTP not enabled)");
					}
					else if (HasSrtp())
					{
						// clang-format off
						if (
							jsonSrtpParametersIt == request->data.end() ||
							!jsonSrtpParametersIt->is_object()
						)
						// clang-format on
						{
							MS_THROW_TYPE_ERROR("missing srtpParameters (SRTP enabled)");
						}

						auto jsonCryptoSuiteIt = jsonSrtpParametersIt->find("cryptoSuite");

						// clang-format off
						if (
							jsonCryptoSuiteIt == jsonSrtpParametersIt->end() ||
							!jsonCryptoSuiteIt->is_string()
						)
						// clang-format on
						{
							MS_THROW_TYPE_ERROR("missing srtpParameters.cryptoSuite)");
						}

						// NOTE: We just use AES_CM_128_HMAC_SHA1_80 as SRTP crypto suite in
						// PipeTransport.
						if (jsonCryptoSuiteIt->get<std::string>() != PipeTransport::srtpCryptoSuiteString)
						{
							MS_THROW_TYPE_ERROR("invalid/unsupported srtpParameters.cryptoSuite");
						}

						auto jsonKeyBase64It = jsonSrtpParametersIt->find("keyBase64");

						// clang-format off
						if (
							jsonKeyBase64It == jsonSrtpParametersIt->end() ||
							!jsonKeyBase64It->is_string()
						)
						// clang-format on
						{
							MS_THROW_TYPE_ERROR("missing srtpParameters.keyBase64)");
						}

						srtpKeyBase64 = jsonKeyBase64It->get<std::string>();

						size_t outLen;
						// This may throw.
						auto* srtpKey = Utils::String::Base64Decode(srtpKeyBase64, outLen);

						if (outLen != PipeTransport::srtpMasterLength)
							MS_THROW_TYPE_ERROR("invalid decoded SRTP key length");

						auto* srtpLocalKey  = new uint8_t[PipeTransport::srtpMasterLength];
						auto* srtpRemoteKey = new uint8_t[PipeTransport::srtpMasterLength];

						std::memcpy(srtpLocalKey, this->srtpKey.c_str(), PipeTransport::srtpMasterLength);
						std::memcpy(srtpRemoteKey, srtpKey, PipeTransport::srtpMasterLength);

						try
						{
							this->srtpSendSession = new RTC::SrtpSession(
							  RTC::SrtpSession::Type::OUTBOUND,
							  PipeTransport::srtpCryptoSuite,
							  srtpLocalKey,
							  PipeTransport::srtpMasterLength);
						}
						catch (const MediaSoupError& error)
						{
							delete[] srtpLocalKey;
							delete[] srtpRemoteKey;

							MS_THROW_ERROR("error creating SRTP sending session: %s", error.what());
						}

						try
						{
							this->srtpRecvSession = new RTC::SrtpSession(
							  RTC::SrtpSession::Type::INBOUND,
							  PipeTransport::srtpCryptoSuite,
							  srtpRemoteKey,
							  PipeTransport::srtpMasterLength);
						}
						catch (const MediaSoupError& error)
						{
							delete[] srtpLocalKey;
							delete[] srtpRemoteKey;

							MS_THROW_ERROR("error creating SRTP receiving session: %s", error.what());
						}

						delete[] srtpLocalKey;
						delete[] srtpRemoteKey;
					}

					auto jsonIpIt = request->data.find("ip");

					if (jsonIpIt == request->data.end() || !jsonIpIt->is_string())
						MS_THROW_TYPE_ERROR("missing ip");

					ip = jsonIpIt->get<std::string>();

					// This may throw.
					Utils::IP::NormalizeIp(ip);

					auto jsonPortIt = request->data.find("port");

					// clang-format off
					if (
						jsonPortIt == request->data.end() ||
						!Utils::Json::IsPositiveInteger(*jsonPortIt)
					)
					// clang-format on
					{
						MS_THROW_TYPE_ERROR("missing port");
					}

					port = jsonPortIt->get<uint16_t>();

					int err;

					switch (Utils::IP::GetFamily(ip))
					{
						case AF_INET:
						{
							err = uv_ip4_addr(
							  ip.c_str(),
							  static_cast<int>(port),
							  reinterpret_cast<struct sockaddr_in*>(&this->remoteAddrStorage));

							if (err != 0)
								MS_THROW_ERROR("uv_ip4_addr() failed: %s", uv_strerror(err));

							break;
						}

						case AF_INET6:
						{
							err = uv_ip6_addr(
							  ip.c_str(),
							  static_cast<int>(port),
							  reinterpret_cast<struct sockaddr_in6*>(&this->remoteAddrStorage));

							if (err != 0)
								MS_THROW_ERROR("uv_ip6_addr() failed: %s", uv_strerror(err));

							break;
						}

						default:
						{
							MS_THROW_ERROR("invalid IP '%s'", ip.c_str());
						}
					}

					// Create the tuple.
					this->tuple = new RTC::TransportTuple(
					  this->udpSocket, reinterpret_cast<struct sockaddr*>(&this->remoteAddrStorage));

					if (!this->listenIp.announcedIp.empty())
						this->tuple->SetLocalAnnouncedIp(this->listenIp.announcedIp);
				}
				catch (const MediaSoupError& error)
				{
					delete this->tuple;
					this->tuple = nullptr;

					delete this->srtpSendSession;
					this->srtpSendSession = nullptr;

					delete this->srtpRecvSession;
					this->srtpRecvSession = nullptr;

					throw;
				}

				// Tell the caller about the selected local DTLS role.
				json data = json::object();

				this->tuple->FillJson(data["tuple"]);

				request->Accept(data);

				// Assume we are connected (there is no much more we can do to know it)
				// and tell the parent class.
				RTC::Transport::Connected();

				break;
			}

			default:
			{
				// Pass it to the parent class.
				RTC::Transport::HandleRequest(request);
			}
		}
	}

	void PipeTransport::HandleNotification(PayloadChannel::Notification* notification)
	{
		MS_TRACE();

		// Pass it to the parent class.
		RTC::Transport::HandleNotification(notification);
	}

	inline bool PipeTransport::IsConnected() const
	{
		return this->tuple;
	}

	inline bool PipeTransport::HasSrtp() const
	{
		return !this->srtpKey.empty();
	}

	void PipeTransport::SendRtpPacket(
	  RTC::Consumer* /*consumer*/, RTC::RtpPacket* packet, RTC::Transport::onSendCallback* cb)
	{
		MS_TRACE();

		if (!IsConnected())
		{
			if (cb)
			{
				(*cb)(false);

				delete cb;
			}

			return;
		}

		const uint8_t* data = packet->GetData();
		size_t len          = packet->GetSize();

		if (HasSrtp() && !this->srtpSendSession->EncryptRtp(&data, &len))
		{
			if (cb)
			{
				(*cb)(false);

				delete cb;
			}

			return;
		}

		this->tuple->Send(data, len, cb);

		// Increase send transmission.
		RTC::Transport::DataSent(len);
	}

	void PipeTransport::SendRtcpPacket(RTC::RTCP::Packet* packet)
	{
		MS_TRACE();

		if (!IsConnected())
			return;

		const uint8_t* data = packet->GetData();
		size_t len          = packet->GetSize();

		if (HasSrtp() && !this->srtpSendSession->EncryptRtcp(&data, &len))
			return;

		this->tuple->Send(data, len);

		// Increase send transmission.
		RTC::Transport::DataSent(len);
	}

	void PipeTransport::SendRtcpCompoundPacket(RTC::RTCP::CompoundPacket* packet)
	{
		MS_TRACE();

		if (!IsConnected())
			return;

		const uint8_t* data = packet->GetData();
		size_t len          = packet->GetSize();

		if (HasSrtp() && !this->srtpSendSession->EncryptRtcp(&data, &len))
			return;

		this->tuple->Send(data, len);

		// Increase send transmission.
		RTC::Transport::DataSent(len);
	}

	void PipeTransport::SendMessage(
	  RTC::DataConsumer* dataConsumer, uint32_t ppid, const uint8_t* msg, size_t len, onQueuedCallback* cb)
	{
		MS_TRACE();

		this->sctpAssociation->SendSctpMessage(dataConsumer, ppid, msg, len, cb);
	}

	void PipeTransport::SendSctpData(const uint8_t* data, size_t len)
	{
		MS_TRACE();

		if (!IsConnected())
			return;

		this->tuple->Send(data, len);

		// Increase send transmission.
		RTC::Transport::DataSent(len);
	}

	void PipeTransport::RecvStreamClosed(uint32_t ssrc)
	{
		MS_TRACE();

		if (this->srtpRecvSession)
		{
			this->srtpRecvSession->RemoveStream(ssrc);
		}
	}

	void PipeTransport::SendStreamClosed(uint32_t ssrc)
	{
		MS_TRACE();

		if (this->srtpSendSession)
		{
			this->srtpSendSession->RemoveStream(ssrc);
		}
	}

	inline void PipeTransport::OnPacketReceived(RTC::TransportTuple* tuple, const uint8_t* data, size_t len)
	{
		MS_TRACE();

		// Increase receive transmission.
		RTC::Transport::DataReceived(len);

		// Check if it's RTCP.
		if (RTC::RTCP::Packet::IsRtcp(data, len))
		{
			OnRtcpDataReceived(tuple, data, len);
		}
		// Check if it's RTP.
		else if (RTC::RtpPacket::IsRtp(data, len))
		{
			OnRtpDataReceived(tuple, data, len);
		}
		// Check if it's SCTP.
		else if (RTC::SctpAssociation::IsSctp(data, len))
		{
			OnSctpDataReceived(tuple, data, len);
		}
		else
		{
			MS_WARN_DEV("ignoring received packet of unknown type");
		}
	}

	inline void PipeTransport::OnRtpDataReceived(RTC::TransportTuple* tuple, const uint8_t* data, size_t len)
	{
		MS_TRACE();

		if (!IsConnected())
			return;

		// Decrypt the SRTP packet.
		if (HasSrtp() && !this->srtpRecvSession->DecryptSrtp(const_cast<uint8_t*>(data), &len))
		{
			RTC::RtpPacket* packet = RTC::RtpPacket::Parse(data, len);

			if (!packet)
			{
				MS_WARN_TAG(srtp, "DecryptSrtp() failed due to an invalid RTP packet");
			}
			else
			{
				MS_WARN_TAG(
				  srtp,
				  "DecryptSrtp() failed [ssrc:%" PRIu32 ", payloadType:%" PRIu8 ", seq:%" PRIu16 "]",
				  packet->GetSsrc(),
				  packet->GetPayloadType(),
				  packet->GetSequenceNumber());

				delete packet;
			}

			return;
		}

<<<<<<< HEAD
		// Verify that the packet's tuple matches our tuple.
		//if (!this->tuple->Compare(tuple))
		//{
		//	MS_DEBUG_TAG(rtp, "ignoring RTP packet from unknown IP:port");
    //
    //	return;
    //}
=======
		RTC::RtpPacket* packet = RTC::RtpPacket::Parse(data, len);

		if (!packet)
		{
			MS_WARN_TAG(rtp, "received data is not a valid RTP packet");

			return;
		}
>>>>>>> be105ab5

		// Verify that the packet's tuple matches our tuple.
		if (!this->tuple->Compare(tuple))
		{
			MS_DEBUG_TAG(rtp, "ignoring RTP packet from unknown IP:port");

			// Remove this SSRC.
			RecvStreamClosed(packet->GetSsrc());

			delete packet;

			return;
		}

		// Pass the packet to the parent transport.
		RTC::Transport::ReceiveRtpPacket(packet);
	}

	inline void PipeTransport::OnRtcpDataReceived(
	  RTC::TransportTuple* tuple, const uint8_t* data, size_t len)
	{
		MS_TRACE();

		if (!IsConnected())
			return;

		// Decrypt the SRTCP packet.
		if (HasSrtp() && !this->srtpRecvSession->DecryptSrtcp(const_cast<uint8_t*>(data), &len))
		{
			return;
		}

		// Verify that the packet's tuple matches our tuple.
		//if (!this->tuple->Compare(tuple))
		//{
		//	MS_DEBUG_TAG(rtcp, "ignoring RTCP packet from unknown IP:port");
    //
	  //	return;
	  //}

		RTC::RTCP::Packet* packet = RTC::RTCP::Packet::Parse(data, len);

		if (!packet)
		{
			MS_WARN_TAG(rtcp, "received data is not a valid RTCP compound or single packet");

			return;
		}

		// Pass the packet to the parent transport.
		RTC::Transport::ReceiveRtcpPacket(packet);
	}

	inline void PipeTransport::OnSctpDataReceived(
	  RTC::TransportTuple* tuple, const uint8_t* data, size_t len)
	{
		MS_TRACE();

		if (!IsConnected())
			return;

		// Verify that the packet's tuple matches our tuple.
		if (!this->tuple->Compare(tuple))
		{
			MS_DEBUG_TAG(sctp, "ignoring SCTP packet from unknown IP:port");

			return;
		}

		// Pass it to the parent transport.
		RTC::Transport::ReceiveSctpData(data, len);
	}

	inline void PipeTransport::OnUdpSocketPacketReceived(
	  RTC::UdpSocket* socket, const uint8_t* data, size_t len, const struct sockaddr* remoteAddr)
	{
		MS_TRACE();

		RTC::TransportTuple tuple(socket, remoteAddr);

		OnPacketReceived(&tuple, data, len);
	}
} // namespace RTC<|MERGE_RESOLUTION|>--- conflicted
+++ resolved
@@ -594,15 +594,6 @@
 			return;
 		}
 
-<<<<<<< HEAD
-		// Verify that the packet's tuple matches our tuple.
-		//if (!this->tuple->Compare(tuple))
-		//{
-		//	MS_DEBUG_TAG(rtp, "ignoring RTP packet from unknown IP:port");
-    //
-    //	return;
-    //}
-=======
 		RTC::RtpPacket* packet = RTC::RtpPacket::Parse(data, len);
 
 		if (!packet)
@@ -611,7 +602,6 @@
 
 			return;
 		}
->>>>>>> be105ab5
 
 		// Verify that the packet's tuple matches our tuple.
 		if (!this->tuple->Compare(tuple))
