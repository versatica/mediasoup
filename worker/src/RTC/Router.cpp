--- conflicted
+++ resolved
@@ -250,8 +250,7 @@
 				break;
 			}
 
-<<<<<<< HEAD
-			case Channel::Request::MethodId::ROUTER_CREATE_SHM_TRANSPORT:
+			case Channel::ChannelRequest::MethodId::ROUTER_CREATE_SHM_TRANSPORT:
 			{
 #ifdef TRANSCODE
 				std::string transportId;
@@ -274,10 +273,7 @@
 #endif
 				break;
 			}
-			case Channel::Request::MethodId::ROUTER_CREATE_DIRECT_TRANSPORT:
-=======
 			case Channel::ChannelRequest::MethodId::ROUTER_CREATE_DIRECT_TRANSPORT:
->>>>>>> 8e687940
 			{
 				std::string transportId;
 
