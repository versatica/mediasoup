--- conflicted
+++ resolved
@@ -44,9 +44,6 @@
 {
 	MS_TRACE();
 
-<<<<<<< HEAD
-	Close();
-=======
 	// Delete the Channel.
 	delete this->channel;
 
@@ -55,7 +52,6 @@
 
 	if (!this->closed)
 		Close();
->>>>>>> 8e687940
 }
 
 void Worker::Close()
@@ -255,8 +251,7 @@
 			break;
 		}
 
-<<<<<<< HEAD
-		case Channel::Request::MethodId::WORKER_MSLOG_OPEN:
+		case Channel::ChannelRequest::MethodId::WORKER_MSLOG_OPEN:
 		{
 			Logger::MSlogopen(request->data);
 			request->Accept();
@@ -264,17 +259,14 @@
 			break;
 		}
 
-		case Channel::Request::MethodId::WORKER_MSLOG_ROTATE:
+		case Channel::ChannelRequest::MethodId::WORKER_MSLOG_ROTATE:
 		{
 			Logger::MSlogrotate();
 			request->Accept();
 			break;
 		}
 
-		case Channel::Request::MethodId::WORKER_CREATE_ROUTER:
-=======
 		case Channel::ChannelRequest::MethodId::WORKER_CREATE_ROUTER:
->>>>>>> 8e687940
 		{
 			std::string routerId;
 
