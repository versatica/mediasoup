--- conflicted
+++ resolved
@@ -110,7 +110,7 @@
 {
 	// Add webRtcServerIds.
 	std::vector<flatbuffers::Offset<flatbuffers::String>> webRtcServerIds;
-	for (auto& kv : this->mapWebRtcServers)
+	for (const auto& kv : this->mapWebRtcServers)
 	{
 		auto& webRtcServerId = kv.first;
 
@@ -119,21 +119,17 @@
 
 	// Add routerIds.
 	std::vector<flatbuffers::Offset<flatbuffers::String>> routerIds;
-	for (auto& kv : this->mapRouters)
+	for (const auto& kv : this->mapRouters)
 	{
 		auto& routerId = kv.first;
 
 		routerIds.push_back(builder.CreateString(routerId));
 	}
 
-	auto channelMessageHandlers = ChannelMessageHandlers::FillBuffer(builder);
-
-<<<<<<< HEAD
+	auto channelMessageHandlers = this->shared->channelMessageRegistrator->FillBuffer(builder);
+
 	return FBS::Worker::CreateDumpResponseDirect(
 	  builder, Logger::pid, &webRtcServerIds, &routerIds, channelMessageHandlers);
-=======
-	this->shared->channelMessageRegistrator->FillJson(*jsonChannelMessageHandlersIt);
->>>>>>> c8a71130
 }
 
 flatbuffers::Offset<FBS::Worker::ResourceUsageResponse> Worker::FillBufferResourceUsage(
@@ -285,13 +281,9 @@
 
 				std::string webRtcServerId = body->webRtcServerId()->str();
 
-<<<<<<< HEAD
 				CheckNoWebRtcServer(webRtcServerId);
 
-				auto* webRtcServer = new RTC::WebRtcServer(webRtcServerId, body->listenInfos());
-=======
-				auto* webRtcServer = new RTC::WebRtcServer(this->shared, webRtcServerId, request->data);
->>>>>>> c8a71130
+				auto* webRtcServer = new RTC::WebRtcServer(this->shared, webRtcServerId, body->listenInfos());
 
 				this->mapWebRtcServers[webRtcServerId] = webRtcServer;
 
