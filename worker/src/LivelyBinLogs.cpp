#define MS_CLASS "Lively::StatsBinLog"

#include "DepLibUV.hpp"
#include "LivelyBinLogs.hpp"
#include "Logger.hpp"
#include "Utils.hpp"
#include <cstring>
#include <sys/stat.h>

namespace Lively
{

constexpr uint8_t hexVal[256] = {
    0,  0,  0,  0,  0,  0,  0, 0, 0, 0, 0, 0, 0, 0, 0, 0,
    0,  0,  0,  0,  0,  0,  0, 0, 0, 0, 0, 0, 0, 0, 0, 0,
    0,  0,  0,  0,  0,  0,  0, 0, 0, 0, 0, 0, 0, 0, 0, 0,
    0,  1,  2,  3,  4,  5,  6, 7, 8, 9, 0, 0, 0, 0, 0, 0,  // '0'=0x30 .. '9'
    0, 10, 11, 12, 13, 14, 15, 0, 0, 0, 0, 0, 0, 0, 0, 0,  // 'A'=0x41 .. 'F'
    0,  0,  0,  0,  0,  0,  0, 0, 0, 0, 0, 0, 0, 0, 0, 0,
    0, 10, 11, 12, 13, 14, 15, 0, 0, 0, 0, 0, 0, 0, 0, 0,  // 'a'=0x61 .. 'f'
    0,  0,  0,  0,  0,  0,  0, 0, 0, 0, 0, 0, 0, 0, 0, 0,
    0,  0,  0,  0,  0,  0,  0, 0, 0, 0, 0, 0, 0, 0, 0, 0,
    0,  0,  0,  0,  0,  0,  0, 0, 0, 0, 0, 0, 0, 0, 0, 0,
    0,  0,  0,  0,  0,  0,  0, 0, 0, 0, 0, 0, 0, 0, 0, 0,
    0,  0,  0,  0,  0,  0,  0, 0, 0, 0, 0, 0, 0, 0, 0, 0,
    0,  0,  0,  0,  0,  0,  0, 0, 0, 0, 0, 0, 0, 0, 0, 0,
    0,  0,  0,  0,  0,  0,  0, 0, 0, 0, 0, 0, 0, 0, 0, 0,
    0,  0,  0,  0,  0,  0,  0, 0, 0, 0, 0, 0, 0, 0, 0, 0,
    0,  0,  0,  0,  0,  0,  0, 0, 0, 0, 0, 0, 0, 0, 0, 0,
};


<<<<<<< HEAD
CallStatsRecord::CallStatsRecord(uint64_t type, uint8_t payload, char payloadType, std::string callId, std::string obj, std::string producer)
  : type(type), call_id(callId), object_id(obj), producer_id(producer)
=======
CallStatsRecord::CallStatsRecord(uint64_t type, uint32_t ssrc, std::string callId, std::string obj, std::string producer)
  : type(type), call_id(callId), object_id(obj), producer_id(producer) 
>>>>>>> dce4f4e3
{
  uint64_t ts = Utils::Time::currentStdEpochMs();
  set_start_tm(ts);

  set_filled(0);

  if (type) // consumer
  {
<<<<<<< HEAD
    record.c.payload_id = payload;
    record.c.payload_type = payloadType;
=======
    record.c.ssrc = ssrc;
>>>>>>> dce4f4e3
    std::memset(record.c.consumer_id, 0, UUID_BYTE_LEN);
    uuidToBytes(obj, record.c.consumer_id);
    
    std::memset(record.c.producer_id, 0, UUID_BYTE_LEN);
    uuidToBytes(producer, record.c.producer_id);

    std::memset(record.c.samples, 0, sizeof(record.c.samples));

<<<<<<< HEAD
    MS_DEBUG_TAG(rtp, "CallStatsRecord ctor(): consumer start_tm=%" PRIu64 " payload=%" PRIu8 " type=%c callId=%s consumerId=%s producerId=%s", 
      ts, payload, payloadType, call_id.c_str(), object_id.c_str(), producer_id.c_str());
  }
  else // producer
  {
    record.p.payload_id = payload;
    record.p.payload_type = payloadType;
    std::memset(record.p.samples, 0, sizeof(record.p.samples));

    MS_DEBUG_TAG(rtp, "CallStatsRecord ctor(): producer start_tm=%" PRIu64 " payload=%" PRIu8 " type=%c callId=%s producerId=%s", 
      ts, payload, payloadType, call_id.c_str(), object_id.c_str());
=======
    MS_DEBUG_TAG(rtp, "CallStatsRecord ctor(): consumer start_tm=%" PRIu64 " ssrc=%" PRIu32 " callId=%s consumerId=%s producerId=%s", 
      ts, ssrc, call_id.c_str(), object_id.c_str(), producer_id.c_str());
  }
  else // producer
  {
    record.p.ssrc = ssrc;
    std::memset(record.p.samples, 0, sizeof(record.p.samples));

    MS_DEBUG_TAG(rtp, "CallStatsRecord ctor(): producer start_tm=%" PRIu64 " ssrc=%" PRIu32 " callId=%s producerId=%s", 
      ts, ssrc, call_id.c_str(), object_id.c_str());
>>>>>>> dce4f4e3
  }
}


uint8_t* CallStatsRecord::hexStrToBytes(const char* from, int num, uint8_t* to)
{
  for (int i = 0; i < num; i++)
  {
    *to++ = (hexVal[from[i * 2] & 0xFF] << 4) + (hexVal[from[i * 2 + 1] & 0xFF]);
  }
  return to;
}


bool CallStatsRecord::uuidToBytes(std::string uuid, uint8_t *out)
{
  //00000000-0000-0000-0000-000000000000 : remove '-' and convert digit chars into hex
  char cstr[37];
  //out should be 16 bytes long
  uint8_t *p = out;
  std::memset(cstr, 0, sizeof(cstr));
  std::strcpy(cstr, uuid.c_str());
  if (std::strlen(cstr) != UUID_CHAR_LEN)
    return false;

  char *ch = std::strtok(cstr, "-");
  while (ch)
  {
    p = hexStrToBytes(ch, std::strlen(ch)/2, p);
    ch = std::strtok(NULL,"-");
  }
  return true;
}

// fd is opened file handle; if returned false, a caller should close the file, etc.
bool CallStatsRecord::fwriteRecord(std::FILE* fd)
{
  int rc;
  if (type) // consumer
  {
    rc = std::fwrite(&record.c, sizeof(ConsumerRecord), 1, fd);
  }
  else
  {
    rc = std::fwrite(&record.p, sizeof(ProducerRecord), 1, fd);
  }
  return  (rc > 0);
}

void CallStatsRecord::resetSamples(uint64_t ts)
{
  // Wipe off samples data
  if (type) // consumer
  {
    std::memset(&record.c.samples, 0, sizeof(record.c.samples));
  }
  else
  {
    std::memset(record.p.samples, 0, sizeof(record.p.samples));
  }
  set_filled(0);
  set_start_tm(ts);
}

void CallStatsRecord::addSample(StreamStats& last, StreamStats& curr)
{
  MS_ASSERT(filled() >= 0 && filled() < CALL_STATS_BIN_LOG_RECORDS_NUM, 
            "Cannot have %" PRIu32 " samples in record, quitting...", filled());

  MS_ASSERT(last.ts != UINT64_UNSET,
            "Timestamp of a previous sample is unset, quitting...");
            
  MS_ASSERT(curr.ts != UINT64_UNSET,
            "Timestamp of a current sample is unset, quitting...");

  uint32_t idx = filled();
  CallStatsSample* s = type ? &(record.c.samples[0]) : &(record.p.samples[0]);

  s[idx].epoch_len = static_cast<uint16_t>(curr.ts - last.ts);
  s[idx].packets_count = static_cast<uint16_t>(curr.packetsCount - last.packetsCount);
  s[idx].bytes_count = static_cast<uint32_t>(curr.bytesCount - last.bytesCount);
  s[idx].packets_lost = (curr.packetsLost > last.packetsLost) ? static_cast<uint16_t>(curr.packetsLost - last.packetsLost) : 0;
  s[idx].packets_discarded = static_cast<uint16_t>(curr.packetsDiscarded - last.packetsDiscarded);
  s[idx].packets_repaired = static_cast<uint16_t>(curr.packetsRepaired - last.packetsRepaired);
  s[idx].packets_retransmitted = static_cast<uint16_t>(curr.packetsRetransmitted - last.packetsRetransmitted);
  s[idx].nack_count = static_cast<uint16_t>(curr.nackCount - last.nackCount);
  s[idx].nack_pkt_count = static_cast<uint16_t>(curr.nackPacketCount - last.nackPacketCount);
  s[idx].kf_count = static_cast<uint16_t>(curr.kfCount - last.kfCount);
  s[idx].rtt = static_cast<uint16_t>(std::round(curr.rtt));
  s[idx].max_pts = curr.maxPacketTs;

  set_filled(idx + 1);
}

/////////////////////////
//
void CallStatsRecordCtx::AddStatsRecord(StatsBinLog* log, RTC::RtpStream* stream)
{
  // Write data if record is full, then continue collecting samples
  if (record.filled() == CALL_STATS_BIN_LOG_RECORDS_NUM)
  {
    if (nullptr != log)
    {
      log->OnLogWrite(this);
    }

    // Wipe the data off and set record's start timestamp into the last sample's
    record.resetSamples(last.ts);
  }

  uint64_t nowMs = Utils::Time::currentStdEpochMs(); // Timestamp of a current measurement

  if (UINT64_UNSET == last.ts) // the first measurement ever during this session
  {
    stream->FillStats(last.packetsCount, last.bytesCount, last.packetsLost, last.packetsDiscarded,
                      last.packetsRetransmitted, last.packetsRepaired, last.nackCount,
                      last.nackPacketCount, last.kfCount, last.rtt, last.maxPacketTs);
    last.ts = nowMs;
    record.resetSamples(nowMs);
    return; // done, wait till the next measurement
  }

  // Should have a room to add a sample
  MS_ASSERT(record.filled() >= 0 && record.filled() < CALL_STATS_BIN_LOG_RECORDS_NUM,
    "Invalid record.filled=%" PRIu32, record.filled());

  curr.ts = nowMs;
  stream->FillStats(curr.packetsCount, curr.bytesCount, curr.packetsLost, curr.packetsDiscarded,
                    curr.packetsRetransmitted, curr.packetsRepaired, curr.nackCount,
                    curr.nackPacketCount, curr.kfCount, curr.rtt, curr.maxPacketTs);

  record.addSample(last, curr);
  this->last = this->curr;
}


/////////////////////////
//
int StatsBinLog::LogOpen()
{
  int ret = 0;

  this->fd = std::fopen(this->bin_log_file_path.c_str(), "a");
  if (!this->fd)
  {
    MS_WARN_TAG(
      rtp,
      "binlog failed to open '%s'", this->bin_log_file_path.c_str()
    );
    ret = errno;
    this->fd = 0;
    initialized = false;
  }
  else
  {
    MS_DEBUG_TAG(
      rtp,
      "binlog opened '%s'", this->bin_log_file_path.c_str()
    );
  }

  return ret;
}


void StatsBinLog::LogClose()
{
  if (this->fd)
  {
    std::fflush(this->fd);
    std::fclose(this->fd);
    this->fd = 0;

    MS_DEBUG_TAG(
      rtp,
      "binlog closed '%s'", this->bin_log_file_path.c_str()
    );
  }

  if (!this->initialized)
    return;

  // Do not preserve binlogs with too little data
  if (log_start_ts == UINT64_UNSET 
      || log_last_ts == UINT64_UNSET 
      || BINLOG_MIN_TIMESPAN > log_last_ts - log_start_ts)
  {
    std::remove(bin_log_file_path.c_str());
    MS_DEBUG_TAG(rtp, "binlog %s removed, short timespan (%" PRIu64 "-%" PRIu64 ")", 
                  this->bin_log_file_path.c_str(), this->log_start_ts, log_last_ts);
    return;
  }

  // Move a closed file into "done" directory
  std::string bin_log_done_dir = "/var/log/sfu/bin/done/";

  std::string logname; // get filename only out of full path
  std::size_t found = this->bin_log_file_path.find_last_of("/");
  if (std::string::npos == found)
  {
    MS_WARN_TAG(rtp, "Failed to extract binlog filename from %s, cannot move it", this->bin_log_file_path.c_str());
  }
  else
  {
    auto logname = this->bin_log_file_path.substr(found + 1);
    auto dst = bin_log_done_dir;
    dst.append(logname);
    if (std::rename(this->bin_log_file_path.c_str(), dst.c_str()))
    {
      MS_WARN_TAG(rtp, "failed to move %s to %s", this->bin_log_file_path.c_str(), bin_log_done_dir.c_str());
    }
    else
    {
      MS_DEBUG_TAG(rtp, "moved binlog %s to %s", this->bin_log_file_path.c_str(), bin_log_done_dir.c_str());
    }
  }
}


int StatsBinLog::OnLogWrite(CallStatsRecordCtx* ctx)
{
  #define DAY_IN_MS (uint64_t)86400000
  int ret = 0;
  bool signal_set = false;

  uint64_t now = Utils::Time::currentStdEpochMs();

  if (!this->initialized)
    return ret;

  if (now - this->log_start_ts > DAY_IN_MS)
  {
    this->log_start_ts = now;
    UpdateLogName();
    signal_set = true;
  }

  if(signal_set || !this->fd)
  {
    if (this->fd)
    {
      std::fclose(this->fd);
      this->fd = 0;
    }

    if (this->initialized)
    {
      LogOpen();
    }
  }

  if (!this->fd)
  {
    MS_WARN_TAG(
      rtp,
      "binlog can't write, fd=0"
    );
  }
  if (!ctx)
  {
    MS_WARN_TAG(
      rtp,
      "binlog can't write, ctx=0"
    );
  }

  if(this->fd && ctx && ctx->record.filled())
  {
    if (!ctx->record.fwriteRecord(this->fd))
    {
      ret = errno;
      std::fclose(this->fd);
      this->fd = 0;
    }
    else
    {
      this->log_last_ts = ctx->LastTs(); // to tell later if the binlog is too short to be valuable
    }
    std::fflush(this->fd);
  }
  return ret;
}


bool StatsBinLog::CreateBinlogDirsIfMissing()
{
  std::string bin_log_dir      = "/var/log/sfu/bin/";
  std::string bin_log_curr_dir = "/var/log/sfu/bin/current/";
  std::string bin_log_done_dir = "/var/log/sfu/bin/done/";
  
  struct stat info;
  int ret = 0;
  if( stat( bin_log_dir.c_str(), &info ) != 0 )
  {
    if (errno == ENOENT)
    {
      ret = mkdir(bin_log_dir.c_str(), S_IRWXU | S_IRWXG | S_IROTH | S_IXOTH);
      if (ret != 0 && errno != EEXIST)
      {
        MS_WARN_TAG(rtp, "failed to create folder %s for binlog files management: %s", bin_log_dir.c_str(), std::strerror(errno));
        return false;
      }
    }
  }
  else
  {
    if (!S_ISDIR(info.st_mode))
    {
      MS_WARN_TAG(rtp, "found %s but it is not a directory", bin_log_dir.c_str());
      return false;
    }
  }

  // Now that /var/log/sfu/bin/ exists, take care of "current" and "done" directories
  if( stat( bin_log_curr_dir.c_str(), &info ) != 0 )
  {
    if (errno == ENOENT)
    {
      ret = mkdir(bin_log_curr_dir.c_str(), S_IRWXU | S_IRWXG | S_IROTH | S_IXOTH);
      if (ret != 0 && errno != EEXIST)
      {
        MS_WARN_TAG(rtp, "failed to create folder %s for writing binlogs: %s", bin_log_curr_dir.c_str(), std::strerror(errno));
        return false;
      }
    }
  }
  else
  {
    if (!S_ISDIR(info.st_mode))
    {
      MS_WARN_TAG(rtp, "found %s but it is not a directory", bin_log_curr_dir.c_str());
      return false;
    }
  }

  if( stat( bin_log_done_dir.c_str(), &info ) != 0 )
  {
    if (errno == ENOENT)
    {
      ret = mkdir(bin_log_done_dir.c_str(), S_IRWXU | S_IRWXG | S_IROTH | S_IXOTH); // | S_IXOTH?
      if (ret != 0 && errno != EEXIST)
      {
        MS_WARN_TAG(rtp, "failed to create folder %s for moving complete binlogs: %s", bin_log_done_dir.c_str(), std::strerror(errno));
        return false;
      }
    }
  }
  else
  {
    if (!S_ISDIR(info.st_mode))
    {
      MS_WARN_TAG(rtp, "found %s but it is not a directory", bin_log_done_dir.c_str());
      return false;
    }
  }

  return true;
}


void StatsBinLog::InitLog(char type, std::string id1, std::string id2)
{
  #define FILENAME_LEN_MAX sizeof("/var/log/sfu/bin/current/ms_p_00000000-0000-0000-0000-000000000000_00000000-0000-0000-0000-000000000000_1652210519459.123abc.bin") * 2
  char tmp[FILENAME_LEN_MAX];
  std::memset(tmp, '\0', FILENAME_LEN_MAX);
  switch(type)
  {
    case 'c':
      sprintf(tmp, "/var/log/sfu/bin/current/ms_c_%s_%%llu.%s.bin", id1.c_str(), version);
      this->bin_log_name_template.assign(tmp);
      MS_DEBUG_TAG(rtp, "consumers binlog %s [transportId: %s]", this->bin_log_name_template.c_str(), id2.c_str());
      break;
    case 'p':
      sprintf(tmp, "/var/log/sfu/bin/current/ms_p_%s_%s_%%llu.%s.bin", id1.c_str(), id2.c_str(), version);
      this->bin_log_name_template.assign(tmp);
      MS_DEBUG_TAG(rtp, "producer binlog %s", this->bin_log_name_template.c_str());
      break;
    default:
      break;
  }

  uint64_t now = Utils::Time::currentStdEpochMs();
  this->log_start_ts = now;
  UpdateLogName();

   MS_ASSERT(CreateBinlogDirsIfMissing(), "Cannot create binlog directories!");
  
  this->sampling_interval = CALL_STATS_BIN_LOG_SAMPLING;
  this->initialized = true;
}


void StatsBinLog::UpdateLogName()
{
  char buff[100];
  memset(buff, '\0', 100);
  sprintf(buff, this->bin_log_name_template.c_str(), this->log_start_ts);
  this->bin_log_file_path.assign(buff);
}


void StatsBinLog::DeinitLog()
{
  LogClose();

  this->initialized = false;
  this->log_start_ts = UINT64_UNSET;
  this->bin_log_name_template.clear();
  this->bin_log_file_path.clear();
}
} //Lively<|MERGE_RESOLUTION|>--- conflicted
+++ resolved
@@ -30,13 +30,8 @@
 };
 
 
-<<<<<<< HEAD
 CallStatsRecord::CallStatsRecord(uint64_t type, uint8_t payload, char payloadType, std::string callId, std::string obj, std::string producer)
   : type(type), call_id(callId), object_id(obj), producer_id(producer)
-=======
-CallStatsRecord::CallStatsRecord(uint64_t type, uint32_t ssrc, std::string callId, std::string obj, std::string producer)
-  : type(type), call_id(callId), object_id(obj), producer_id(producer) 
->>>>>>> dce4f4e3
 {
   uint64_t ts = Utils::Time::currentStdEpochMs();
   set_start_tm(ts);
@@ -45,12 +40,8 @@
 
   if (type) // consumer
   {
-<<<<<<< HEAD
     record.c.payload_id = payload;
     record.c.payload_type = payloadType;
-=======
-    record.c.ssrc = ssrc;
->>>>>>> dce4f4e3
     std::memset(record.c.consumer_id, 0, UUID_BYTE_LEN);
     uuidToBytes(obj, record.c.consumer_id);
     
@@ -59,7 +50,6 @@
 
     std::memset(record.c.samples, 0, sizeof(record.c.samples));
 
-<<<<<<< HEAD
     MS_DEBUG_TAG(rtp, "CallStatsRecord ctor(): consumer start_tm=%" PRIu64 " payload=%" PRIu8 " type=%c callId=%s consumerId=%s producerId=%s", 
       ts, payload, payloadType, call_id.c_str(), object_id.c_str(), producer_id.c_str());
   }
@@ -71,18 +61,6 @@
 
     MS_DEBUG_TAG(rtp, "CallStatsRecord ctor(): producer start_tm=%" PRIu64 " payload=%" PRIu8 " type=%c callId=%s producerId=%s", 
       ts, payload, payloadType, call_id.c_str(), object_id.c_str());
-=======
-    MS_DEBUG_TAG(rtp, "CallStatsRecord ctor(): consumer start_tm=%" PRIu64 " ssrc=%" PRIu32 " callId=%s consumerId=%s producerId=%s", 
-      ts, ssrc, call_id.c_str(), object_id.c_str(), producer_id.c_str());
-  }
-  else // producer
-  {
-    record.p.ssrc = ssrc;
-    std::memset(record.p.samples, 0, sizeof(record.p.samples));
-
-    MS_DEBUG_TAG(rtp, "CallStatsRecord ctor(): producer start_tm=%" PRIu64 " ssrc=%" PRIu32 " callId=%s producerId=%s", 
-      ts, ssrc, call_id.c_str(), object_id.c_str());
->>>>>>> dce4f4e3
   }
 }
 
