use std::env;
use std::process::Command;

fn main() {
    if std::env::var("DOCS_RS").is_ok() {
        // Skip everything when building docs on docs.rs
        return;
    }

<<<<<<< HEAD
    let build_type = if cfg!(debug_assertions) {
        "Debug"
    } else {
        "Release"
    };

    let current_dir = std::env::current_dir()
        .unwrap()
        .into_os_string()
        .into_string()
        .unwrap();
=======
>>>>>>> 0ba6cc8e
    let out_dir = env::var("OUT_DIR").unwrap();

    // Add C++ std lib
    #[cfg(target_os = "linux")]
    {
        let path = Command::new(env::var("CXX").unwrap_or_else(|_| "c++".to_string()))
            .arg("--print-file-name=libstdc++.a")
            .output()
            .expect("Failed to start")
            .stdout;
        println!(
            "cargo:rustc-link-search=native={}",
            String::from_utf8_lossy(&path)
                .trim()
                .strip_suffix("libstdc++.a")
                .expect("Failed to strip suffix"),
        );
        println!("cargo:rustc-link-lib=static=stdc++");
    }
    #[cfg(any(
        target_os = "freebsd",
        target_os = "dragonfly",
        target_os = "openbsd",
        target_os = "netbsd"
    ))]
    {
        let path = Command::new(env::var("CXX").unwrap_or_else(|_| "c++".to_string()))
            .arg("--print-file-name=libc++.a")
            .output()
            .expect("Failed to start")
            .stdout;
        println!(
            "cargo:rustc-link-search=native={}",
            String::from_utf8_lossy(&path)
                .trim()
                .strip_suffix("libc++.a")
                .expect("Failed to strip suffix"),
        );
        println!("cargo:rustc-link-lib=static=c++");
    }
    #[cfg(target_os = "macos")]
    {
        let path = Command::new("xcrun")
            .args(&["--show-sdk-path"])
            .output()
            .expect("Failed to start")
            .stdout;

        let libpath = format!(
            "{}/usr/lib",
            String::from_utf8(path)
                .expect("Failed to decode path")
                .trim()
        );
        println!("cargo:rustc-link-search={}", libpath);
        println!("cargo:rustc-link-lib=dylib=c++");
        println!("cargo:rustc-link-lib=dylib=c++abi");
    }
    #[cfg(target_os = "windows")]
    {
        panic!("Building on Windows is not currently supported");
        // TODO: Didn't bother, feel free to PR
    }

    // The build here is a bit awkward since we can't just specify custom target directory as
    // openssl will fail to build with `make[1]: /bin/sh: Argument list too long` due to large
    // number of files. So instead we build in place, copy files to out directory and then clean
    // after ourselves
    {
        // Build
        if !Command::new("make")
            .arg("libmediasoup-worker")
            .env("MEDIASOUP_BUILDTYPE", &build_type)
            .env("PYTHONDONTWRITEBYTECODE", "1")
            .env("MEDIASOUP_OUT_DIR", &out_dir)
            .env("MEDIASOUP_BUILDTYPE", "Release")
            .spawn()
            .expect("Failed to start")
            .wait()
            .expect("Wasn't running")
            .success()
        {
            panic!("Failed to build libmediasoup-worker")
        }

<<<<<<< HEAD
        for file in &[
            "libuv.a",
            "libopenssl.a",
            "libsrtp.a",
            "libusrsctp.a",
            "libwebrtc.a",
            "libmediasoup-worker.a",
            "libabseil.a",
            #[cfg(windows)]
            "libgetopt.a",
        ] {
            std::fs::copy(
                format!("{}/out/{}/{}", current_dir, build_type, file),
                format!("{}/{}", out_dir, file),
            )
            .unwrap_or_else(|_| {
                panic!(
                    "Failed to copy static library from {}/out/{}/{} to {}/{}",
                    current_dir, build_type, file, out_dir, file
                )
            });
        }

=======
>>>>>>> 0ba6cc8e
        if env::var("KEEP_BUILD_ARTIFACTS") != Ok("1".to_string()) {
            // Clean
            if !Command::new("make")
                .arg("clean-all")
                .env("PYTHONDONTWRITEBYTECODE", "1")
                .spawn()
                .expect("Failed to start")
                .wait()
                .expect("Wasn't running")
                .success()
            {
                panic!("Failed to clean libmediasoup-worker")
            }
        }
    }

    println!("cargo:rustc-link-lib=static=mediasoup-worker");
    println!("cargo:rustc-link-search=native={}", out_dir);
    println!("cargo:rustc-link-search=native={}/Release", out_dir);
}<|MERGE_RESOLUTION|>--- conflicted
+++ resolved
@@ -7,20 +7,12 @@
         return;
     }
 
-<<<<<<< HEAD
     let build_type = if cfg!(debug_assertions) {
         "Debug"
     } else {
         "Release"
     };
 
-    let current_dir = std::env::current_dir()
-        .unwrap()
-        .into_os_string()
-        .into_string()
-        .unwrap();
-=======
->>>>>>> 0ba6cc8e
     let out_dir = env::var("OUT_DIR").unwrap();
 
     // Add C++ std lib
@@ -93,10 +85,8 @@
         // Build
         if !Command::new("make")
             .arg("libmediasoup-worker")
+            .env("MEDIASOUP_OUT_DIR", &out_dir)
             .env("MEDIASOUP_BUILDTYPE", &build_type)
-            .env("PYTHONDONTWRITEBYTECODE", "1")
-            .env("MEDIASOUP_OUT_DIR", &out_dir)
-            .env("MEDIASOUP_BUILDTYPE", "Release")
             .spawn()
             .expect("Failed to start")
             .wait()
@@ -106,37 +96,10 @@
             panic!("Failed to build libmediasoup-worker")
         }
 
-<<<<<<< HEAD
-        for file in &[
-            "libuv.a",
-            "libopenssl.a",
-            "libsrtp.a",
-            "libusrsctp.a",
-            "libwebrtc.a",
-            "libmediasoup-worker.a",
-            "libabseil.a",
-            #[cfg(windows)]
-            "libgetopt.a",
-        ] {
-            std::fs::copy(
-                format!("{}/out/{}/{}", current_dir, build_type, file),
-                format!("{}/{}", out_dir, file),
-            )
-            .unwrap_or_else(|_| {
-                panic!(
-                    "Failed to copy static library from {}/out/{}/{} to {}/{}",
-                    current_dir, build_type, file, out_dir, file
-                )
-            });
-        }
-
-=======
->>>>>>> 0ba6cc8e
         if env::var("KEEP_BUILD_ARTIFACTS") != Ok("1".to_string()) {
             // Clean
             if !Command::new("make")
                 .arg("clean-all")
-                .env("PYTHONDONTWRITEBYTECODE", "1")
                 .spawn()
                 .expect("Failed to start")
                 .wait()
@@ -149,6 +112,5 @@
     }
 
     println!("cargo:rustc-link-lib=static=mediasoup-worker");
-    println!("cargo:rustc-link-search=native={}", out_dir);
-    println!("cargo:rustc-link-search=native={}/Release", out_dir);
+    println!("cargo:rustc-link-search=native={}/{}", out_dir, build_type);
 }