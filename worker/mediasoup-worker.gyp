{
  'target_defaults': {
    'type': 'executable',
    'dependencies':
    [
      'deps/netstring/netstring.gyp:netstring',
      'deps/libuv/uv.gyp:libuv',
      'deps/openssl/openssl.gyp:openssl',
      'deps/libsrtp/libsrtp.gyp:libsrtp',
      'deps/usrsctp/usrsctp.gyp:usrsctp',
      'deps/libwebrtc/libwebrtc.gyp:libwebrtc',
      'deps/libwebrtc/deps/abseil-cpp/abseil-cpp.gyp:abseil'
    ],
    # TODO: SCTP_DEBUG must be dynamic based on a condition variable in common.gyp.
    # 'defines': [ 'SCTP_DEBUG' ],
    'sources':
    [
      # C++ source files.
      'src/lib.cpp',
      'src/DepLibSRTP.cpp',
      'src/DepLibUV.cpp',
      'src/DepLibWebRTC.cpp',
      'src/DepOpenSSL.cpp',
      'src/DepUsrSCTP.cpp',
      'src/Logger.cpp',
      'src/MediaSoupErrors.cpp',
      'src/Settings.cpp',
      'src/Worker.cpp',
      'src/Utils/Crypto.cpp',
      'src/Utils/File.cpp',
      'src/Utils/IP.cpp',
      'src/Utils/String.cpp',
      'src/handles/SignalsHandler.cpp',
      'src/handles/TcpConnectionHandler.cpp',
      'src/handles/TcpServerHandler.cpp',
      'src/handles/Timer.cpp',
      'src/handles/UdpSocketHandler.cpp',
      'src/handles/UnixStreamSocket.cpp',
      'src/Channel/ChannelNotifier.cpp',
      'src/Channel/ChannelRequest.cpp',
      'src/Channel/ChannelSocket.cpp',
      'src/PayloadChannel/Notification.cpp',
      'src/PayloadChannel/PayloadChannelNotifier.cpp',
      'src/PayloadChannel/PayloadChannelRequest.cpp',
      'src/PayloadChannel/PayloadChannelSocket.cpp',
      'src/RTC/AudioLevelObserver.cpp',
      'src/RTC/Consumer.cpp',
      'src/RTC/DataConsumer.cpp',
      'src/RTC/DataProducer.cpp',
      'src/RTC/DirectTransport.cpp',
      'src/RTC/DtlsTransport.cpp',
      'src/RTC/IceCandidate.cpp',
      'src/RTC/IceServer.cpp',
      'src/RTC/KeyFrameRequestManager.cpp',
      'src/RTC/NackGenerator.cpp',
      'src/RTC/PipeConsumer.cpp',
      'src/RTC/PipeTransport.cpp',
      'src/RTC/PlainTransport.cpp',
      'src/RTC/PortManager.cpp',
      'src/RTC/Producer.cpp',
      'src/RTC/RateCalculator.cpp',
      'src/RTC/Router.cpp',
      'src/RTC/RtpListener.cpp',
      'src/RTC/RtpObserver.cpp',
      'src/RTC/RtpPacket.cpp',
      'src/RTC/RtpProbationGenerator.cpp',
      'src/RTC/RtpStream.cpp',
      'src/RTC/RtpStreamRecv.cpp',
      'src/RTC/RtpStreamSend.cpp',
      'src/RTC/RtxStream.cpp',
      'src/RTC/SctpAssociation.cpp',
      'src/RTC/SctpListener.cpp',
      'src/RTC/SenderBandwidthEstimator.cpp',
      'src/RTC/SeqManager.cpp',
      'src/RTC/SimpleConsumer.cpp',
      'src/RTC/SimulcastConsumer.cpp',
      'src/RTC/SrtpSession.cpp',
      'src/RTC/StunPacket.cpp',
      'src/RTC/SvcConsumer.cpp',
      'src/RTC/TcpConnection.cpp',
      'src/RTC/TcpServer.cpp',
      'src/RTC/Transport.cpp',
      'src/RTC/TransportCongestionControlClient.cpp',
      'src/RTC/TransportCongestionControlServer.cpp',
      'src/RTC/TransportTuple.cpp',
      'src/RTC/TrendCalculator.cpp',
      'src/RTC/UdpSocket.cpp',
      'src/RTC/WebRtcTransport.cpp',
      'src/RTC/Codecs/H264.cpp',
      'src/RTC/Codecs/VP8.cpp',
      'src/RTC/Codecs/VP9.cpp',
      'src/RTC/RtpDictionaries/Media.cpp',
      'src/RTC/RtpDictionaries/Parameters.cpp',
      'src/RTC/RtpDictionaries/RtcpFeedback.cpp',
      'src/RTC/RtpDictionaries/RtcpParameters.cpp',
      'src/RTC/RtpDictionaries/RtpCodecMimeType.cpp',
      'src/RTC/RtpDictionaries/RtpCodecParameters.cpp',
      'src/RTC/RtpDictionaries/RtpEncodingParameters.cpp',
      'src/RTC/RtpDictionaries/RtpHeaderExtensionParameters.cpp',
      'src/RTC/RtpDictionaries/RtpHeaderExtensionUri.cpp',
      'src/RTC/RtpDictionaries/RtpParameters.cpp',
      'src/RTC/RtpDictionaries/RtpRtxParameters.cpp',
      'src/RTC/SctpDictionaries/SctpStreamParameters.cpp',
      'src/RTC/RTCP/Packet.cpp',
      'src/RTC/RTCP/CompoundPacket.cpp',
      'src/RTC/RTCP/SenderReport.cpp',
      'src/RTC/RTCP/ReceiverReport.cpp',
      'src/RTC/RTCP/Sdes.cpp',
      'src/RTC/RTCP/Bye.cpp',
      'src/RTC/RTCP/Feedback.cpp',
      'src/RTC/RTCP/FeedbackPs.cpp',
      'src/RTC/RTCP/FeedbackRtp.cpp',
      'src/RTC/RTCP/FeedbackRtpNack.cpp',
      'src/RTC/RTCP/FeedbackRtpTmmb.cpp',
      'src/RTC/RTCP/FeedbackRtpSrReq.cpp',
      'src/RTC/RTCP/FeedbackRtpTllei.cpp',
      'src/RTC/RTCP/FeedbackRtpEcn.cpp',
      'src/RTC/RTCP/FeedbackRtpTransport.cpp',
      'src/RTC/RTCP/FeedbackPsPli.cpp',
      'src/RTC/RTCP/FeedbackPsSli.cpp',
      'src/RTC/RTCP/FeedbackPsRpsi.cpp',
      'src/RTC/RTCP/FeedbackPsFir.cpp',
      'src/RTC/RTCP/FeedbackPsTst.cpp',
      'src/RTC/RTCP/FeedbackPsVbcm.cpp',
      'src/RTC/RTCP/FeedbackPsLei.cpp',
      'src/RTC/RTCP/FeedbackPsAfb.cpp',
      'src/RTC/RTCP/FeedbackPsRemb.cpp',
      'src/RTC/RTCP/XR.cpp',
      'src/RTC/RTCP/XrDelaySinceLastRr.cpp',
      'src/RTC/RTCP/XrReceiverReferenceTime.cpp',
      # C++ include files.
      'include/lib.hpp',
      'include/DepLibSRTP.hpp',
      'include/DepLibUV.hpp',
      'include/DepLibWebRTC.hpp',
      'include/DepOpenSSL.hpp',
      'include/DepUsrSCTP.hpp',
      'include/LogLevel.hpp',
      'include/Logger.hpp',
      'include/MediaSoupErrors.hpp',
      'include/Settings.hpp',
      'include/Utils.hpp',
      'include/Worker.hpp',
      'include/common.hpp',
      'include/handles/SignalsHandler.hpp',
      'include/handles/TcpConnectionHandler.hpp',
      'include/handles/TcpServerHandler.hpp',
      'include/handles/Timer.hpp',
      'include/handles/UdpSocketHandler.hpp',
      'include/handles/UnixStreamSocket.hpp',
      'include/Channel/ChannelNotifier.hpp',
      'include/Channel/ChannelRequest.hpp',
      'include/Channel/ChannelSocket.hpp',
      'include/PayloadChannel/Notification.hpp',
      'include/PayloadChannel/PayloadChannelNotifier.hpp',
      'include/PayloadChannel/PayloadChannelRequest.hpp',
      'include/PayloadChannel/PayloadChannelSocket.hpp',
      'include/RTC/BweType.hpp',
      'include/RTC/AudioLevelObserver.hpp',
      'include/RTC/Consumer.hpp',
      'include/RTC/DataConsumer.hpp',
      'include/RTC/DirectTransport.hpp',
      'include/RTC/DataProducer.hpp',
      'include/RTC/DtlsTransport.hpp',
      'include/RTC/IceCandidate.hpp',
      'include/RTC/IceServer.hpp',
      'include/RTC/KeyFrameRequestManager.hpp',
      'include/RTC/NackGenerator.hpp',
      'include/RTC/Parameters.hpp',
      'include/RTC/PipeConsumer.hpp',
      'include/RTC/PipeTransport.hpp',
      'include/RTC/PlainTransport.hpp',
      'include/RTC/PortManager.hpp',
      'include/RTC/Producer.hpp',
      'include/RTC/RateCalculator.hpp',
      'include/RTC/Router.hpp',
      'include/RTC/RtpDictionaries.hpp',
      'include/RTC/RtpHeaderExtensionIds.hpp',
      'include/RTC/RtpListener.hpp',
      'include/RTC/RtpObserver.hpp',
      'include/RTC/RtpPacket.hpp',
      'include/RTC/RtpProbationGenerator.hpp',
      'include/RTC/RtpStream.hpp',
      'include/RTC/RtpStreamRecv.hpp',
      'include/RTC/RtpStreamSend.hpp',
      'include/RTC/RtxStream.hpp',
      'include/RTC/SctpAssociation.hpp',
      'include/RTC/SctpDictionaries.hpp',
      'include/RTC/SctpListener.hpp',
      'include/RTC/SenderBandwidthEstimator.hpp',
      'include/RTC/SeqManager.hpp',
      'include/RTC/SimpleConsumer.hpp',
      'include/RTC/SimulcastConsumer.hpp',
      'include/RTC/SrtpSession.hpp',
      'include/RTC/StunPacket.hpp',
      'include/RTC/SvcConsumer.hpp',
      'include/RTC/TcpConnection.hpp',
      'include/RTC/TcpServer.hpp',
      'include/RTC/Transport.hpp',
      'include/RTC/TransportCongestionControlClient.hpp',
      'include/RTC/TransportCongestionControlServer.hpp',
      'include/RTC/TransportTuple.hpp',
      'include/RTC/TrendCalculator.hpp',
      'include/RTC/UdpSocket.hpp',
      'include/RTC/WebRtcTransport.hpp',
      'include/RTC/Codecs/Tools.hpp',
      'include/RTC/Codecs/PayloadDescriptorHandler.hpp',
      'include/RTC/Codecs/H264.hpp',
      'include/RTC/Codecs/VP8.hpp',
      'include/RTC/Codecs/VP9.hpp',
      'include/RTC/RTCP/Packet.hpp',
      'include/RTC/RTCP/CompoundPacket.hpp',
      'include/RTC/RTCP/SenderReport.hpp',
      'include/RTC/RTCP/ReceiverReport.hpp',
      'include/RTC/RTCP/Sdes.hpp',
      'include/RTC/RTCP/Bye.hpp',
      'include/RTC/RTCP/Feedback.hpp',
      'include/RTC/RTCP/FeedbackItem.hpp',
      'include/RTC/RTCP/FeedbackPs.hpp',
      'include/RTC/RTCP/FeedbackRtp.hpp',
      'include/RTC/RTCP/FeedbackRtpNack.hpp',
      'include/RTC/RTCP/FeedbackRtpTmmb.hpp',
      'include/RTC/RTCP/FeedbackRtpSrReq.hpp',
      'include/RTC/RTCP/FeedbackRtpTllei.hpp',
      'include/RTC/RTCP/FeedbackRtpEcn.hpp',
      'include/RTC/RTCP/FeedbackRtpTransport.hpp',
      'include/RTC/RTCP/FeedbackPsPli.hpp',
      'include/RTC/RTCP/FeedbackPsSli.hpp',
      'include/RTC/RTCP/FeedbackPsRpsi.hpp',
      'include/RTC/RTCP/FeedbackPsFir.hpp',
      'include/RTC/RTCP/FeedbackPsTst.hpp',
      'include/RTC/RTCP/FeedbackPsVbcm.hpp',
      'include/RTC/RTCP/FeedbackPsLei.hpp',
      'include/RTC/RTCP/FeedbackPsAfb.hpp',
      'include/RTC/RTCP/FeedbackPsRemb.hpp',
      'include/RTC/RTCP/XR.hpp',
      'include/RTC/RTCP/XrDelaySinceLastRr.hpp',
      'include/RTC/RTCP/XrReceiverReferenceTime.hpp'
    ],
    'include_dirs':
    [
      'include',
      'deps/json/single_include/nlohmann'
    ],
    'conditions':
    [
      # FIPS.
      [ 'openssl_fips != ""', {
        'defines': [ 'BUD_FIPS_ENABLED=1' ]
      }],

      # Endianness.
      [ 'node_byteorder == "big"', {
          # Define Big Endian.
          'defines': [ 'MS_BIG_ENDIAN' ]
        }, {
          # Define Little Endian.
          'defines': [ 'MS_LITTLE_ENDIAN' ]
      }],

      # Platform-specifics.

      [ 'OS == "mac" and mediasoup_asan == "true"', {
        'xcode_settings':
        {
          'OTHER_CFLAGS': [ '-fsanitize=address' ],
          'OTHER_LDFLAGS': [ '-fsanitize=address' ]
        }
      }],

      [ 'OS == "linux"', {
        'cflags': [ '-O3' ],
        'defines':
        [
          '_POSIX_C_SOURCE=200112',
          '_GNU_SOURCE'
        ]
      }],

      [ 'OS == "linux" and mediasoup_asan == "true"', {
        'cflags': [ '-fsanitize=address', '-O3' ],
        'ldflags': [ '-fsanitize=address' ]
      }],

      [ 'OS in "linux freebsd"', {
        'ldflags': [ '-Wl,--whole-archive <(libopenssl) -Wl,--no-whole-archive' ]
      }],

      [ 'OS in "freebsd"', {
        'ldflags': [ '-Wl,--export-dynamic' ]
      }],

      [ 'OS == "win"', {
        'dependencies': [ 'deps/getopt/getopt.gyp:getopt' ],

        # Handle multi files with same name.
        # https://stackoverflow.com/a/22936230/2085408
        # https://docs.microsoft.com/en-us/dotnet/api/microsoft.visualstudio.vcprojectengine.vcclcompilertool.objectfile?view=visualstudiosdk-2017#Microsoft_VisualStudio_VCProjectEngine_VCCLCompilerTool_ObjectFile
        'msvs_settings': {
          'VCCLCompilerTool': { 'ObjectFile': ['$(IntDir)\%(RelativeDir)\%(Filename).obj'], },
        },

        # Output Directory setting for msvc.
        # https://github.com/nodejs/node-gyp/issues/1242#issuecomment-310921441
        'msvs_configuration_attributes': {
          'OutputDirectory': '$(SolutionDir)\\out\\$(Configuration)\\'
        }
      }],

      [ 'OS != "win"', {
        'cflags': [ '-std=c++11', '-Wall', '-Wextra', '-Wno-unused-parameter', '-Wno-implicit-fallthrough' ]
      }],

      [ 'OS == "mac"', {
        'xcode_settings':
        {
          'WARNING_CFLAGS': [ '-Wall', '-Wextra', '-Wno-unused-parameter' ],
          'OTHER_CPLUSPLUSFLAGS' : [ '-std=c++11' ]
        }
      }],

      # Dependency-specifics.

      [ 'sctp_debug == "true"', {
        'defines': [ 'SCTP_DEBUG' ]
      }]
    ]
  },
  'targets':
  [
    {
      # This configuration builds mediasoup-worker with transcode functionality and need ngxshm libs to link to.
      # How to build plain mediasoup without transcode shm dependencies:
      #  - remove TRANSCODE from 'defines'[] array,
      #  - comment out all C++ source and include files but src/main.cpp,
      #  - comment out '-lffngxshm' and '-lngxshm' from 'link_settings'[] array
      #  - make as usually
      #  - publish: update package.json with a distinct version name (x.x.x-noshm), run 'npm run typescript:build' and 'npm publish'
      'target_name': 'mediasoup-worker',
      'defines': [ 'TRANSCODE', 'FFNGXSHM_MAX_NUM_CHANNELS=10', 'SFUSHM_AV_MAX_NUM_CHANNELS=10', 'STREAM_SHM_MAX_CHANNELS=10' ],
      'sources': [
        # C++ source files.
<<<<<<< HEAD
        'src/main.cpp',
        'src/DepLibSfuShm.cpp',
        'src/RTC/ShmConsumer.cpp',
        'src/RTC/ShmTransport.cpp',
        # C++ include files
        'include/DepLibSfuShm.hpp',
        'include/RTC/ShmConsumer.hpp',
        'include/RTC/ShmTransport.hpp'
      ],
      'library_dirs': [
        '/usr/local/lib/'
      ],
      'link_settings': {
        'libraries': [
          '-lffngxshm',
          '-lngxshm',
          '-pthread',
          '-lrt',
          '-lm',
          '-ldl',
          '-lpcre',
          '-lcrypto',
          '-lrt',
          '-lbz2',
          '-lz'
        ]
      }
=======
        'src/main.cpp'
      ],
	  'defines': [ 'MS_EXECUTABLE' ]
    },
    {
      'target_name': 'libmediasoup-worker',
      'type': 'static_library'
>>>>>>> 8e687940
    },
    {
      'target_name': 'mediasoup-worker-test',
      'defines': [ 'MS_LOG_STD', 'MS_TEST' ],
      'sources':
      [
        # C++ source files.
        'test/src/tests.cpp',
        'test/src/RTC/TestKeyFrameRequestManager.cpp',
        'test/src/RTC/TestNackGenerator.cpp',
        'test/src/RTC/TestRateCalculator.cpp',
        'test/src/RTC/TestRtpPacket.cpp',
        'test/src/RTC/TestRtpStreamSend.cpp',
        'test/src/RTC/TestRtpStreamRecv.cpp',
        'test/src/RTC/TestSeqManager.cpp',
        'test/src/RTC/TestTrendCalculator.cpp',
        'test/src/RTC/TestRtpEncodingParameters.cpp',
        'test/src/RTC/Codecs/TestVP8.cpp',
        'test/src/RTC/RTCP/TestFeedbackPsAfb.cpp',
        'test/src/RTC/RTCP/TestFeedbackPsFir.cpp',
        'test/src/RTC/RTCP/TestFeedbackPsLei.cpp',
        'test/src/RTC/RTCP/TestFeedbackPsPli.cpp',
        'test/src/RTC/RTCP/TestFeedbackPsRemb.cpp',
        'test/src/RTC/RTCP/TestFeedbackPsRpsi.cpp',
        'test/src/RTC/RTCP/TestFeedbackPsSli.cpp',
        'test/src/RTC/RTCP/TestFeedbackPsTst.cpp',
        'test/src/RTC/RTCP/TestFeedbackPsVbcm.cpp',
        'test/src/RTC/RTCP/TestFeedbackRtpEcn.cpp',
        'test/src/RTC/RTCP/TestFeedbackRtpNack.cpp',
        'test/src/RTC/RTCP/TestFeedbackRtpSrReq.cpp',
        'test/src/RTC/RTCP/TestFeedbackRtpTllei.cpp',
        'test/src/RTC/RTCP/TestFeedbackRtpTmmb.cpp',
        'test/src/RTC/RTCP/TestFeedbackRtpTransport.cpp',
        'test/src/RTC/RTCP/TestBye.cpp',
        'test/src/RTC/RTCP/TestReceiverReport.cpp',
        'test/src/RTC/RTCP/TestSdes.cpp',
        'test/src/RTC/RTCP/TestSenderReport.cpp',
        'test/src/RTC/RTCP/TestPacket.cpp',
        'test/src/RTC/RTCP/TestXr.cpp',
        'test/src/Utils/TestBits.cpp',
        'test/src/Utils/TestIP.cpp',
        'test/src/Utils/TestJson.cpp',
        'test/src/Utils/TestString.cpp',
        'test/src/Utils/TestTime.cpp',
        # C++ include files.
        'test/include/helpers.hpp'
      ],
      'include_dirs':
      [
        'test/include',
        'deps/catch/single_include/catch2'
      ],
      'xcode_settings':
      {
        'OTHER_CPLUSPLUSFLAGS':
        [
          '--coverage'
        ],
        'OTHER_LDFLAGS': [
          '--coverage'
        ]
      }
    },
    {
      'target_name': 'mediasoup-worker-fuzzer',
      'defines': [ 'DEBUG', 'MS_LOG_STD', 'MS_TEST' ],
      'sources':
      [
        # C++ source files.
        'fuzzer/src/fuzzer.cpp',
        'fuzzer/src/FuzzerUtils.cpp',
        'fuzzer/src/RTC/FuzzerStunPacket.cpp',
        'fuzzer/src/RTC/FuzzerRtpPacket.cpp',
        'fuzzer/src/RTC/FuzzerTrendCalculator.cpp',
        'fuzzer/src/RTC/RTCP/FuzzerBye.cpp',
        'fuzzer/src/RTC/RTCP/FuzzerFeedbackPs.cpp',
        'fuzzer/src/RTC/RTCP/FuzzerFeedbackPsAfb.cpp',
        'fuzzer/src/RTC/RTCP/FuzzerFeedbackPsFir.cpp',
        'fuzzer/src/RTC/RTCP/FuzzerFeedbackPsLei.cpp',
        'fuzzer/src/RTC/RTCP/FuzzerFeedbackPsPli.cpp',
        'fuzzer/src/RTC/RTCP/FuzzerFeedbackPsRemb.cpp',
        'fuzzer/src/RTC/RTCP/FuzzerFeedbackPsRpsi.cpp',
        'fuzzer/src/RTC/RTCP/FuzzerFeedbackPsSli.cpp',
        'fuzzer/src/RTC/RTCP/FuzzerFeedbackPsTst.cpp',
        'fuzzer/src/RTC/RTCP/FuzzerFeedbackPsVbcm.cpp',
        'fuzzer/src/RTC/RTCP/FuzzerFeedbackRtp.cpp',
        'fuzzer/src/RTC/RTCP/FuzzerFeedbackRtpEcn.cpp',
        'fuzzer/src/RTC/RTCP/FuzzerFeedbackRtpNack.cpp',
        'fuzzer/src/RTC/RTCP/FuzzerFeedbackRtpSrReq.cpp',
        'fuzzer/src/RTC/RTCP/FuzzerFeedbackRtpTllei.cpp',
        'fuzzer/src/RTC/RTCP/FuzzerFeedbackRtpTmmb.cpp',
        'fuzzer/src/RTC/RTCP/FuzzerFeedbackRtpTransport.cpp',
        'fuzzer/src/RTC/RTCP/FuzzerPacket.cpp',
        'fuzzer/src/RTC/RTCP/FuzzerReceiverReport.cpp',
        'fuzzer/src/RTC/RTCP/FuzzerSdes.cpp',
        'fuzzer/src/RTC/RTCP/FuzzerSenderReport.cpp',
        'fuzzer/src/RTC/RTCP/FuzzerXr.cpp',
        # C++ include files.
        'fuzzer/include/FuzzerUtils.hpp',
        'fuzzer/include/RTC/FuzzerStunMessage.hpp',
        'fuzzer/include/RTC/FuzzerRtpPacket.hpp',
        'fuzzer/include/RTC/FuzzerTrendCalculator.hpp',
        'fuzzer/include/RTC/RTCP/FuzzerBye.hpp',
        'fuzzer/include/RTC/RTCP/FuzzerFeedbackPs.hpp',
        'fuzzer/include/RTC/RTCP/FuzzerFeedbackPsAfb.hpp',
        'fuzzer/include/RTC/RTCP/FuzzerFeedbackPsFir.hpp',
        'fuzzer/include/RTC/RTCP/FuzzerFeedbackPsLei.hpp',
        'fuzzer/include/RTC/RTCP/FuzzerFeedbackPsPli.hpp',
        'fuzzer/include/RTC/RTCP/FuzzerFeedbackPsRemb.hpp',
        'fuzzer/include/RTC/RTCP/FuzzerFeedbackPsRpsi.hpp',
        'fuzzer/include/RTC/RTCP/FuzzerFeedbackPsSli.hpp',
        'fuzzer/include/RTC/RTCP/FuzzerFeedbackPsTst.hpp',
        'fuzzer/include/RTC/RTCP/FuzzerFeedbackPsVbcm.hpp',
        'fuzzer/include/RTC/RTCP/FuzzerFeedbackRtp.hpp',
        'fuzzer/include/RTC/RTCP/FuzzerFeedbackRtpEcn.hpp',
        'fuzzer/include/RTC/RTCP/FuzzerFeedbackRtpNack.hpp',
        'fuzzer/include/RTC/RTCP/FuzzerFeedbackRtpSrReq.hpp',
        'fuzzer/include/RTC/RTCP/FuzzerFeedbackRtpTllei.hpp',
        'fuzzer/include/RTC/RTCP/FuzzerFeedbackRtpTmmb.hpp',
        'fuzzer/include/RTC/RTCP/FuzzerFeedbackRtpTransport.hpp',
        'fuzzer/include/RTC/RTCP/FuzzerPacket.hpp',
        'fuzzer/include/RTC/RTCP/FuzzerReceiverReport.hpp',
        'fuzzer/include/RTC/RTCP/FuzzerSdesReport.hpp',
        'fuzzer/include/RTC/RTCP/FuzzerSenderReport.hpp',
        'fuzzer/include/RTC/RTCP/FuzzerXr.hpp',
      ],
      'include_dirs':
      [
        'fuzzer/include'
      ],

      'conditions':
      [
        [ 'OS == "linux"', {
          'cflags': [ '-g', '-O0', '-fsanitize=address,fuzzer' ],
          'ldflags': [ '-fsanitize=address,fuzzer' ]
        }]
      ]
    }
  ]
}<|MERGE_RESOLUTION|>--- conflicted
+++ resolved
@@ -337,10 +337,9 @@
       #  - make as usually
       #  - publish: update package.json with a distinct version name (x.x.x-noshm), run 'npm run typescript:build' and 'npm publish'
       'target_name': 'mediasoup-worker',
-      'defines': [ 'TRANSCODE', 'FFNGXSHM_MAX_NUM_CHANNELS=10', 'SFUSHM_AV_MAX_NUM_CHANNELS=10', 'STREAM_SHM_MAX_CHANNELS=10' ],
+      'defines': [ 'MS_EXECUTABLE', 'TRANSCODE', 'FFNGXSHM_MAX_NUM_CHANNELS=10', 'SFUSHM_AV_MAX_NUM_CHANNELS=10', 'STREAM_SHM_MAX_CHANNELS=10' ],
       'sources': [
         # C++ source files.
-<<<<<<< HEAD
         'src/main.cpp',
         'src/DepLibSfuShm.cpp',
         'src/RTC/ShmConsumer.cpp',
@@ -368,15 +367,10 @@
           '-lz'
         ]
       }
-=======
-        'src/main.cpp'
-      ],
-	  'defines': [ 'MS_EXECUTABLE' ]
     },
     {
       'target_name': 'libmediasoup-worker',
       'type': 'static_library'
->>>>>>> 8e687940
     },
     {
       'target_name': 'mediasoup-worker-test',
