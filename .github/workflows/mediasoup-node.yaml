--- conflicted
+++ resolved
@@ -13,42 +13,19 @@
     strategy:
       matrix:
         ci:
-<<<<<<< HEAD
-          - os: ubuntu-22.04
-            node: 16
-            cc: gcc
-            cxx: g++
-          - os: ubuntu-22.04
-            node: 18
-            cc: gcc
-            cxx: g++
-=======
           - os: ubuntu-20.04
             node: 18
           - os: ubuntu-22.04
             node: 20
->>>>>>> 35d1a589
           - os: macos-12
             node: 18
-            cc: clang
-            cxx: clang++
           - os: windows-2022
             node: 18
-<<<<<<< HEAD
-            cc: cl
-            cxx: cl
-=======
->>>>>>> 35d1a589
 
     runs-on: ${{ matrix.ci.os }}
 
     env:
-<<<<<<< HEAD
-      CC: ${{ matrix.ci.cc }}
-      CXX: ${{ matrix.ci.cxx }}
-=======
       MEDIASOUP_SKIP_WORKER_PREBUILT_DOWNLOAD: "true"
->>>>>>> 35d1a589
 
     steps:
       - name: Checkout
