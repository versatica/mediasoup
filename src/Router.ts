import { v4 as uuidv4 } from 'uuid';
import { AwaitQueue } from 'awaitqueue';
import { Logger } from './Logger';
import { EnhancedEventEmitter } from './EnhancedEventEmitter';
import * as ortc from './ortc';
import { InvalidStateError } from './errors';
import { Channel } from './Channel';
import { PayloadChannel } from './PayloadChannel';
import { Transport, TransportListenIp } from './Transport';
import { WebRtcTransport, WebRtcTransportOptions } from './WebRtcTransport';
import { PlainTransport, PlainTransportOptions } from './PlainTransport';
import { PipeTransport, PipeTransportOptions } from './PipeTransport';
import { DirectTransport, DirectTransportOptions } from './DirectTransport';
import { Producer } from './Producer';
import { Consumer } from './Consumer';
import { DataProducer } from './DataProducer';
import { DataConsumer } from './DataConsumer';
import { RtpObserver } from './RtpObserver';
import { ActiveSpeakerObserver, ActiveSpeakerObserverOptions } from './ActiveSpeakerObserver';
import { AudioLevelObserver, AudioLevelObserverOptions } from './AudioLevelObserver';
import { RtpCapabilities, RtpCodecCapability } from './RtpParameters';
import { NumSctpStreams } from './SctpParameters';
import { ShmTransport, ShmTransportOptions } from './ShmTransport';

export type RouterOptions =
{
	/**
	 * Router media codecs.
	 */
	mediaCodecs?: RtpCodecCapability[];

	/**
	 * Custom application data.
	 */
	appData?: any;
}

export type PipeToRouterOptions =
{
	/**
	 * The id of the Producer to consume.
	 */
	producerId?: string;

	/**
	 * The id of the DataProducer to consume.
	 */
	dataProducerId?: string;

	/**
	 * Target Router instance.
	 */
	router: Router;

	/**
	 * IP used in the PipeTransport pair. Default '127.0.0.1'.
	 */
	listenIp?: TransportListenIp | string;

	/**
	 * Create a SCTP association. Default true.
	 */
	enableSctp?: boolean;

	/**
	 * SCTP streams number.
	 */
	numSctpStreams?: NumSctpStreams;

	/**
	 * Enable RTX and NACK for RTP retransmission.
	 */
	enableRtx?: boolean;

	/**
	 * Enable SRTP.
	 */
	enableSrtp?: boolean;
}

export type PipeToRouterResult =
{
	/**
	 * The Consumer created in the current Router.
	 */
	pipeConsumer?: Consumer;

	/**
	 * The Producer created in the target Router.
	 */
	pipeProducer?: Producer;

	/**
	 * The DataConsumer created in the current Router.
	 */
	pipeDataConsumer?: DataConsumer;

	/**
	 * The DataProducer created in the target Router.
	 */
	pipeDataProducer?: DataProducer;
}

const logger = new Logger('Router');

export class Router extends EnhancedEventEmitter
{
	// Internal data.
	private readonly _internal:
	{
		routerId: string;
	};

	// Router data.
	private readonly _data:
	{
		rtpCapabilities: RtpCapabilities;
	}

	// Channel instance.
	private readonly _channel: Channel;

	// PayloadChannel instance.
	private readonly _payloadChannel: PayloadChannel;

	// Closed flag.
	private _closed = false;

	// Custom app data.
	private readonly _appData?: any;

	// Transports map.
	private readonly _transports: Map<string, Transport> = new Map();

	// Producers map.
	private readonly _producers: Map<string, Producer> = new Map();

	// RtpObservers map.
	private readonly _rtpObservers: Map<string, RtpObserver> = new Map();

	// DataProducers map.
	private readonly _dataProducers: Map<string, DataProducer> = new Map();

	// Router to PipeTransport map.
	private readonly _mapRouterPipeTransports: Map<Router, PipeTransport[]> = new Map();

	// AwaitQueue instance to make pipeToRouter tasks happen sequentially.
	private readonly _pipeToRouterQueue =
		new AwaitQueue({ ClosedErrorClass: InvalidStateError });

	// Observer instance.
	private readonly _observer = new EnhancedEventEmitter();

	/**
	 * @private
	 * @emits workerclose
	 * @emits @close
	 */
	constructor(
		{
			internal,
			data,
			channel,
			payloadChannel,
			appData
		}:
		{
			internal: any;
			data: any;
			channel: Channel;
			payloadChannel: PayloadChannel;
			appData?: any;
		}
	)
	{
		super();

		logger.debug('constructor()');

		this._internal = internal;
		this._data = data;
		this._channel = channel;
		this._payloadChannel = payloadChannel;
		this._appData = appData;
	}

	/**
	 * Router id.
	 */
	get id(): string
	{
		return this._internal.routerId;
	}

	/**
	 * Whether the Router is closed.
	 */
	get closed(): boolean
	{
		return this._closed;
	}

	/**
	 * RTP capabilities of the Router.
	 */
	get rtpCapabilities(): RtpCapabilities
	{
		return this._data.rtpCapabilities;
	}

	/**
	 * App custom data.
	 */
	get appData(): any
	{
		return this._appData;
	}

	/**
	 * Invalid setter.
	 */
	set appData(appData: any) // eslint-disable-line no-unused-vars
	{
		throw new Error('cannot override appData object');
	}

	/**
	 * Observer.
	 *
	 * @emits close
	 * @emits newtransport - (transport: Transport)
	 * @emits newrtpobserver - (rtpObserver: RtpObserver)
	 */
	get observer(): EnhancedEventEmitter
	{
		return this._observer;
	}

	/**
	 * Close the Router.
	 */
	close(): void
	{
		if (this._closed)
			return;

		logger.debug('close()');

		this._closed = true;

		this._channel.request('router.close', this._internal)
			.catch(() => {});

		// Close every Transport.
		for (const transport of this._transports.values())
		{
			transport.routerClosed();
		}
		this._transports.clear();

		// Clear the Producers map.
		this._producers.clear();

		// Close every RtpObserver.
		for (const rtpObserver of this._rtpObservers.values())
		{
			rtpObserver.routerClosed();
		}
		this._rtpObservers.clear();

		// Clear the DataProducers map.
		this._dataProducers.clear();

		// Clear map of Router/PipeTransports.
		this._mapRouterPipeTransports.clear();

		// Close the pipeToRouter AwaitQueue instance.
		this._pipeToRouterQueue.close();

		this.emit('@close');

		// Emit observer event.
		this._observer.safeEmit('close');
	}

	/**
	 * Worker was closed.
	 *
	 * @private
	 */
	workerClosed(): void
	{
		if (this._closed)
			return;

		logger.debug('workerClosed()');

		this._closed = true;

		// Close every Transport.
		for (const transport of this._transports.values())
		{
			transport.routerClosed();
		}
		this._transports.clear();

		// Clear the Producers map.
		this._producers.clear();

		// Close every RtpObserver.
		for (const rtpObserver of this._rtpObservers.values())
		{
			rtpObserver.routerClosed();
		}
		this._rtpObservers.clear();

		// Clear the DataProducers map.
		this._dataProducers.clear();

		// Clear map of Router/PipeTransports.
		this._mapRouterPipeTransports.clear();

		this.safeEmit('workerclose');

		// Emit observer event.
		this._observer.safeEmit('close');
	}

	/**
	 * Dump Router.
	 */
	async dump(): Promise<any>
	{
		logger.debug('dump()');

		return this._channel.request('router.dump', this._internal);
	}

	/**
	 * Create a WebRtcTransport.
	 */
	async createWebRtcTransport(
		{
			listenIps,
			port,
			enableUdp = true,
			enableTcp = false,
			preferUdp = false,
			preferTcp = false,
			initialAvailableOutgoingBitrate = 600000,
			enableSctp = false,
			numSctpStreams = { OS: 1024, MIS: 1024 },
			maxSctpMessageSize = 262144,
			sctpSendBufferSize = 262144,
			appData = {}
		}: WebRtcTransportOptions
	): Promise<WebRtcTransport>
	{
		logger.debug('createWebRtcTransport()');

		if (!Array.isArray(listenIps))
			throw new TypeError('missing listenIps');
		else if (appData && typeof appData !== 'object')
			throw new TypeError('if given, appData must be an object');

		listenIps = listenIps.map((listenIp) =>
		{
			if (typeof listenIp === 'string' && listenIp)
			{
				return { ip: listenIp };
			}
			else if (typeof listenIp === 'object')
			{
				return {
					ip          : listenIp.ip,
					announcedIp : listenIp.announcedIp || undefined
				};
			}
			else
			{
				throw new TypeError('wrong listenIp');
			}
		});

		const internal = { ...this._internal, transportId: uuidv4() };
		const reqData = {
			listenIps,
			port,
			enableUdp,
			enableTcp,
			preferUdp,
			preferTcp,
			initialAvailableOutgoingBitrate,
			enableSctp,
			numSctpStreams,
			maxSctpMessageSize,
			sctpSendBufferSize,
			isDataChannel : true
		};

		const data =
			await this._channel.request('router.createWebRtcTransport', internal, reqData);

		const transport = new WebRtcTransport(
			{
				internal,
				data,
				channel                  : this._channel,
				payloadChannel           : this._payloadChannel,
				appData,
				getRouterRtpCapabilities : (): RtpCapabilities => this._data.rtpCapabilities,
				getProducerById          : (producerId: string): Producer | undefined => (
					this._producers.get(producerId)
				),
				getDataProducerById : (dataProducerId: string): DataProducer | undefined => (
					this._dataProducers.get(dataProducerId)
				)
			});

		this._transports.set(transport.id, transport);
		transport.on('@close', () => this._transports.delete(transport.id));
		transport.on('@newproducer', (producer: Producer) => this._producers.set(producer.id, producer));
		transport.on('@producerclose', (producer: Producer) => this._producers.delete(producer.id));
		transport.on('@newdataproducer', (dataProducer: DataProducer) => (
			this._dataProducers.set(dataProducer.id, dataProducer)
		));
		transport.on('@dataproducerclose', (dataProducer: DataProducer) => (
			this._dataProducers.delete(dataProducer.id)
		));

		// Emit observer event.
		this._observer.safeEmit('newtransport', transport);

		return transport;
	}

	/**
	 * Create a PlainTransport.
	 */
	async createPlainTransport(
		{
			listenIp,
			port,
			rtcpMux = true,
			comedia = false,
			disableOriginCheck = false,
			enableSctp = false,
			numSctpStreams = { OS: 1024, MIS: 1024 },
			maxSctpMessageSize = 262144,
			sctpSendBufferSize = 262144,
			enableSrtp = false,
			srtpCryptoSuite = 'AES_CM_128_HMAC_SHA1_80',
			appData = {}
		}: PlainTransportOptions
	): Promise<PlainTransport>
	{
		logger.debug('createPlainTransport()');

		if (!listenIp)
			throw new TypeError('missing listenIp');
		else if (appData && typeof appData !== 'object')
			throw new TypeError('if given, appData must be an object');

		if (typeof listenIp === 'string' && listenIp)
		{
			listenIp = { ip: listenIp };
		}
		else if (typeof listenIp === 'object')
		{
			listenIp =
			{
				ip          : listenIp.ip,
				announcedIp : listenIp.announcedIp || undefined
			};
		}
		else
		{
			throw new TypeError('wrong listenIp');
		}

		const internal = { ...this._internal, transportId: uuidv4() };
		const reqData = {
			listenIp,
			port,
			rtcpMux,
			comedia,
			disableOriginCheck,
			enableSctp,
			numSctpStreams,
			maxSctpMessageSize,
			sctpSendBufferSize,
			isDataChannel : false,
			enableSrtp,
			srtpCryptoSuite
		};

		const data =
			await this._channel.request('router.createPlainTransport', internal, reqData);

		const transport = new PlainTransport(
			{
				internal,
				data,
				channel                  : this._channel,
				payloadChannel           : this._payloadChannel,
				appData,
				getRouterRtpCapabilities : (): RtpCapabilities => this._data.rtpCapabilities,
				getProducerById          : (producerId: string): Producer | undefined => (
					this._producers.get(producerId)
				),
				getDataProducerById : (dataProducerId: string): DataProducer | undefined => (
					this._dataProducers.get(dataProducerId)
				)
			});

		this._transports.set(transport.id, transport);
		transport.on('@close', () => this._transports.delete(transport.id));
		transport.on('@newproducer', (producer: Producer) => this._producers.set(producer.id, producer));
		transport.on('@producerclose', (producer: Producer) => this._producers.delete(producer.id));
		transport.on('@newdataproducer', (dataProducer: DataProducer) => (
			this._dataProducers.set(dataProducer.id, dataProducer)
		));
		transport.on('@dataproducerclose', (dataProducer: DataProducer) => (
			this._dataProducers.delete(dataProducer.id)
		));

		// Emit observer event.
		this._observer.safeEmit('newtransport', transport);

		return transport;
	}

	/**
	 * DEPRECATED: Use createPlainTransport().
	 */
	async createPlainRtpTransport(
		options: PlainTransportOptions
	): Promise<PlainTransport>
	{
		logger.warn(
			'createPlainRtpTransport() is DEPRECATED, use createPlainTransport()');

		return this.createPlainTransport(options);
	}

	/**
	 * Create a PipeTransport.
	 */
	async createPipeTransport(
		{
			listenIp,
<<<<<<< HEAD
			disableOriginCheck = false,
=======
			port,
>>>>>>> afaaf4b9
			enableSctp = false,
			numSctpStreams = { OS: 1024, MIS: 1024 },
			maxSctpMessageSize = 268435456,
			sctpSendBufferSize = 268435456,
			enableRtx = false,
			enableSrtp = false,
			appData = {}
		}: PipeTransportOptions
	): Promise<PipeTransport>
	{
		logger.debug('createPipeTransport() listenIp:[%o] enableRtx:[%o] appData:[%o]', listenIp, enableRtx, appData);

		if (!listenIp)
			throw new TypeError('missing listenIp');
		else if (appData && typeof appData !== 'object')
			throw new TypeError('if given, appData must be an object');

		if (typeof listenIp === 'string' && listenIp)
		{
			listenIp = { ip: listenIp };
		}
		else if (typeof listenIp === 'object')
		{
			listenIp =
			{
				ip          : listenIp.ip,
				announcedIp : listenIp.announcedIp || undefined
			};
		}
		else
		{
			throw new TypeError('wrong listenIp');
		}

		const internal = { ...this._internal, transportId: uuidv4() };
		const reqData = {
			listenIp,
<<<<<<< HEAD
			disableOriginCheck,
=======
			port,
>>>>>>> afaaf4b9
			enableSctp,
			numSctpStreams,
			maxSctpMessageSize,
			sctpSendBufferSize,
			isDataChannel : false,
			enableRtx,
			enableSrtp
		};

		const data =
			await this._channel.request('router.createPipeTransport', internal, reqData);

		const transport = new PipeTransport(
			{
				internal,
				data,
				channel                  : this._channel,
				payloadChannel           : this._payloadChannel,
				appData,
				getRouterRtpCapabilities : (): RtpCapabilities => this._data.rtpCapabilities,
				getProducerById          : (producerId: string): Producer | undefined => (
					this._producers.get(producerId)
				),
				getDataProducerById : (dataProducerId: string): DataProducer | undefined => (
					this._dataProducers.get(dataProducerId)
				)
			});

		this._transports.set(transport.id, transport);
		transport.on('@close', () => this._transports.delete(transport.id));
		transport.on('@newproducer', (producer: Producer) => this._producers.set(producer.id, producer));
		transport.on('@producerclose', (producer: Producer) => this._producers.delete(producer.id));
		transport.on('@newdataproducer', (dataProducer: DataProducer) => (
			this._dataProducers.set(dataProducer.id, dataProducer)
		));
		transport.on('@dataproducerclose', (dataProducer: DataProducer) => (
			this._dataProducers.delete(dataProducer.id)
		));

		// Emit observer event.
		this._observer.safeEmit('newtransport', transport);

		return transport;
	}

	/**
	 * Create a DirectTransport.
	 */
	async createDirectTransport(
		{
			maxMessageSize = 262144,
			appData = {}
		}: DirectTransportOptions =
		{
			maxMessageSize : 262144
		}
	): Promise<DirectTransport>
	{
		logger.debug('createDirectTransport()');

		const internal = { ...this._internal, transportId: uuidv4() };
		const reqData = { direct: true, maxMessageSize };

		const data =
			await this._channel.request('router.createDirectTransport', internal, reqData);

		const transport = new DirectTransport(
			{
				internal,
				data,
				channel                  : this._channel,
				payloadChannel           : this._payloadChannel,
				appData,
				getRouterRtpCapabilities : (): RtpCapabilities => this._data.rtpCapabilities,
				getProducerById          : (producerId: string): Producer | undefined => (
					this._producers.get(producerId)
				),
				getDataProducerById : (dataProducerId: string): DataProducer | undefined => (
					this._dataProducers.get(dataProducerId)
				)
			});

		this._transports.set(transport.id, transport);
		transport.on('@close', () => this._transports.delete(transport.id));
		transport.on('@newproducer', (producer: Producer) => this._producers.set(producer.id, producer));
		transport.on('@producerclose', (producer: Producer) => this._producers.delete(producer.id));
		transport.on('@newdataproducer', (dataProducer: DataProducer) => (
			this._dataProducers.set(dataProducer.id, dataProducer)
		));
		transport.on('@dataproducerclose', (dataProducer: DataProducer) => (
			this._dataProducers.delete(dataProducer.id)
		));

		// Emit observer event.
		this._observer.safeEmit('newtransport', transport);

		return transport;
	}

	/**
	 * Create a ShmTransport.
	 *
	 * @param {String|Object} listenIp - Listen IP string or an object with ip and
	 *   optional announcedIp string.
	 * @param {Object} shm - shared memory file name
	 * @param {Object} [appData={}] - Custom app data.
	 *
	 * @async
	 * @returns {ShmTransport}
	 */
	async createShmTransport(
		{
			listenIp,
			shm,
			log,
			appData = {}
		} : ShmTransportOptions
	): Promise<ShmTransport>
	{
		logger.debug('createShmTransport() [shm:%o]', shm);

		if (!listenIp)
			throw new TypeError('missing listenIp');
		else if (appData && typeof appData !== 'object')
			throw new TypeError('if given, appData must be an object');

		if (typeof listenIp === 'string')
		{
			listenIp = { ip: listenIp };
		}
		else if (typeof listenIp === 'object')
		{
			listenIp =
			{
				ip          : listenIp.ip,
				announcedIp : listenIp.announcedIp || undefined
			};
		}
		else
		{
			throw new TypeError('wrong listenIp');
		}

		const internal = { ...this._internal, transportId: uuidv4() };
		const reqData = {
			listenIp,
			shm,
			log,
			appData
		};

		/*
		data: {
			...,
			shm: {
				name: "...",
				log: "...",
				status: "..."
			}
		}
		*/
		const data =
			await this._channel.request('router.createShmTransport', internal, reqData);

		if (data.shm === undefined || typeof data.shm !== 'object' 
				|| data.shm.name === undefined || typeof data.shm.name !== 'string')
		{
			logger.error('cannot create ShmTransport object with data:%o', data);
			throw new Error('cannot create ShmTransport object');
		}
		else
		{
			logger.debug('router.createShmTransport returned data: %o', data);
		}
			
		const transport = new ShmTransport(
				{
					internal,
					data,
					channel                  : this._channel,
					payloadChannel           : this._payloadChannel,
					appData,
					getRouterRtpCapabilities : () => this._data.rtpCapabilities,
					getProducerById          : (producerId: string) => this._producers.get(producerId),
					getDataProducerById      : (dataProducerId: string) => (
						this._dataProducers.get(dataProducerId)
					)
				});


		this._transports.set(transport.id, transport);
		transport.on('@close', () => this._transports.delete(transport.id));
		transport.on('@newproducer', (producer) => this._producers.set(producer.id, producer));
		transport.on('@producerclose', (producer) => this._producers.delete(producer.id));
		transport.on('@newdataproducer', (dataProducer) => (
			this._dataProducers.set(dataProducer.id, dataProducer)
		));
		transport.on('@dataproducerclose', (dataProducer) => (
			this._dataProducers.delete(dataProducer.id)
		));

		// Emit observer event.
		this._observer.safeEmit('newtransport', transport);

		return transport;
	}

	/**
	 * Pipes the given Producer or DataProducer into another Router in same host.
	 */
	async pipeToRouter(
		{
			producerId,
			dataProducerId,
			router,
			listenIp = '127.0.0.1',
			enableSctp = true,
			numSctpStreams = { OS: 1024, MIS: 1024 },
			enableRtx = false,
			enableSrtp = false
		}: PipeToRouterOptions
	): Promise<PipeToRouterResult>
	{
		if (!producerId && !dataProducerId)
			throw new TypeError('missing producerId or dataProducerId');
		else if (producerId && dataProducerId)
			throw new TypeError('just producerId or dataProducerId can be given');
		else if (!router)
			throw new TypeError('Router not found');
		else if (router === this)
			throw new TypeError('cannot use this Router as destination');

		let producer: Producer | undefined;
		let dataProducer: DataProducer | undefined;

		if (producerId)
		{
			producer = this._producers.get(producerId);

			if (!producer)
				throw new TypeError('Producer not found');
		}
		else if (dataProducerId)
		{
			dataProducer = this._dataProducers.get(dataProducerId);

			if (!dataProducer)
				throw new TypeError('DataProducer not found');
		}

		// Here we may have to create a new PipeTransport pair to connect source and
		// destination Routers. We just want to keep a PipeTransport pair for each
		// pair of Routers. Since this operation is async, it may happen that two
		// simultaneous calls to router1.pipeToRouter({ producerId: xxx, router: router2 })
		// would end up generating two pairs of PipeTranports. To prevent that, let's
		// use an async queue.

		let localPipeTransport: PipeTransport | undefined;
		let remotePipeTransport: PipeTransport | undefined;

		await this._pipeToRouterQueue.push(async () =>
		{
			let pipeTransportPair = this._mapRouterPipeTransports.get(router);

			if (pipeTransportPair)
			{
				localPipeTransport = pipeTransportPair[0];
				remotePipeTransport = pipeTransportPair[1];
			}
			else
			{
				try
				{
					pipeTransportPair = await Promise.all(
						[
							this.createPipeTransport(
								{ listenIp, enableSctp, numSctpStreams, enableRtx, enableSrtp }),

							router.createPipeTransport(
								{ listenIp, enableSctp, numSctpStreams, enableRtx, enableSrtp })
						]);

					localPipeTransport = pipeTransportPair[0];
					remotePipeTransport = pipeTransportPair[1];

					await Promise.all(
						[
							localPipeTransport.connect(
								{
									ip             : remotePipeTransport.tuple.localIp,
									port           : remotePipeTransport.tuple.localPort,
									srtpParameters : remotePipeTransport.srtpParameters
								}),

							remotePipeTransport.connect(
								{
									ip             : localPipeTransport.tuple.localIp,
									port           : localPipeTransport.tuple.localPort,
									srtpParameters : localPipeTransport.srtpParameters
								})
						]);

					localPipeTransport.observer.on('close', () =>
					{
						remotePipeTransport!.close();
						this._mapRouterPipeTransports.delete(router);
					});

					remotePipeTransport.observer.on('close', () =>
					{
						localPipeTransport!.close();
						this._mapRouterPipeTransports.delete(router);
					});

					this._mapRouterPipeTransports.set(
						router, [ localPipeTransport, remotePipeTransport ]);
				}
				catch (error)
				{
					logger.error(
						'pipeToRouter() | error creating PipeTransport pair:%o',
						error);

					if (localPipeTransport)
						localPipeTransport.close();

					if (remotePipeTransport)
						remotePipeTransport.close();

					throw error;
				}
			}
		});

		if (producer)
		{
			let pipeConsumer: Consumer | undefined;
			let pipeProducer: Producer | undefined;

			try
			{
				pipeConsumer = await localPipeTransport!.consume(
					{
						producerId : producerId!
					});

				pipeProducer = await remotePipeTransport!.produce(
					{
						id            : producer.id,
						kind          : pipeConsumer!.kind,
						rtpParameters : pipeConsumer!.rtpParameters,
						paused        : pipeConsumer!.producerPaused,
						appData       : producer.appData
					});

				// Ensure that the producer has not been closed in the meanwhile.
				if (producer.closed)
					throw new InvalidStateError('original Producer closed');

				// Ensure that producer.paused has not changed in the meanwhile and, if
				// so, sych the pipeProducer.
				if (pipeProducer.paused !== producer.paused)
				{
					if (producer.paused)
						await pipeProducer.pause();
					else
						await pipeProducer.resume();
				}

				// Pipe events from the pipe Consumer to the pipe Producer.
				pipeConsumer!.observer.on('close', () => pipeProducer!.close());
				pipeConsumer!.observer.on('pause', () => pipeProducer!.pause());
				pipeConsumer!.observer.on('resume', () => pipeProducer!.resume());

				// Pipe events from the pipe Producer to the pipe Consumer.
				pipeProducer.observer.on('close', () => pipeConsumer!.close());

				return { pipeConsumer, pipeProducer };
			}
			catch (error)
			{
				logger.error(
					'pipeToRouter() | error creating pipe Consumer/Producer pair:%o',
					error);

				if (pipeConsumer)
					pipeConsumer.close();

				if (pipeProducer)
					pipeProducer.close();

				throw error;
			}
		}
		else if (dataProducer)
		{
			let pipeDataConsumer: DataConsumer | undefined;
			let pipeDataProducer: DataProducer | undefined;

			try
			{
				pipeDataConsumer = await localPipeTransport!.consumeData(
					{
						dataProducerId : dataProducerId!
					});

				pipeDataProducer = await remotePipeTransport!.produceData(
					{
						id                   : dataProducer.id,
						sctpStreamParameters : pipeDataConsumer!.sctpStreamParameters,
						label                : pipeDataConsumer!.label,
						protocol             : pipeDataConsumer!.protocol,
						appData              : dataProducer.appData
					});

				// Ensure that the dataProducer has not been closed in the meanwhile.
				if (dataProducer.closed)
					throw new InvalidStateError('original DataProducer closed');

				// Pipe events from the pipe DataConsumer to the pipe DataProducer.
				pipeDataConsumer!.observer.on('close', () => pipeDataProducer!.close());

				// Pipe events from the pipe DataProducer to the pipe DataConsumer.
				pipeDataProducer.observer.on('close', () => pipeDataConsumer!.close());

				return { pipeDataConsumer, pipeDataProducer };
			}
			catch (error)
			{
				logger.error(
					'pipeToRouter() | error creating pipe DataConsumer/DataProducer pair:%o',
					error);

				if (pipeDataConsumer)
					pipeDataConsumer.close();

				if (pipeDataProducer)
					pipeDataProducer.close();

				throw error;
			}
		}
		else
		{
			throw new Error('internal error');
		}
	}

	/**
	 * Create an ActiveSpeakerObserver
	 */
	async createActiveSpeakerObserver(
		{
			interval = 300,
			appData = {}
		}: ActiveSpeakerObserverOptions = {}
	): Promise<ActiveSpeakerObserver>
	{
		logger.debug('createActiveSpeakerObserver()');

		if (appData && typeof appData !== 'object')
			throw new TypeError('if given, appData must be an object');
		
		const internal = { ...this._internal, rtpObserverId: uuidv4() };
		const reqData = { interval };

		await this._channel.request('router.createActiveSpeakerObserver', internal, reqData);

		const activeSpeakerObserver = new ActiveSpeakerObserver(
			{
				internal,
				channel         : this._channel,
				payloadChannel  : this._payloadChannel,
				appData,
				getProducerById : (producerId: string): Producer | undefined => (
					this._producers.get(producerId)
				)
			});
		
		this._rtpObservers.set(activeSpeakerObserver.id, activeSpeakerObserver);
		activeSpeakerObserver.on('@close', () =>
		{
			this._rtpObservers.delete(activeSpeakerObserver.id);
		});

		// Emit observer event.
		this._observer.safeEmit('newrtpobserver', activeSpeakerObserver);

		return activeSpeakerObserver;
	}

	/**
	 * Create an AudioLevelObserver.
	 */
	async createAudioLevelObserver(
		{
			maxEntries = 1,
			threshold = -80,
			interval = 1000,
			appData = {}
		}: AudioLevelObserverOptions = {}
	): Promise<AudioLevelObserver>
	{
		logger.debug('createAudioLevelObserver()');

		if (appData && typeof appData !== 'object')
			throw new TypeError('if given, appData must be an object');

		const internal = { ...this._internal, rtpObserverId: uuidv4() };
		const reqData = { maxEntries, threshold, interval };

		await this._channel.request('router.createAudioLevelObserver', internal, reqData);

		const audioLevelObserver = new AudioLevelObserver(
			{
				internal,
				channel         : this._channel,
				payloadChannel  : this._payloadChannel,
				appData,
				getProducerById : (producerId: string): Producer | undefined => (
					this._producers.get(producerId)
				)
			});

		this._rtpObservers.set(audioLevelObserver.id, audioLevelObserver);
		audioLevelObserver.on('@close', () =>
		{
			this._rtpObservers.delete(audioLevelObserver.id);
		});

		// Emit observer event.
		this._observer.safeEmit('newrtpobserver', audioLevelObserver);

		return audioLevelObserver;
	}

	/**
	 * Check whether the given RTP capabilities can consume the given Producer.
	 */
	canConsume(
		{
			producerId,
			rtpCapabilities
		}:
		{
			producerId: string;
			rtpCapabilities: RtpCapabilities;
		}
	): boolean
	{
		const producer = this._producers.get(producerId);

		if (!producer)
		{
			logger.error(
				'canConsume() | Producer with id "%s" not found', producerId);

			return false;
		}

		try
		{
			return ortc.canConsume(producer.consumableRtpParameters, rtpCapabilities);
		}
		catch (error)
		{
			logger.error('canConsume() | unexpected error: %s', String(error));

			return false;
		}
	}
}<|MERGE_RESOLUTION|>--- conflicted
+++ resolved
@@ -549,11 +549,8 @@
 	async createPipeTransport(
 		{
 			listenIp,
-<<<<<<< HEAD
 			disableOriginCheck = false,
-=======
 			port,
->>>>>>> afaaf4b9
 			enableSctp = false,
 			numSctpStreams = { OS: 1024, MIS: 1024 },
 			maxSctpMessageSize = 268435456,
@@ -591,11 +588,8 @@
 		const internal = { ...this._internal, transportId: uuidv4() };
 		const reqData = {
 			listenIp,
-<<<<<<< HEAD
 			disableOriginCheck,
-=======
 			port,
->>>>>>> afaaf4b9
 			enableSctp,
 			numSctpStreams,
 			maxSctpMessageSize,
