# Building

This document is intended for mediasoup developers.

## NPM scripts

The `package.json` file in the main folder includes the following scripts:

### `npm run typescript:build`

Compiles mediasoup TypeScript code (`lib` folder) JavaScript and places it into the `lib` directory.

### `npm run typescript:watch`

Compiles mediasoup TypeScript code (`lib` folder) JavaScript, places it into the `lib` directory an watches for changes in the TypeScript files.

### `npm run worker:build`

Builds the `mediasoup-worker` binary. It invokes `make`below.

### `npm run lint`

Runs both `npm run lint:node` and `npm run lint:worker`.

### `npm run lint:node`

Validates mediasoup JavaScript files using [ESLint](https://eslint.org).

### `npm run lint:worker`

Validates mediasoup-worker C++ files using [clang-format](https://clang.llvm.org/docs/ClangFormat.html). It invokes `make lint` below.

### `npm run format:worker`

Rewrites mediasoup-worker C++ files using [clang-format](https://clang.llvm.org/docs/ClangFormat.html). It invokes `make format` below.

### `npm run test`

Runs both `npm run test:node` and `npm run test:worker`.

### `npm run test:node`

Runs [Jest](https://jestjs.io) test units located at `test/` folder.

### `npm run test:worker`

Runs [Catch2](https://github.com/catchorg/Catch2) test units located at `worker/test/` folder. It invokes `make test` below.

### `npm run coverage:node`

Same as `npm run test:node` but it also opens a browser window with JavaScript coverage results.

### `npm run install-deps:node`

Installs NPM dependencies and updates `package-lock.json`.

### `npm run install-clang-tools`

Installs clang tools needed for local development.

## Rust

The only special feature in Rust case is special environment variable `KEEP_BUILD_ARTIFACTS`, that when set to `1` will allow incremental recompilation of changed C++ sources during hacking on mediasoup.
It is not necessary for normal usage of mediasoup as a dependency.

## Makefile

The `worker` folder contains a `Makefile` for the mediasoup-worker C++ subproject. It includes the following tasks:

### `make` or `make mediasoup-worker`

Alias of ``make mediasoup-worker` below.

### `make meson-ninja`

Installs `meson` and `ninja`.

### `make clean`

Cleans built objects and binaries.

### `make clean-build`

Cleans built objects and other artifacts, but keeps `mediasoup-worker` binary in place.

### `make clean-pip`

Cleans `meson` and `ninja` installed in local prefix with pip.

### `make clean-subprojects`

Cleans subprojects downloaded with Meson.

### `make clean-all`

Cleans built objects and binaries, `meson` and `ninja` installed in local prefix with pip and all subprojects downloaded with Meson.

### `make update-wrap-file`

Update the wrap file of a subproject with Meson. Usage example:

```bash
cd worker
make update-wrap-file SUBPROJECT=openssl
```

### `make mediasoup-worker`

Builds the `mediasoup-worker` binary at `worker/out/Release/`.

If the "MEDIASOUP_MAX_CORES" environment variable is set, the build process will use that number of CPU cores. Otherwise it will auto-detect the number of cores in the machine.

"MEDIASOUP_BUILDTYPE" environment variable controls build types, `Release` and `Debug` are presets optimized for those use cases.
Other build types are possible too, but they are not presets and will require "MESON_ARGS" use to customize build configuration.
Check the meaning of useful macros in the `worker/include/Logger.hpp` header file if you want to enable tracing or other debug information.

Binary is built at `worker/out/MEDIASOUP_BUILDTYPE/build`.

In order to instruct the mediasoup Node.js module to use the `Debug` mediasoup-worker binary, an environment variable must be set before running the Node.js application:

```bash
MEDIASOUP_BUILDTYPE=Debug node myapp.js
```

If the "MEDIASOUP_WORKER_BIN" environment variable is set, mediasoup will use the it as mediasoup-worker binary and **won't** compile the binary:

```bash
MEDIASOUP_WORKER_BIN="/home/xxx/src/foo/mediasoup-worker" node myapp.js
```

### `make libmediasoup-worker`

Builds the `libmediasoup-worker` static library at `worker/out/Release/`.

`MEDIASOUP_MAX_CORES` and `MEDIASOUP_BUILDTYPE` environment variables from above still apply for static library build.

### `make xcode`

Builds a Xcode project for the mediasoup-worker subproject.

### `make lint`

Validates mediasoup-worker C++ files using [clang-format](https://clang.llvm.org/docs/ClangFormat.html) and rules in `worker/.clang-format`.

### `make format`

Rewrites mediasoup-worker C++ files using [clang-format](https://clang.llvm.org/docs/ClangFormat.html).

### `make test`

Builds and runs the `mediasoup-worker-test` binary at `worker/out/Release/` (or at `worker/out/Debug/` if the "MEDIASOUP_BUILDTYPE" environment variable is set to "Debug"), which uses [Catch2](https://github.com/catchorg/Catch2) to run test units located at `worker/test/` folder.

### `make tidy`

Runs [clang-tidy](http://clang.llvm.org/extra/clang-tidy/) and performs C++ code checks following `worker/.clang-tidy` rules.

**Requirements:**

* `make clean` and `make` must have been called first.
* [PyYAML](https://pyyaml.org/) is required.
<<<<<<< HEAD
  - In OSX install it with `brew install libyaml` and `sudo easy_install-X.Y pyyaml`.

`MEDIASOUP_TIDY_CHECKS` environment variable with a comma separated list of checks overrides the checks defined in .clang-tidy file.

=======
  * In OSX install it with `brew install libyaml` and `sudo easy_install-X.Y pyyaml`.
>>>>>>> 25039048

### `make fuzzer`

Builds the `mediasoup-worker-fuzzer` binary (which uses [libFuzzer](http://llvm.org/docs/LibFuzzer.html)) at `worker/out/Release/` (or at `worker/out/Debug/` if the "MEDIASOUP_BUILDTYPE" environment variable is set to "Debug").

**Requirements:**

* Linux with fuzzer capable clang++.
* `CC` environment variable must point to "clang".
* `CXX` environment variable must point to "clang++".

Read the [Fuzzer](Fuzzer.md) documentation for detailed information.

### `make fuzzer-run-all`

Runs all fuzzer cases.

### `make docker`

Builds a Linux image with fuzzer capable clang++.

**NOTE:** Before running this command, a specific version of Linux clang must be downloaded. To get it, run:

```bash
cd worker
./scripts/get-dep.sh clang-fuzzer
```

### `make docker-run`

Runs a container of the Docker image created with `make docker`. It automatically executes a `bash` session in the `/mediasoup` directory, which is a Docker volume that points to the real `mediasoup` directory.<|MERGE_RESOLUTION|>--- conflicted
+++ resolved
@@ -158,14 +158,9 @@
 
 * `make clean` and `make` must have been called first.
 * [PyYAML](https://pyyaml.org/) is required.
-<<<<<<< HEAD
   - In OSX install it with `brew install libyaml` and `sudo easy_install-X.Y pyyaml`.
 
 `MEDIASOUP_TIDY_CHECKS` environment variable with a comma separated list of checks overrides the checks defined in .clang-tidy file.
-
-=======
-  * In OSX install it with `brew install libyaml` and `sudo easy_install-X.Y pyyaml`.
->>>>>>> 25039048
 
 ### `make fuzzer`
 
