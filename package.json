{
  "name": "@livelyvideo/mediasoup",
<<<<<<< HEAD
  "version": "3.9.10-lv4-binlog23-notranscode",
=======
  "version": "3.9.10-lv11-notranscode",
>>>>>>> 3be7c448
  "description": "Cutting Edge WebRTC Video Conferencing",
  "contributors": [
    "Iñaki Baz Castillo <ibc@aliax.net> (https://inakibaz.me)",
    "José Luis Millán <jmillan@aliax.net> (https://github.com/jmillan)",
    "Nazar Mokynskyi (https://github.com/nazar-pc)"
  ],
  "homepage": "https://mediasoup.org",
  "license": "ISC",
  "publishConfig": {
    "always-auth": true,
    "registry": "https://npm.livelyvideo.tv"
  },
  "repository": {
    "type": "git",
    "private": true,
    "url": "https://github.com/LivelyVideo/mediasoup.git"
  },
  "main": "node/lib/index.js",
  "types": "node/lib/index.d.ts",
  "files": [
    "node/lib",
    "worker/deps/libwebrtc",
    "worker/fuzzer/include",
    "worker/fuzzer/src",
    "worker/include",
    "worker/scripts/*.py",
    "worker/scripts/*.sh",
    "worker/scripts/*.js",
    "worker/scripts/*.json",
    "worker/src",
    "worker/subprojects/*.wrap",
    "worker/test/include",
    "worker/test/src",
    "worker/Makefile",
    "worker/meson.build",
    "npm-scripts.js"
  ],
  "keywords": [
    "webrtc",
    "ortc",
    "sfu",
    "nodejs"
  ],
  "engines": {
    "node": ">=12"
  },
  "scripts": {
    "install-clang-tools": "node npm-scripts.js install-clang-tools",
    "typescript:build": "node npm-scripts.js typescript:build",
    "typescript:watch": "node npm-scripts.js typescript:watch",
    "worker:build": "node npm-scripts.js worker:build",
    "livelystats:bingrep": "node npm-scripts.js livelystats:bingrep",
    "lint": "npm run lint:node && npm run lint:worker",
    "lint:node": "node npm-scripts.js lint:node",
    "lint:worker": "node npm-scripts.js lint:worker",
    "format:worker": "node npm-scripts.js format:worker",
    "test": "npm run test:node && npm run test:worker",
    "test:node": "npm run worker:build && node npm-scripts.js test:node",
    "test:worker": "node npm-scripts.js test:worker",
    "coverage": "npm run worker:build && node npm-scripts.js coverage",
    "postinstall": "node npm-scripts.js postinstall",
    "release": "node npm-scripts.js release"
  },
  "jest": {
    "verbose": true,
    "testEnvironment": "node",
    "testRegex": "node/tests/test.*\\.js"
  },
  "dependencies": {
    "@types/node": "^16.11.10",
    "debug": "^4.3.4",
    "h264-profile-level-id": "^1.0.1",
    "random-number": "^0.0.9",
    "supports-color": "^9.2.2",
    "uuid": "^7.0.3"
  },
  "devDependencies": {
    "@types/debug": "^4.1.7",
    "@types/random-number": "^0.0.1",
    "@types/uuid": "^7.0.3",
    "@typescript-eslint/eslint-plugin": "^5.20.0",
    "@typescript-eslint/parser": "^5.20.0",
    "eslint": "^8.13.0",
    "eslint-plugin-jest": "^26.1.4",
    "jest": "^27.5.1",
    "jest-tobetype": "^1.2.3",
    "open-cli": "^7.0.1",
    "pick-port": "^1.0.0",
    "sctp": "^1.0.0",
    "tsc-watch": "^5.0.3",
    "typescript": "^4.6.3"
  }
}<|MERGE_RESOLUTION|>--- conflicted
+++ resolved
@@ -1,10 +1,6 @@
 {
   "name": "@livelyvideo/mediasoup",
-<<<<<<< HEAD
-  "version": "3.9.10-lv4-binlog23-notranscode",
-=======
-  "version": "3.9.10-lv11-notranscode",
->>>>>>> 3be7c448
+  "version": "3.9.10-lv11-notranscode-mariat1",
   "description": "Cutting Edge WebRTC Video Conferencing",
   "contributors": [
     "Iñaki Baz Castillo <ibc@aliax.net> (https://inakibaz.me)",
