{
  "name": "@livelyvideo/mediasoup",
<<<<<<< HEAD
  "version": "3.8.3-lv2-shmbug2",
=======
  "version": "3.8.3-lv2-shm-app-data-2",
>>>>>>> 73f36857
  "description": "Cutting Edge WebRTC Video Conferencing",
  "contributors": [
    "Iñaki Baz Castillo <ibc@aliax.net> (https://inakibaz.me)",
    "José Luis Millán <jmillan@aliax.net> (https://github.com/jmillan)"
  ],
  "homepage": "https://mediasoup.org",
  "license": "ISC",
  "publishConfig": {
    "always-auth": true,
    "registry": "https://npm.livelyvideo.tv"
  },
  "repository": {
    "type": "git",
    "private": true,
    "url": "https://github.com/LivelyVideo/mediasoup.git"
  },
  "main": "lib/index.js",
  "types": "lib/index.d.ts",
  "keywords": [
    "webrtc",
    "ortc",
    "sfu",
    "nodejs"
  ],
  "engines": {
    "node": ">=10"
  },
  "scripts": {
    "install-clang-tools": "node npm-scripts.js install-clang-tools",
    "typescript:build": "node npm-scripts.js typescript:build",
    "typescript:watch": "node npm-scripts.js typescript:watch",
    "lint": "npm run lint:node && npm run lint:worker",
    "lint:node": "node npm-scripts.js lint:node",
    "lint:worker": "node npm-scripts.js lint:worker",
    "format:worker": "node npm-scripts.js format:worker",
    "test": "npm run test:node && npm run test:worker",
    "test:node": "npm run postinstall && node npm-scripts.js test:node",
    "test:worker": "node npm-scripts.js test:worker",
    "coverage": "npm run postinstall && node npm-scripts.js coverage",
    "postinstall": "node npm-scripts.js postinstall",
    "release": "node npm-scripts.js release"
  },
  "jest": {
    "verbose": true,
    "testEnvironment": "node",
    "testRegex": "test/test.*\\.js"
  },
  "dependencies": {
    "@types/node": "^16.7.1",
    "awaitqueue": "^2.3.3",
    "debug": "^4.3.2",
    "h264-profile-level-id": "^1.0.1",
    "netstring": "^0.3.0",
    "random-number": "^0.0.9",
    "supports-color": "^9.0.2",
    "uuid": "^7.0.3"
  },
  "devDependencies": {
    "@types/debug": "^4.1.7",
    "@types/random-number": "^0.0.1",
    "@types/uuid": "^7.0.3",
    "@typescript-eslint/eslint-plugin": "^4.29.3",
    "@typescript-eslint/parser": "^4.29.3",
    "cross-env": "^7.0.3",
    "eslint": "^7.32.0",
    "eslint-plugin-jest": "^24.4.0",
    "jest": "^27.0.6",
    "jest-tobetype": "^1.2.3",
    "open-cli": "^7.0.0",
    "pick-port": "^1.0.0",
    "sctp": "^1.0.0",
    "tsc-watch": "^4.5.0",
    "typescript": "~3.8.3"
  }
}<|MERGE_RESOLUTION|>--- conflicted
+++ resolved
@@ -1,10 +1,6 @@
 {
   "name": "@livelyvideo/mediasoup",
-<<<<<<< HEAD
-  "version": "3.8.3-lv2-shmbug2",
-=======
-  "version": "3.8.3-lv2-shm-app-data-2",
->>>>>>> 73f36857
+  "version": "3.8.3-lv2-shmbug3",
   "description": "Cutting Edge WebRTC Video Conferencing",
   "contributors": [
     "Iñaki Baz Castillo <ibc@aliax.net> (https://inakibaz.me)",
