{
<<<<<<< HEAD
  "name": "@livelyvideo/mediasoup-shm",
  "version": "3.4.31",
=======
  "name": "@livelyvideo/mediasoup",
  "version": "3.5.7",
>>>>>>> f3f54def
  "description": "Cutting Edge WebRTC Video Conferencing",
  "contributors": [
    "Iñaki Baz Castillo <ibc@aliax.net> (https://inakibaz.me)",
    "José Luis Millán <jmillan@aliax.net> (https://github.com/jmillan)"
  ],
  "homepage": "https://mediasoup.org",
  "license": "ISC",
  "publishConfig": {
    "always-auth": true,
    "registry": "https://npm.livelyvideo.tv"
  },
  "repository": {
    "type": "git",
    "private": true,
    "url": "https://github.com/LivelyVideo/mediasoup.git"
  },
  "main": "lib/index.js",
  "types": "lib/index.d.ts",
  "keywords": [
    "webrtc",
    "ortc",
    "sfu",
    "nodejs"
  ],
  "engines": {
    "node": ">=8.6.0"
  },
  "scripts": {
    "typescript:build": "node npm-scripts.js typescript:build",
    "typescript:watch": "node npm-scripts.js typescript:watch",
    "lint": "npm run lint:node && npm run lint:worker",
    "lint:node": "node npm-scripts.js lint:node",
    "lint:worker": "node npm-scripts.js lint:worker",
    "format:worker": "node npm-scripts.js format:worker",
    "test": "npm run test:node && npm run test:worker",
    "test:node": "npm run postinstall && node npm-scripts.js test:node",
    "test:worker": "node npm-scripts.js test:worker",
    "coverage": "npm run postinstall && node npm-scripts.js coverage",
    "postinstall": "node npm-scripts.js postinstall"
  },
  "jest": {
    "verbose": true,
    "testEnvironment": "node",
    "testRegex": "test/test.*\\.js"
  },
  "dependencies": {
    "@types/debug": "^4.1.5",
    "awaitqueue": "^2.1.1",
    "debug": "^4.1.1",
    "h264-profile-level-id": "^1.0.1",
    "netstring": "^0.3.0",
    "random-number": "^0.0.9",
    "supports-color": "^7.1.0",
<<<<<<< HEAD
    "tsc": "^1.20150623.0",
    "uuid": "^3.3.3"
=======
    "uuid": "^7.0.3"
>>>>>>> f3f54def
  },
  "devDependencies": {
    "@types/node": "^13.11.1",
    "@types/random-number": "0.0.0",
    "@types/uuid": "^7.0.2",
    "@typescript-eslint/eslint-plugin": "^2.27.0",
    "@typescript-eslint/parser": "^2.27.0",
    "cross-env": "^7.0.2",
    "eslint": "^6.8.0",
    "eslint-plugin-jest": "^23.8.2",
    "gulp": "^4.0.2",
    "gulp-clang-format": "^1.0.27",
    "jest": "^25.3.0",
    "jest-tobetype": "^1.2.3",
    "open-cli": "^6.0.1",
    "sctp": "^0.0.19",
<<<<<<< HEAD
    "tsc-watch": "^4.1.0",
    "typescript": "^3.7.5"
=======
    "tsc-watch": "^4.2.3",
    "typescript": "^3.8.3"
>>>>>>> f3f54def
  },
  "optionalDependencies": {
    "clang-tools-prebuilt": "^0.1.4"
  }
}
<|MERGE_RESOLUTION|>--- conflicted
+++ resolved
@@ -1,11 +1,6 @@
 {
-<<<<<<< HEAD
   "name": "@livelyvideo/mediasoup-shm",
-  "version": "3.4.31",
-=======
-  "name": "@livelyvideo/mediasoup",
-  "version": "3.5.7",
->>>>>>> f3f54def
+  "version": "3.5.7-shm1",
   "description": "Cutting Edge WebRTC Video Conferencing",
   "contributors": [
     "Iñaki Baz Castillo <ibc@aliax.net> (https://inakibaz.me)",
@@ -59,12 +54,7 @@
     "netstring": "^0.3.0",
     "random-number": "^0.0.9",
     "supports-color": "^7.1.0",
-<<<<<<< HEAD
-    "tsc": "^1.20150623.0",
-    "uuid": "^3.3.3"
-=======
     "uuid": "^7.0.3"
->>>>>>> f3f54def
   },
   "devDependencies": {
     "@types/node": "^13.11.1",
@@ -81,13 +71,8 @@
     "jest-tobetype": "^1.2.3",
     "open-cli": "^6.0.1",
     "sctp": "^0.0.19",
-<<<<<<< HEAD
-    "tsc-watch": "^4.1.0",
-    "typescript": "^3.7.5"
-=======
     "tsc-watch": "^4.2.3",
     "typescript": "^3.8.3"
->>>>>>> f3f54def
   },
   "optionalDependencies": {
     "clang-tools-prebuilt": "^0.1.4"
