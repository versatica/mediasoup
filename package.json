--- conflicted
+++ resolved
@@ -1,11 +1,6 @@
 {
-<<<<<<< HEAD
   "name": "@livelyvideo/mediasoup",
-  "version": "3.6.22-lv16",
-=======
-  "name": "mediasoup",
-  "version": "3.6.34",
->>>>>>> b80b90b8
+  "version": "3.6.34-lv1-tst1",
   "description": "Cutting Edge WebRTC Video Conferencing",
   "contributors": [
     "Iñaki Baz Castillo <ibc@aliax.net> (https://inakibaz.me)",
