--- conflicted
+++ resolved
@@ -1,11 +1,6 @@
 {
-<<<<<<< HEAD
   "name": "@livelyvideo/mediasoup",
-  "version": "3.7.9-lv5",
-=======
-  "name": "mediasoup",
-  "version": "3.8.3",
->>>>>>> afaaf4b9
+  "version": "3.8.3-lv1",
   "description": "Cutting Edge WebRTC Video Conferencing",
   "contributors": [
     "Iñaki Baz Castillo <ibc@aliax.net> (https://inakibaz.me)",
