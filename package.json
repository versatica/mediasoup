{
  "name": "mediasoup",
  "version": "3.2.5",
  "description": "Cutting Edge WebRTC Video Conferencing",
  "contributors": [
    "Iñaki Baz Castillo <ibc@aliax.net> (https://inakibaz.me)",
    "José Luis Millán <jmillan@aliax.net> (https://github.com/jmillan)"
  ],
  "homepage": "https://mediasoup.org",
  "license": "ISC",
  "repository": {
    "type": "git",
    "url": "https://github.com/versatica/mediasoup.git"
  },
  "main": "lib/index.js",
  "keywords": [
    "webrtc",
    "ortc",
    "sfu",
    "nodejs"
  ],
  "engines": {
    "node": ">=8.6.0"
  },
  "scripts": {
    "lint": "npm run lint:node && npm run lint:worker",
    "lint:node": "eslint -c .eslintrc.js gulpfile.js lib test worker/win-tasks.js",
    "lint:worker": "run-script-os",
    "lint:worker:win32": "\"\"%NODE%\"\" ./worker/win-tasks.js lint",
    "lint:worker:default": "make lint -C worker",
    "format:worker": "run-script-os",
    "format:worker:win32": "\"\"%NODE%\"\" ./worker/win-tasks.js format",
    "format:worker:default": "make format -C worker",
    "test": "npm run test:node && npm run test:worker",
    "test:node": "npm run postinstall && jest",
    "test:worker": "run-script-os",
    "test:worker:win32": "\"\"%NODE%\"\" ./worker/win-tasks.js test",
    "test:worker:default": "make test -C worker",
    "coverage:node": "npm run postinstall && jest --coverage && open-cli coverage/lcov-report/index.html",
    "postinstall": "run-script-os",
    "postinstall:win32": "\"\"%NODE%\"\" ./worker/win-tasks.js make",
    "postinstall:default": "make -C worker"
  },
  "jest": {
    "verbose": true,
    "testEnvironment": "node",
    "testRegex": "test/test.*\\.js"
  },
  "dependencies": {
    "debug": "^4.1.1",
    "h264-profile-level-id": "^1.0.0",
    "netstring": "^0.3.0",
    "random-number": "^0.0.9",
<<<<<<< HEAD
    "@dr.amaton/run-script-os": "^1.1.2",
    "uuid": "^3.3.2"
=======
    "uuid": "^3.3.3"
>>>>>>> bb2fa456
  },
  "devDependencies": {
    "eslint": "^6.5.1",
    "eslint-plugin-jest": "^22.17.0",
    "gulp": "^4.0.2",
    "gulp-clang-format": "^1.0.27",
    "jest": "^24.9.0",
    "jest-tobetype": "^1.2.3",
    "open-cli": "^5.0.0",
    "sctp": "^0.0.18"
  },
  "optionalDependencies": {
    "clang-tools-prebuilt": "^0.1.4"
  }
}<|MERGE_RESOLUTION|>--- conflicted
+++ resolved
@@ -51,12 +51,8 @@
     "h264-profile-level-id": "^1.0.0",
     "netstring": "^0.3.0",
     "random-number": "^0.0.9",
-<<<<<<< HEAD
     "@dr.amaton/run-script-os": "^1.1.2",
-    "uuid": "^3.3.2"
-=======
     "uuid": "^3.3.3"
->>>>>>> bb2fa456
   },
   "devDependencies": {
     "eslint": "^6.5.1",
