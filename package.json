--- conflicted
+++ resolved
@@ -1,10 +1,6 @@
 {
   "name": "@livelyvideo/mediasoup",
-<<<<<<< HEAD
-  "version": "3.5.7-rtx1",
-=======
-  "version": "3.5.7-shm95",
->>>>>>> bcccb3f5
+  "version": "3.5.7-rtx2",
   "description": "Cutting Edge WebRTC Video Conferencing",
   "contributors": [
     "Iñaki Baz Castillo <ibc@aliax.net> (https://inakibaz.me)",
