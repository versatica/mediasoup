"use strict";
Object.defineProperty(exports, "__esModule", { value: true });
const Logger_1 = require("./Logger");
const EnhancedEventEmitter_1 = require("./EnhancedEventEmitter");
const Worker_1 = require("./Worker");
const utils = require("./utils");
const supportedRtpCapabilities_1 = require("./supportedRtpCapabilities");
const types = require("./types");
exports.types = types;
/**
 * Expose mediasoup version.
 */
<<<<<<< HEAD
exports.version = '3.6.22-VID-121.14tst5';
=======
exports.version = '3.6.22-VID-121.15';
>>>>>>> b7e02917
/**
 * Expose parseScalabilityMode() function.
 */
var scalabilityModes_1 = require("./scalabilityModes");
exports.parseScalabilityMode = scalabilityModes_1.parse;
const logger = new Logger_1.Logger();
const observer = new EnhancedEventEmitter_1.EnhancedEventEmitter();
exports.observer = observer;
/**
 * Create a Worker.
 */
async function createWorker({ logLevel = 'error', logTags, logDevLevel = 'none', logTraceEnabled = false, rtcMinPort = 10000, rtcMaxPort = 59999, dtlsCertificateFile, dtlsPrivateKeyFile, appData = {} } = {}) {
    logger.debug('createWorker()');
    if (appData && typeof appData !== 'object')
        throw new TypeError('if given, appData must be an object');
    const worker = new Worker_1.Worker({
        logLevel,
        logTags,
        logDevLevel,
        logTraceEnabled,
        rtcMinPort,
        rtcMaxPort,
        dtlsCertificateFile,
        dtlsPrivateKeyFile,
        appData,
    });
    return new Promise((resolve, reject) => {
        worker.on('@success', () => {
            // Emit observer event.
            observer.safeEmit('newworker', worker);
            resolve(worker);
        });
        worker.on('@failure', reject);
    });
}
exports.createWorker = createWorker;
/**
 * Get a cloned copy of the mediasoup supported RTP capabilities.
 */
function getSupportedRtpCapabilities() {
    return utils.clone(supportedRtpCapabilities_1.supportedRtpCapabilities);
}
exports.getSupportedRtpCapabilities = getSupportedRtpCapabilities;<|MERGE_RESOLUTION|>--- conflicted
+++ resolved
@@ -10,11 +10,7 @@
 /**
  * Expose mediasoup version.
  */
-<<<<<<< HEAD
-exports.version = '3.6.22-VID-121.14tst5';
-=======
 exports.version = '3.6.22-VID-121.15';
->>>>>>> b7e02917
 /**
  * Expose parseScalabilityMode() function.
  */
