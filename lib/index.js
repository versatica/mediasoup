--- conflicted
+++ resolved
@@ -10,11 +10,7 @@
 /**
  * Expose mediasoup version.
  */
-<<<<<<< HEAD
-exports.version = '3.5.7-shm47';
-=======
-exports.version = '3.6.16';
->>>>>>> be105ab5
+exports.version = '3.6.16-shm1';
 /**
  * Expose parseScalabilityMode() function.
  */
