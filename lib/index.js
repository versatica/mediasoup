"use strict";
Object.defineProperty(exports, "__esModule", { value: true });
const Logger_1 = require("./Logger");
const EnhancedEventEmitter_1 = require("./EnhancedEventEmitter");
const Worker_1 = require("./Worker");
const utils = require("./utils");
const supportedRtpCapabilities_1 = require("./supportedRtpCapabilities");
const types = require("./types");
exports.types = types;
/**
 * Expose mediasoup version.
 */
<<<<<<< HEAD
exports.version = '3.6.22-lv16';
=======
exports.version = '3.6.34';
>>>>>>> b80b90b8
/**
 * Expose parseScalabilityMode() function.
 */
var scalabilityModes_1 = require("./scalabilityModes");
exports.parseScalabilityMode = scalabilityModes_1.parse;
const logger = new Logger_1.Logger();
const observer = new EnhancedEventEmitter_1.EnhancedEventEmitter();
exports.observer = observer;
/**
 * Create a Worker.
 */
async function createWorker({ logLevel = 'error', logTags, logDevLevel = 'none', logTraceEnabled = false, rtcMinPort = 10000, rtcMaxPort = 59999, dtlsCertificateFile, dtlsPrivateKeyFile, appData = {} } = {}) {
    logger.debug('createWorker()');
    if (appData && typeof appData !== 'object')
        throw new TypeError('if given, appData must be an object');
    const worker = new Worker_1.Worker({
        logLevel,
        logTags,
        logDevLevel,
        logTraceEnabled,
        rtcMinPort,
        rtcMaxPort,
        dtlsCertificateFile,
        dtlsPrivateKeyFile,
        appData,
    });
    return new Promise((resolve, reject) => {
        worker.on('@success', () => {
            // Emit observer event.
            observer.safeEmit('newworker', worker);
            resolve(worker);
        });
        worker.on('@failure', reject);
    });
}
exports.createWorker = createWorker;
/**
 * Get a cloned copy of the mediasoup supported RTP capabilities.
 */
function getSupportedRtpCapabilities() {
    return utils.clone(supportedRtpCapabilities_1.supportedRtpCapabilities);
}
exports.getSupportedRtpCapabilities = getSupportedRtpCapabilities;<|MERGE_RESOLUTION|>--- conflicted
+++ resolved
@@ -10,11 +10,7 @@
 /**
  * Expose mediasoup version.
  */
-<<<<<<< HEAD
-exports.version = '3.6.22-lv16';
-=======
-exports.version = '3.6.34';
->>>>>>> b80b90b8
+exports.version = '3.6.34-lv1-tst1';
 /**
  * Expose parseScalabilityMode() function.
  */
