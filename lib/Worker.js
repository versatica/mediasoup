"use strict";
Object.defineProperty(exports, "__esModule", { value: true });
const process = require("process");
const path = require("path");
const child_process_1 = require("child_process");
const uuid_1 = require("uuid");
const Logger_1 = require("./Logger");
const EnhancedEventEmitter_1 = require("./EnhancedEventEmitter");
const ortc = require("./ortc");
const Channel_1 = require("./Channel");
const PayloadChannel_1 = require("./PayloadChannel");
const Router_1 = require("./Router");
// If env MEDIASOUP_WORKER_BIN is given, use it as worker binary.
// Otherwise if env MEDIASOUP_BUILDTYPE is 'Debug' use the Debug binary.
// Otherwise use the Release binary.
const workerBin = process.env.MEDIASOUP_WORKER_BIN
    ? process.env.MEDIASOUP_WORKER_BIN
    : process.env.MEDIASOUP_BUILDTYPE === 'Debug'
        ? path.join(__dirname, '..', 'worker', 'out', 'Debug', 'mediasoup-worker')
        : path.join(__dirname, '..', 'worker', 'out', 'Release', 'mediasoup-worker');
const logger = new Logger_1.Logger('Worker');
const workerLogger = new Logger_1.Logger('Worker');
class Worker extends EnhancedEventEmitter_1.EnhancedEventEmitter {
    /**
     * @private
     * @emits died - (error: Error)
     * @emits @success
     * @emits @failure - (error: Error)
     */
    constructor({ logLevel, logTags, logDevLevel, logTraceEnabled, logFile, rtcMinPort, rtcMaxPort, dtlsCertificateFile, dtlsPrivateKeyFile, appData }) {
        super();
        // Closed flag.
        this._closed = false;
        // Routers set.
        this._routers = new Set();
        // Observer instance.
        this._observer = new EnhancedEventEmitter_1.EnhancedEventEmitter();
        logger.debug('constructor()');
        let spawnBin = workerBin;
        let spawnArgs = [];
        if (process.env.MEDIASOUP_USE_VALGRIND === 'true') {
            spawnBin = process.env.MEDIASOUP_VALGRIND_BIN || 'valgrind';
            if (process.env.MEDIASOUP_VALGRIND_OPTIONS)
                spawnArgs = spawnArgs.concat(process.env.MEDIASOUP_VALGRIND_OPTIONS.split(/\s+/));
            spawnArgs.push(workerBin);
        }
        if (typeof logLevel === 'string' && logLevel)
            spawnArgs.push(`--logLevel=${logLevel}`);
        for (const logTag of (Array.isArray(logTags) ? logTags : [])) {
            if (typeof logTag === 'string' && logTag)
                spawnArgs.push(`--logTag=${logTag}`);
        }
        if (typeof logDevLevel === 'string' && logDevLevel)
            spawnArgs.push(`--logDevLevel=${logDevLevel}`);
        if (typeof logTraceEnabled === 'boolean' && logTraceEnabled && logTraceEnabled === true)
            spawnArgs.push(`--logTraceEnabled=true`);
        if (typeof rtcMinPort === 'number' && !Number.isNaN(rtcMinPort))
            spawnArgs.push(`--rtcMinPort=${rtcMinPort}`);
        if (typeof rtcMaxPort === 'number' && !Number.isNaN(rtcMaxPort))
            spawnArgs.push(`--rtcMaxPort=${rtcMaxPort}`);
        if (typeof dtlsCertificateFile === 'string' && dtlsCertificateFile)
            spawnArgs.push(`--dtlsCertificateFile=${dtlsCertificateFile}`);
        if (typeof dtlsPrivateKeyFile === 'string' && dtlsPrivateKeyFile)
            spawnArgs.push(`--dtlsPrivateKeyFile=${dtlsPrivateKeyFile}`);
        logger.debug('spawning worker process: %s %s', spawnBin, spawnArgs.join(' '));
        this._child = child_process_1.spawn(
        // command
        spawnBin, 
        // args
        spawnArgs, 
        // options
        {
            env: {
<<<<<<< HEAD
                MEDIASOUP_VERSION: '3.7.9-lv5'
=======
                MEDIASOUP_VERSION: '3.8.3',
                // Let the worker process inherit all environment variables, useful
                // if a custom and not in the path GCC is used so the user can set
                // LD_LIBRARY_PATH environment variable for runtime.
                ...process.env
>>>>>>> afaaf4b9
            },
            detached: false,
            // fd 0 (stdin)   : Just ignore it.
            // fd 1 (stdout)  : Pipe it for 3rd libraries that log their own stuff.
            // fd 2 (stderr)  : Same as stdout.
            // fd 3 (channel) : Producer Channel fd.
            // fd 4 (channel) : Consumer Channel fd.
            // fd 5 (channel) : Producer PayloadChannel fd.
            // fd 6 (channel) : Consumer PayloadChannel fd.
            stdio: ['ignore', 'pipe', 'pipe', 'pipe', 'pipe', 'pipe', 'pipe'],
            windowsHide: true
        });
        this._pid = this._child.pid;
        this._mslog = logFile; // all msworkers share the same log file
        this._channel = new Channel_1.Channel({
            producerSocket: this._child.stdio[3],
            consumerSocket: this._child.stdio[4],
            pid: this._pid
        });
        this._payloadChannel = new PayloadChannel_1.PayloadChannel({
            // NOTE: TypeScript does not like more than 5 fds.
            // @ts-ignore
            producerSocket: this._child.stdio[5],
            // @ts-ignore
            consumerSocket: this._child.stdio[6]
        });
        this._appData = appData;
        let spawnDone = false;
        this._channel.on(String(this._pid), (event, data) => {
            // Listen for 'running' notification.
            if (!spawnDone && event === 'running') {
                spawnDone = true;
                logger.debug('worker process running [pid:%s]', this._pid);
                this.emit('@success');
                // Tell C++ worker to begin logging. All workers share a single log file.
                this.logOpen();
            }
            // Once worker started begin listening for issues with logging
            else if (spawnDone) {
                if (event === 'failedlog') {
                    const logerr = data;
                    this.safeEmit('failedlog', logerr);
                    // Emit observer event.
                    this._observer.safeEmit('failedlog', logerr);
                }
            }
        });
        this._child.on('exit', (code, signal) => {
            this._child = undefined;
            this.close();
            if (!spawnDone) {
                spawnDone = true;
                if (code === 42) {
                    logger.error('worker process failed due to wrong settings [pid:%s]', this._pid);
                    this.emit('@failure', new TypeError('wrong settings'));
                }
                else {
                    logger.error('worker process failed unexpectedly [pid:%s, code:%s, signal:%s]', this._pid, code, signal);
                    this.emit('@failure', new Error(`[pid:${this._pid}, code:${code}, signal:${signal}]`));
                }
            }
            else {
                logger.error('worker process died unexpectedly [pid:%s, code:%s, signal:%s]', this._pid, code, signal);
                this.safeEmit('died', new Error(`[pid:${this._pid}, code:${code}, signal:${signal}]`));
            }
        });
        this._child.on('error', (error) => {
            this._child = undefined;
            this.close();
            if (!spawnDone) {
                spawnDone = true;
                logger.error('worker process failed [pid:%s]: %s', this._pid, error.message);
                this.emit('@failure', error);
            }
            else {
                logger.error('worker process error [pid:%s]: %s', this._pid, error.message);
                this.safeEmit('died', error);
            }
        });
        // Be ready for 3rd party worker libraries logging to stdout.
        this._child.stdout.on('data', (buffer) => {
            for (const line of buffer.toString('utf8').split('\n')) {
                if (line)
                    workerLogger.debug(`(stdout) ${line}`);
            }
        });
        // In case of a worker bug, mediasoup will log to stderr.
        this._child.stderr.on('data', (buffer) => {
            for (const line of buffer.toString('utf8').split('\n')) {
                if (line)
                    workerLogger.error(`(stderr) ${line}`);
            }
        });
    }
    /**
     * Worker process identifier (PID).
     */
    get pid() {
        return this._pid;
    }
    /**
     * Whether the Worker is closed.
     */
    get closed() {
        return this._closed;
    }
    /**
     * App custom data.
     */
    get appData() {
        return this._appData;
    }
    /**
     * Invalid setter.
     */
    set appData(appData) {
        throw new Error('cannot override appData object');
    }
    /**
     * Observer.
     *
     * @emits close
     * @emits newrouter - (router: Router)
     */
    get observer() {
        return this._observer;
    }
    /**
     * Close the Worker.
     */
    close() {
        if (this._closed)
            return;
        logger.debug('close()');
        this._closed = true;
        // Kill the worker process.
        if (this._child) {
            // Remove event listeners but leave a fake 'error' hander to avoid
            // propagation.
            this._child.removeAllListeners('exit');
            this._child.removeAllListeners('error');
            this._child.on('error', () => { });
            this._child.kill('SIGTERM');
            this._child = undefined;
        }
        // Close the Channel instance.
        this._channel.close();
        // Close the PayloadChannel instance.
        this._payloadChannel.close();
        // Close every Router.
        for (const router of this._routers) {
            router.workerClosed();
        }
        this._routers.clear();
        // Emit observer event.
        this._observer.safeEmit('close');
    }
    /**
     * Dump Worker.
     */
    async dump() {
        logger.debug('dump()');
        return this._channel.request('worker.dump');
    }
    /**
     * Get mediasoup-worker process resource usage.
     */
    async getResourceUsage() {
        logger.debug('getResourceUsage()');
        return this._channel.request('worker.getResourceUsage');
    }
    /**
     * Open specified log file
    **/
    async logOpen() {
        logger.debug('logOpen(): %s', this._mslog);
        const reqData = { mslogname: this._mslog };
        await this._channel.request('worker.logopen', undefined, reqData);
    }
    /**
     * Reopen same log file by name after logrotate
    **/
    async logRotate() {
        logger.debug('logRotate()');
        await this._channel.request('worker.logrotate');
    }
    /**
     * Update settings.
     */
    async updateSettings({ logLevel, logTags, logDevLevel, logTraceEnabled, } = {}) {
        logger.debug('updateSettings()');
        const reqData = { logLevel, logTags, logDevLevel, logTraceEnabled };
        await this._channel.request('worker.updateSettings', undefined, reqData);
    }
    /**
     * Create a Router.
     */
    async createRouter({ mediaCodecs, appData = {} } = {}) {
        logger.debug('createRouter()');
        if (appData && typeof appData !== 'object')
            throw new TypeError('if given, appData must be an object');
        // This may throw.
        const rtpCapabilities = ortc.generateRouterRtpCapabilities(mediaCodecs);
        const internal = { routerId: uuid_1.v4() };
        await this._channel.request('worker.createRouter', internal);
        const data = { rtpCapabilities };
        const router = new Router_1.Router({
            internal,
            data,
            channel: this._channel,
            payloadChannel: this._payloadChannel,
            appData
        });
        this._routers.add(router);
        router.on('@close', () => this._routers.delete(router));
        // Emit observer event.
        this._observer.safeEmit('newrouter', router);
        return router;
    }
}
exports.Worker = Worker;<|MERGE_RESOLUTION|>--- conflicted
+++ resolved
@@ -71,15 +71,7 @@
         // options
         {
             env: {
-<<<<<<< HEAD
-                MEDIASOUP_VERSION: '3.7.9-lv5'
-=======
-                MEDIASOUP_VERSION: '3.8.3',
-                // Let the worker process inherit all environment variables, useful
-                // if a custom and not in the path GCC is used so the user can set
-                // LD_LIBRARY_PATH environment variable for runtime.
-                ...process.env
->>>>>>> afaaf4b9
+                MEDIASOUP_VERSION: '3.8.3-lv1'
             },
             detached: false,
             // fd 0 (stdin)   : Just ignore it.
