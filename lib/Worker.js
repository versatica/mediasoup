--- conflicted
+++ resolved
@@ -71,11 +71,7 @@
         // options
         {
             env: {
-<<<<<<< HEAD
-                MEDIASOUP_VERSION: '3.8.3-lv4'
-=======
-                MEDIASOUP_VERSION: '3.7.9-lv6-notranscode'
->>>>>>> 255a5c5c
+                MEDIASOUP_VERSION: '3.8.3-lv5-tst1'
             },
             detached: false,
             // fd 0 (stdin)   : Just ignore it.
