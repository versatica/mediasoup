--- conflicted
+++ resolved
@@ -71,11 +71,7 @@
         // options
         {
             env: {
-<<<<<<< HEAD
-                MEDIASOUP_VERSION: '3.7.9-lv1'
-=======
-                MEDIASOUP_VERSION: '3.6.34-lv5'
->>>>>>> 35a8d25b
+                MEDIASOUP_VERSION: '3.7.9-lv2'
             },
             detached: false,
             // fd 0 (stdin)   : Just ignore it.
