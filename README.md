# mediasoup v3

[![][mediasoup-banner]][mediasoup-website]

[![][npm-shield-mediasoup]][npm-mediasoup]
[![][travis-ci-shield-mediasoup]][travis-ci-mediasoup]
[![][codacy-grade-shield-mediasoup]][codacy-grade-mediasoup]
[![][opencollective-shield-mediasoup]][opencollective-mediasoup]


## Website and Documentation

* [mediasoup.org][mediasoup-website]


## Support Forum

* [mediasoup.discourse.group][mediasoup-discourse]


## Design Goals

mediasoup and its client side libraries are designed to accomplish with the following goals:

* Be a [SFU](https://webrtcglossary.com/sfu/) (Selective Forwarding Unit).
* Support both WebRTC and plain RTP input and output.
* Be a Node.js module in server side.
* Be a tiny JavaScript and C++ libraries in client side.
* Be minimalist: just handle the media layer.
* Be signaling agnostic: do not mandate any signaling protocol.
* Be super low level API.
* Support all existing WebRTC endpoints.
* Enable integration with well known multimedia libraries/tools.


## Architecture

![][mediasoup-architecture]


## Use Cases

mediasoup and its client side libraries provide a super low level API. They are intended to enable different use cases and scenarios, without any constraint or assumption. Some of these use cases are:

* Group video chat applications.
* One-to-many (or few-to-many) broadcasting applications in real-time.
* RTP streaming.


## Features

* ECMAScript 6 low level API.
* Multi-stream: multiple audio/video streams over a single ICE + DTLS transport.
* IPv6 ready.
* ICE / DTLS / RTP / RTCP over UDP and TCP.
* Simulcast and SVC support.
* Congestion control.
* Sender and receiver bandwidth estimation with spatial/temporal layers distribution algorithm.
* SCTP support (WebRTC DataChannels and SCTP over plain UDP).
* Extremely powerful (media worker subprocess coded in C++ on top of [libuv](https://libuv.org)).


## Demo Online

[![][mediasoup-demo-screenshot]][mediasoup-demo]

Try it at [v3demo.mediasoup.org](https://v3demo.mediasoup.org) ([source code](https://github.com/versatica/mediasoup-demo)).


## Authors

* Iñaki Baz Castillo [[website](https://inakibaz.me)|[github](https://github.com/ibc/)]
* José Luis Millán [[github](https://github.com/jmillan/)]


<<<<<<< HEAD
## Sponsors
=======
## Donate
>>>>>>> d252f64c

You can support mediasoup by becoming a [sponsor][donate] or making a [donation][donate]. Thanks!


## License

[ISC](./LICENSE)




[mediasoup-banner]: /art/mediasoup-banner.png
[mediasoup-website]: https://mediasoup.org
[mediasoup-discourse]: https://mediasoup.discourse.group
[npm-shield-mediasoup]: https://img.shields.io/npm/v/mediasoup.svg
[npm-mediasoup]: https://npmjs.org/package/mediasoup
[travis-ci-shield-mediasoup]: https://travis-ci.com/versatica/mediasoup.svg?branch=master
[travis-ci-mediasoup]: https://travis-ci.com/versatica/mediasoup
[codacy-grade-shield-mediasoup]: https://img.shields.io/codacy/grade/3c8b9efc83674b6189707ab4188cfb2b.svg
[codacy-grade-mediasoup]: https://www.codacy.com/app/versatica/mediasoup
[opencollective-shield-mediasoup]: https://img.shields.io/opencollective/all/mediasoup.svg
[opencollective-mediasoup]: https://opencollective.com/mediasoup/
[donate]: https://mediasoup.org/sponsors/#become-a-sponsor
[mediasoup-architecture]: /art/mediasoup-v3-architecture-01.svg
[mediasoup-demo-screenshot]: /art/mediasoup-v3.png
[mediasoup-demo]: https://v3demo.mediasoup.org<|MERGE_RESOLUTION|>--- conflicted
+++ resolved
@@ -73,11 +73,7 @@
 * José Luis Millán [[github](https://github.com/jmillan/)]
 
 
-<<<<<<< HEAD
-## Sponsors
-=======
 ## Donate
->>>>>>> d252f64c
 
 You can support mediasoup by becoming a [sponsor][donate] or making a [donation][donate]. Thanks!
 
