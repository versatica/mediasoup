--- conflicted
+++ resolved
@@ -383,8 +383,6 @@
     close: BagOnce<Box<dyn FnOnce() + Send>>,
 }
 
-<<<<<<< HEAD
-=======
 #[derive(Debug, Deserialize)]
 #[serde(tag = "event", rename_all = "lowercase", content = "data")]
 enum Notification {
@@ -479,7 +477,6 @@
     }
 }
 
->>>>>>> 67dd174f
 struct Inner {
     id: TransportId,
     next_mid_for_consumers: AtomicUsize,
@@ -779,25 +776,6 @@
             let handlers = Arc::clone(&handlers);
             let data = Arc::clone(&data);
 
-<<<<<<< HEAD
-            channel.subscribe_to_fbs_notifications(
-                id.into(),
-                move |notification| match notification.event().unwrap() {
-                    notification::Event::WebrtctransportIceStateChange => {
-                        let Ok(Some(
-                            notification::BodyRef::WebRtcTransportIceStateChangeNotification(body),
-                        )) = notification.body()
-                        else {
-                            panic!("Wrong message from worker: {notification:?}");
-                        };
-
-                        let ice_state = body.ice_state().unwrap();
-
-                        *data.ice_state.lock() = IceState::from_fbs(ice_state);
-                        handlers.ice_state_change.call(|callback| {
-                            callback(IceState::from_fbs(ice_state));
-                        });
-=======
             channel.subscribe_to_fbs_notifications(id.into(), move |notification| {
                 match Notification::from_fbs(notification) {
                     Ok(notification) => match notification {
@@ -840,69 +818,9 @@
                     },
                     Err(error) => {
                         error!("Failed to parse notification: {}", error);
->>>>>>> 67dd174f
                     }
-                    notification::Event::WebrtctransportIceSelectedTupleChange => {
-                        let Ok(Some(notification::BodyRef::WebRtcTransportIceSelectedTupleChangeNotification(
-                            body,
-                        ))) = notification.body()
-                        else {
-                            panic!("Wrong message from worker: {notification:?}");
-                        };
-
-                        let tuple = transport::Tuple::try_from(body.tuple().unwrap()).unwrap();
-
-                        data.ice_selected_tuple
-                            .lock()
-                            .replace(TransportTuple::from_fbs(&tuple));
-                        handlers
-                            .ice_selected_tuple_change
-                            .call_simple(&TransportTuple::from_fbs(&tuple));
-                    }
-                    notification::Event::WebrtctransportDtlsStateChange => {
-                        let Ok(Some(notification::BodyRef::WebRtcTransportDtlsStateChangeNotification(body))) =
-                            notification.body()
-                        else {
-                            panic!("Wrong message from worker: {notification:?}");
-                        };
-
-                        let dtls_state = body.dtls_state().unwrap();
-
-                        *data.dtls_state.lock() = DtlsState::from_fbs(dtls_state);
-                        handlers.dtls_state_change.call(|callback| {
-                            callback(DtlsState::from_fbs(dtls_state));
-                        });
-                    }
-                    notification::Event::TransportSctpStateChange => {
-                        let Ok(Some(notification::BodyRef::TransportSctpStateChangeNotification(body))) =
-                            notification.body()
-                        else {
-                            panic!("Wrong message from worker: {notification:?}");
-                        };
-
-                        let sctp_state = SctpState::from_fbs(&body.sctp_state().unwrap());
-
-                        data.sctp_state.lock().replace(sctp_state);
-                        handlers.sctp_state_change.call(|callback| {
-                            callback(sctp_state);
-                        });
-                    }
-                    notification::Event::TransportTrace => {
-                        let Ok(Some(notification::BodyRef::TransportTraceNotification(body))) =
-                            notification.body()
-                        else {
-                            panic!("Wrong message from worker: {notification:?}");
-                        };
-
-                        let trace_event_data =
-                            transport::TraceNotification::try_from(body).unwrap();
-                        handlers
-                            .trace
-                            .call_simple(&TransportTraceEventData::from_fbs(trace_event_data));
-                    }
-                    _ => unimplemented!(),
-                },
-            )
+                }
+            })
         };
 
         let next_mid_for_consumers = AtomicUsize::default();
