--- conflicted
+++ resolved
@@ -225,8 +225,6 @@
     close: BagOnce<Box<dyn FnOnce() + Send>>,
 }
 
-<<<<<<< HEAD
-=======
 #[derive(Debug, Deserialize)]
 #[serde(tag = "event", rename_all = "lowercase", content = "data")]
 enum Notification {
@@ -268,7 +266,6 @@
     }
 }
 
->>>>>>> 67dd174f
 struct Inner {
     id: TransportId,
     next_mid_for_consumers: AtomicUsize,
@@ -570,23 +567,6 @@
         let subscription_handler = {
             let handlers = Arc::clone(&handlers);
 
-<<<<<<< HEAD
-            channel.subscribe_to_fbs_notifications(
-                id.into(),
-                move |notification| match notification.event().unwrap() {
-                    notification::Event::TransportTrace => {
-                        let Ok(Some(notification::BodyRef::TransportTraceNotification(body))) =
-                            notification.body()
-                        else {
-                            panic!("Wrong message from worker: {notification:?}");
-                        };
-
-                        let trace_event_data =
-                            transport::TraceNotification::try_from(body).unwrap();
-                        handlers
-                            .trace
-                            .call_simple(&TransportTraceEventData::from_fbs(trace_event_data));
-=======
             channel.subscribe_to_fbs_notifications(id.into(), move |notification| {
                 match Notification::from_fbs(notification) {
                     Ok(notification) => match notification {
@@ -603,20 +583,9 @@
                     },
                     Err(error) => {
                         error!("Failed to parse notification: {}", error);
->>>>>>> 67dd174f
                     }
-                    notification::Event::DirecttransportRtcp => {
-                        let Ok(Some(notification::BodyRef::DirectTransportRtcpNotification(_body))) =
-                            notification.body()
-                        else {
-                            panic!("Wrong message from worker: {notification:?}");
-                        };
-
-                        // TODO.
-                    }
-                    _ => unimplemented!(),
-                },
-            )
+                }
+            })
         };
 
         let next_mid_for_consumers = AtomicUsize::default();
