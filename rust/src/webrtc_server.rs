//! A WebRTC server brings the ability to listen on a single UDP/TCP port for multiple
//! `WebRtcTransport`s.
//!
//! A WebRTC server exists within the context of a [`Worker`], meaning that if your app launches N
//! workers it also needs to create N WebRTC servers listening on different ports (to not collide).
//! The WebRTC transport implementation of mediasoup is
//! [ICE Lite](https://tools.ietf.org/html/rfc5245#section-2.7), meaning that it does not initiate
//! ICE connections but expects ICE Binding Requests from endpoints.

#[cfg(test)]
mod tests;

<<<<<<< HEAD
use crate::data_structures::{AppData, ListenIp, Protocol};
use crate::fbs::transport;
use crate::fbs::web_rtc_server;
=======
use crate::data_structures::{AppData, ListenInfo};
>>>>>>> 7beff59f
use crate::messages::{WebRtcServerCloseRequest, WebRtcServerDumpRequest};
use crate::transport::TransportId;
use crate::uuid_based_wrapper_type;
use crate::webrtc_transport::WebRtcTransport;
use crate::worker::{Channel, RequestError, Worker};
use async_executor::Executor;
use event_listener_primitives::{BagOnce, HandlerId};
use hash_hasher::HashedSet;
use log::{debug, error};
use parking_lot::Mutex;
use serde::{Deserialize, Serialize};
use std::fmt;
use std::net::IpAddr;
use std::ops::Deref;
use std::sync::atomic::{AtomicBool, Ordering};
use std::sync::{Arc, Weak};
use thiserror::Error;

uuid_based_wrapper_type!(
    /// [`WebRtcServer`] identifier.
    WebRtcServerId
);

#[derive(Debug, Copy, Clone, Eq, PartialEq, Hash, Deserialize, Serialize)]
#[doc(hidden)]
pub struct WebRtcServerIpPort {
    pub ip: IpAddr,
    pub port: u16,
}

#[derive(Debug, Clone, Eq, PartialEq, Hash, Deserialize, Serialize)]
#[serde(rename_all = "camelCase")]
#[doc(hidden)]
pub struct WebRtcServerIceUsernameFragment {
    pub local_ice_username_fragment: String,
    #[serde(rename = "webRtcTransportId")]
    pub webrtc_transport_id: TransportId,
}

#[derive(Debug, Clone, Eq, PartialEq, Hash, Deserialize, Serialize)]
#[serde(rename_all = "camelCase")]
#[doc(hidden)]
pub struct WebRtcServerTupleHash {
    pub tuple_hash: u64,
    #[serde(rename = "webRtcTransportId")]
    pub webrtc_transport_id: TransportId,
}

#[derive(Debug, Clone, Eq, PartialEq, Deserialize, Serialize)]
#[serde(rename_all = "camelCase")]
#[doc(hidden)]
#[non_exhaustive]
pub struct WebRtcServerDump {
    pub id: WebRtcServerId,
    pub udp_sockets: Vec<WebRtcServerIpPort>,
    pub tcp_servers: Vec<WebRtcServerIpPort>,
    #[serde(rename = "webRtcTransportIds")]
    pub webrtc_transport_ids: HashedSet<TransportId>,
    pub local_ice_username_fragments: Vec<WebRtcServerIceUsernameFragment>,
    pub tuple_hashes: Vec<WebRtcServerTupleHash>,
}

<<<<<<< HEAD
/// Listening protocol, IP and port for [`WebRtcServer`] to listen on.
#[derive(Debug, Copy, Clone, Eq, PartialEq, Serialize)]
#[serde(rename_all = "camelCase")]
pub struct WebRtcServerListenInfo {
    /// Network protocol.
    pub protocol: Protocol,
    /// Listening IP address.
    #[serde(flatten)]
    pub listen_ip: ListenIp,
    /// Listening port.
    #[serde(skip_serializing_if = "Option::is_none")]
    pub port: Option<u16>,
}

impl WebRtcServerListenInfo {
    pub(crate) fn to_fbs(self) -> web_rtc_server::ListenInfo {
        web_rtc_server::ListenInfo {
            protocol: match self.protocol {
                Protocol::Tcp => transport::Protocol::Tcp,
                Protocol::Udp => transport::Protocol::Udp,
            },
            ip: self.listen_ip.ip.to_string(),
            announced_ip: self.listen_ip.announced_ip.map(|ip| ip.to_string()),
            port: self.port.unwrap_or(0),
        }
    }
}

=======
>>>>>>> 7beff59f
/// Struct that protects an invariant of having non-empty list of listen infos.
#[derive(Debug, Clone, Eq, PartialEq, Serialize)]
pub struct WebRtcServerListenInfos(Vec<ListenInfo>);

impl WebRtcServerListenInfos {
    /// Create WebRTC server listen infos with given info populated initially.
    #[must_use]
    pub fn new(listen_info: ListenInfo) -> Self {
        Self(vec![listen_info])
    }

    /// Insert another listen info.
    #[must_use]
    pub fn insert(mut self, listen_info: ListenInfo) -> Self {
        self.0.push(listen_info);
        self
    }

    pub(crate) fn to_fbs(&self) -> Vec<web_rtc_server::ListenInfo> {
        self.0
            .iter()
            .map(|listen_info| listen_info.to_fbs())
            .collect()
    }
}

impl Deref for WebRtcServerListenInfos {
    type Target = Vec<ListenInfo>;

    fn deref(&self) -> &Self::Target {
        &self.0
    }
}

/// Empty list of listen infos provided, should have at least one element.
#[derive(Error, Debug, Eq, PartialEq)]
#[error("Empty list of listen infos provided, should have at least one element")]
pub struct EmptyListError;

impl TryFrom<Vec<ListenInfo>> for WebRtcServerListenInfos {
    type Error = EmptyListError;

    fn try_from(listen_infos: Vec<ListenInfo>) -> Result<Self, Self::Error> {
        if listen_infos.is_empty() {
            Err(EmptyListError)
        } else {
            Ok(Self(listen_infos))
        }
    }
}

/// [`WebRtcServer`] options.
#[derive(Debug)]
#[non_exhaustive]
pub struct WebRtcServerOptions {
    /// Listening infos in order of preference (first one is the preferred one).
    pub listen_infos: WebRtcServerListenInfos,
    /// Custom application data.
    pub app_data: AppData,
}

impl WebRtcServerOptions {
    /// Create [`WebRtcServer`] options with given listen infos.
    pub fn new(listen_infos: WebRtcServerListenInfos) -> Self {
        Self {
            listen_infos,
            app_data: AppData::default(),
        }
    }
}

#[derive(Default)]
#[allow(clippy::type_complexity)]
struct Handlers {
    new_webrtc_transport: BagOnce<Box<dyn Fn(&WebRtcTransport) + Send>>,
    worker_close: BagOnce<Box<dyn FnOnce() + Send>>,
    close: BagOnce<Box<dyn FnOnce() + Send>>,
}

struct Inner {
    id: WebRtcServerId,
    executor: Arc<Executor<'static>>,
    channel: Channel,
    handlers: Arc<Handlers>,
    app_data: AppData,
    worker: Worker,
    closed: AtomicBool,
    _on_worker_close_handler: Mutex<HandlerId>,
}

impl Drop for Inner {
    fn drop(&mut self) {
        debug!("drop()");

        self.close();
    }
}

impl Inner {
    fn close(&self) {
        if !self.closed.swap(true, Ordering::SeqCst) {
            self.handlers.close.call_simple();

            {
                let channel = self.channel.clone();
                let request = WebRtcServerCloseRequest {
                    webrtc_server_id: self.id,
                };
                self.executor
                    .spawn(async move {
                        if let Err(error) = channel.request_fbs("", request).await {
                            error!("WebRTC server closing failed on drop: {}", error);
                        }
                    })
                    .detach();
            }
        }
    }
}

/// A WebRTC server brings the ability to listen on a single UDP/TCP port for multiple
/// `WebRtcTransport`s.
///
/// A WebRTC server exists within the context of a [`Worker`], meaning that if your app launches N
/// workers it also needs to create N WebRTC servers listening on different ports (to not collide).
/// The WebRTC transport implementation of mediasoup is
/// [ICE Lite](https://tools.ietf.org/html/rfc5245#section-2.7), meaning that it does not initiate
/// ICE connections but expects ICE Binding Requests from endpoints.
#[derive(Clone)]
pub struct WebRtcServer {
    inner: Arc<Inner>,
}

impl fmt::Debug for WebRtcServer {
    fn fmt(&self, f: &mut fmt::Formatter<'_>) -> fmt::Result {
        f.debug_struct("WebRtcServer")
            .field("id", &self.inner.id)
            .field("worker", &self.inner.worker)
            .field("closed", &self.inner.closed)
            .finish()
    }
}

impl WebRtcServer {
    pub(crate) fn new(
        id: WebRtcServerId,
        executor: Arc<Executor<'static>>,
        channel: Channel,
        app_data: AppData,
        worker: Worker,
    ) -> Self {
        let handlers = Arc::<Handlers>::default();
        let inner_weak = Arc::<Mutex<Option<Weak<Inner>>>>::default();
        let on_worker_close_handler = worker.on_close({
            let inner_weak = Arc::clone(&inner_weak);

            move || {
                let maybe_inner = inner_weak.lock().as_ref().and_then(Weak::upgrade);
                if let Some(inner) = maybe_inner {
                    inner.handlers.worker_close.call_simple();
                    if !inner.closed.swap(true, Ordering::SeqCst) {
                        inner.handlers.close.call_simple();
                    }
                }
            }
        });
        let inner = Arc::new(Inner {
            id,
            executor,
            channel,
            handlers,
            app_data,
            worker,
            closed: AtomicBool::new(false),
            _on_worker_close_handler: Mutex::new(on_worker_close_handler),
        });

        inner_weak.lock().replace(Arc::downgrade(&inner));

        Self { inner }
    }

    /// Router id.
    #[must_use]
    pub fn id(&self) -> WebRtcServerId {
        self.inner.id
    }

    /// Worker to which WebRTC server belongs.
    pub fn worker(&self) -> &Worker {
        &self.inner.worker
    }

    /// Custom application data.
    #[must_use]
    pub fn app_data(&self) -> &AppData {
        &self.inner.app_data
    }

    /// Whether WebRTC server is closed.
    #[must_use]
    pub fn closed(&self) -> bool {
        self.inner.closed.load(Ordering::SeqCst)
    }

    /// Dump WebRTC server.
    #[doc(hidden)]
    pub async fn dump(&self) -> Result<WebRtcServerDump, RequestError> {
        debug!("dump()");

        self.inner
            .channel
            .request_fbs(self.id(), WebRtcServerDumpRequest {})
            .await
    }

    /// Callback is called when the worker this WebRTC server belongs to is closed for whatever
    /// reason.
    /// The WebRtc server itself is also closed. A `on_webrtc_server_close` callbacks are
    /// triggered in all relevant WebRTC transports.
    pub fn on_worker_close<F: FnOnce() + Send + 'static>(&self, callback: F) -> HandlerId {
        self.inner.handlers.worker_close.add(Box::new(callback))
    }

    /// Callback is called when new [`WebRtcTransport`] is added that uses this WebRTC server.
    pub fn on_new_webrtc_transport<F>(&self, callback: F) -> HandlerId
    where
        F: Fn(&WebRtcTransport) + Send + 'static,
    {
        self.inner
            .handlers
            .new_webrtc_transport
            .add(Box::new(callback))
    }

    /// Callback is called when the WebRTC server is closed for whatever reason.
    ///
    /// NOTE: Callback will be called in place if WebRTC server is already closed.
    pub fn on_close<F: FnOnce() + Send + 'static>(&self, callback: F) -> HandlerId {
        let handler_id = self.inner.handlers.close.add(Box::new(callback));
        if self.inner.closed.load(Ordering::Relaxed) {
            self.inner.handlers.close.call_simple();
        }
        handler_id
    }

    pub(crate) fn notify_new_webrtc_transport(&self, webrtc_transport: &WebRtcTransport) {
        self.inner
            .handlers
            .new_webrtc_transport
            .call(|callback| callback(webrtc_transport));
    }

    #[cfg(test)]
    pub(crate) fn close(&self) {
        self.inner.close();
    }
}<|MERGE_RESOLUTION|>--- conflicted
+++ resolved
@@ -10,13 +10,8 @@
 #[cfg(test)]
 mod tests;
 
-<<<<<<< HEAD
-use crate::data_structures::{AppData, ListenIp, Protocol};
+use crate::data_structures::{AppData, ListenInfo};
 use crate::fbs::transport;
-use crate::fbs::web_rtc_server;
-=======
-use crate::data_structures::{AppData, ListenInfo};
->>>>>>> 7beff59f
 use crate::messages::{WebRtcServerCloseRequest, WebRtcServerDumpRequest};
 use crate::transport::TransportId;
 use crate::uuid_based_wrapper_type;
@@ -79,37 +74,6 @@
     pub tuple_hashes: Vec<WebRtcServerTupleHash>,
 }
 
-<<<<<<< HEAD
-/// Listening protocol, IP and port for [`WebRtcServer`] to listen on.
-#[derive(Debug, Copy, Clone, Eq, PartialEq, Serialize)]
-#[serde(rename_all = "camelCase")]
-pub struct WebRtcServerListenInfo {
-    /// Network protocol.
-    pub protocol: Protocol,
-    /// Listening IP address.
-    #[serde(flatten)]
-    pub listen_ip: ListenIp,
-    /// Listening port.
-    #[serde(skip_serializing_if = "Option::is_none")]
-    pub port: Option<u16>,
-}
-
-impl WebRtcServerListenInfo {
-    pub(crate) fn to_fbs(self) -> web_rtc_server::ListenInfo {
-        web_rtc_server::ListenInfo {
-            protocol: match self.protocol {
-                Protocol::Tcp => transport::Protocol::Tcp,
-                Protocol::Udp => transport::Protocol::Udp,
-            },
-            ip: self.listen_ip.ip.to_string(),
-            announced_ip: self.listen_ip.announced_ip.map(|ip| ip.to_string()),
-            port: self.port.unwrap_or(0),
-        }
-    }
-}
-
-=======
->>>>>>> 7beff59f
 /// Struct that protects an invariant of having non-empty list of listen infos.
 #[derive(Debug, Clone, Eq, PartialEq, Serialize)]
 pub struct WebRtcServerListenInfos(Vec<ListenInfo>);
@@ -128,7 +92,7 @@
         self
     }
 
-    pub(crate) fn to_fbs(&self) -> Vec<web_rtc_server::ListenInfo> {
+    pub(crate) fn to_fbs(&self) -> Vec<transport::ListenInfo> {
         self.0
             .iter()
             .map(|listen_info| listen_info.to_fbs())
