use crate::active_speaker_observer::ActiveSpeakerObserverOptions;
use crate::audio_level_observer::AudioLevelObserverOptions;
use crate::consumer::{
    ConsumerDump, ConsumerId, ConsumerLayers, ConsumerScore, ConsumerStats, ConsumerTraceEventType,
    ConsumerType,
};
use crate::data_consumer::{DataConsumerDump, DataConsumerId, DataConsumerStat, DataConsumerType};
use crate::data_producer::{DataProducerDump, DataProducerId, DataProducerStat, DataProducerType};
use crate::data_structures::{
    DtlsParameters, DtlsRole, DtlsState, IceCandidate, IceParameters, IceRole, IceState,
    ListenInfo, SctpState, TransportTuple,
};
use crate::direct_transport::DirectTransportOptions;
use crate::fbs::{direct_transport, message, request, response, router, transport, worker};
use crate::ortc::RtpMapping;
use crate::pipe_transport::PipeTransportOptions;
use crate::plain_transport::PlainTransportOptions;
use crate::producer::{
    ProducerDump, ProducerId, ProducerStat, ProducerTraceEventType, ProducerType,
};
use crate::router::{RouterDump, RouterId};
use crate::rtp_observer::RtpObserverId;
use crate::rtp_parameters::{MediaKind, RtpEncodingParameters, RtpParameters};
use crate::sctp_parameters::{NumSctpStreams, SctpParameters, SctpStreamParameters};
use crate::srtp_parameters::{SrtpCryptoSuite, SrtpParameters};
use crate::transport::{TransportId, TransportTraceEventType};
<<<<<<< HEAD
use crate::webrtc_server::{
    WebRtcServerDump, WebRtcServerIceUsernameFragment, WebRtcServerId, WebRtcServerIpPort,
    WebRtcServerListenInfos, WebRtcServerTupleHash,
};
use crate::webrtc_transport::{TransportListenIps, WebRtcTransportListen, WebRtcTransportOptions};
use crate::worker::{ChannelMessageHandlers, WorkerDump, WorkerUpdateSettings};
=======
use crate::webrtc_server::{WebRtcServerDump, WebRtcServerId, WebRtcServerListenInfos};
use crate::webrtc_transport::{
    WebRtcTransportListen, WebRtcTransportListenInfos, WebRtcTransportOptions,
};
use crate::worker::WorkerDump;
>>>>>>> 7beff59f
use parking_lot::Mutex;
use planus::Builder;
use serde::de::DeserializeOwned;
use serde::{Deserialize, Serialize};
use serde_json::Value;
use std::error::Error;
use std::fmt::{Debug, Display};
use std::net::IpAddr;
use std::num::NonZeroU16;

pub(crate) trait Request
where
    Self: Debug + Serialize,
{
    type HandlerId: Display;
    type Response: DeserializeOwned;

    /// Request method to call on worker.
    fn as_method(&self) -> &'static str;

    /// Default response to return in case of soft error, such as channel already closed, entity
    /// doesn't exist on worker during closing.
    fn default_for_soft_error() -> Option<Self::Response> {
        None
    }
}

pub(crate) trait RequestFbs
where
    Self: Debug,
{
    /// Request method to call on worker.
    const METHOD: request::Method;
    type HandlerId: Display;
    type Response;

    /// Get a serialized message out of this request.
    fn into_bytes(self, id: u32, handler_id: Self::HandlerId) -> Vec<u8>;

    /// Default response to return in case of soft error, such as channel already closed, entity
    /// doesn't exist on worker during closing.
    fn default_for_soft_error() -> Option<Self::Response> {
        None
    }

    /// Convert generic response into specific type of this request.
    fn convert_response(response: Option<response::Body>)
        -> Result<Self::Response, Box<dyn Error>>;
}

pub(crate) trait Notification: Debug + Serialize {
    type HandlerId: Display;

    /// Request event to call on worker.
    fn as_event(&self) -> &'static str;
}

// macro_rules! request_response_fbs {
//     (
//         $handler_id_type: ty,
//         $method: literal,
//         $request_struct_name: ident { $( $(#[$request_field_name_attributes: meta])? $request_field_name: ident: $request_field_type: ty$(,)? )* },
//         $existing_response_type: ty,
//         $default_for_soft_error: expr $(,)?
//     ) => {
//         #[derive(Debug, Serialize)]
//         #[serde(rename_all = "camelCase")]
//         pub(crate) struct $request_struct_name {
//             $(
//                 $(#[$request_field_name_attributes])*
//                 pub(crate) $request_field_name: $request_field_type,
//             )*
//         }
//
//         impl RequestFbs for $request_struct_name {
//             type HandlerId = $handler_id_type;
//             type Response = $existing_response_type;
//
//             fn as_method(&self) -> &'static str {
//                 $method
//             }
//
//             fn default_for_soft_error() -> Option<Self::Response> {
//                 $default_for_soft_error
//             }
//         }
//     };
//     // Call above macro with no default for soft error
//     (
//         $handler_id_type: ty,
//         $method: literal,
//         $request_struct_name: ident $request_struct_impl: tt $(,)?
//         $existing_response_type: ty $(,)?
//     ) => {
//         request_response!(
//             $handler_id_type,
//             $method,
//             $request_struct_name $request_struct_impl,
//             $existing_response_type,
//             None,
//         );
//     };
//     // Call above macro with unit type as expected response
//     (
//         $handler_id_type: ty,
//         $method: literal,
//         $request_struct_name: ident $request_struct_impl: tt $(,)?
//     ) => {
//         request_response!(
//             $handler_id_type,
//             $method,
//             $request_struct_name $request_struct_impl,
//             (),
//             None,
//         );
//     };
//     (
//         $handler_id_type: ty,
//         $method: literal,
//         $request_struct_name: ident { $( $(#[$request_field_name_attributes: meta])? $request_field_name: ident: $request_field_type: ty$(,)? )* },
//         $response_struct_name: ident { $( $response_field_name: ident: $response_field_type: ty$(,)? )* },
//     ) => {
//         #[derive(Debug, Serialize)]
//         #[serde(rename_all = "camelCase")]
//         pub(crate) struct $request_struct_name {
//             $(
//                 $(#[$request_field_name_attributes])*
//                 pub(crate) $request_field_name: $request_field_type,
//             )*
//         }
//
//         #[derive(Debug, Deserialize)]
//         #[serde(rename_all = "camelCase")]
//         pub(crate) struct $response_struct_name {
//             $( pub(crate) $response_field_name: $response_field_type, )*
//         }
//
//         impl RequestFbs for $request_struct_name {
//             type HandlerId = $handler_id_type;
//             type Response = $response_struct_name;
//
//             fn as_method(&self) -> &'static str {
//                 $method
//             }
//         }
//     };
// }

macro_rules! request_response {
    (
        $handler_id_type: ty,
        $method: literal,
        $request_struct_name: ident { $( $(#[$request_field_name_attributes: meta])? $request_field_name: ident: $request_field_type: ty$(,)? )* },
        $existing_response_type: ty,
        $default_for_soft_error: expr $(,)?
    ) => {
        #[derive(Debug, Serialize)]
        #[serde(rename_all = "camelCase")]
        pub(crate) struct $request_struct_name {
            $(
                $(#[$request_field_name_attributes])*
                pub(crate) $request_field_name: $request_field_type,
            )*
        }

        impl Request for $request_struct_name {
            type HandlerId = $handler_id_type;
            type Response = $existing_response_type;

            fn as_method(&self) -> &'static str {
                $method
            }

            fn default_for_soft_error() -> Option<Self::Response> {
                $default_for_soft_error
            }
        }
    };
    // Call above macro with no default for soft error
    (
        $handler_id_type: ty,
        $method: literal,
        $request_struct_name: ident $request_struct_impl: tt $(,)?
        $existing_response_type: ty $(,)?
    ) => {
        request_response!(
            $handler_id_type,
            $method,
            $request_struct_name $request_struct_impl,
            $existing_response_type,
            None,
        );
    };
    // Call above macro with unit type as expected response
    (
        $handler_id_type: ty,
        $method: literal,
        $request_struct_name: ident $request_struct_impl: tt $(,)?
    ) => {
        request_response!(
            $handler_id_type,
            $method,
            $request_struct_name $request_struct_impl,
            (),
            None,
        );
    };
    (
        $handler_id_type: ty,
        $method: literal,
        $request_struct_name: ident { $( $(#[$request_field_name_attributes: meta])? $request_field_name: ident: $request_field_type: ty$(,)? )* },
        $response_struct_name: ident { $( $response_field_name: ident: $response_field_type: ty$(,)? )* },
    ) => {
        #[derive(Debug, Serialize)]
        #[serde(rename_all = "camelCase")]
        pub(crate) struct $request_struct_name {
            $(
                $(#[$request_field_name_attributes])*
                pub(crate) $request_field_name: $request_field_type,
            )*
        }

        #[derive(Debug, Deserialize)]
        #[serde(rename_all = "camelCase")]
        pub(crate) struct $response_struct_name {
            $( pub(crate) $response_field_name: $response_field_type, )*
        }

        impl Request for $request_struct_name {
            type HandlerId = $handler_id_type;
            type Response = $response_struct_name;

            fn as_method(&self) -> &'static str {
                $method
            }
        }
    };
}

#[derive(Debug)]
pub(crate) struct WorkerCloseRequest {}

impl RequestFbs for WorkerCloseRequest {
    const METHOD: request::Method = request::Method::WorkerClose;
    type HandlerId = &'static str;
    type Response = ();

    fn into_bytes(self, id: u32, handler_id: Self::HandlerId) -> Vec<u8> {
        let mut builder = Builder::new();

        let request = request::Request::create(
            &mut builder,
            id,
            Self::METHOD,
            handler_id.to_string(),
            None::<request::Body>,
        );
        let message_body = message::Body::create_request(&mut builder, request);
        let message = message::Message::create(&mut builder, message::Type::Request, message_body);

        builder.finish(message, None).to_vec()
    }

    fn convert_response(
        _response: Option<response::Body>,
    ) -> Result<Self::Response, Box<dyn Error>> {
        Ok(())
    }
}

#[derive(Debug)]
pub(crate) struct WorkerDumpRequest {}

impl RequestFbs for WorkerDumpRequest {
    const METHOD: request::Method = request::Method::WorkerDump;
    type HandlerId = &'static str;
    type Response = WorkerDump;

    fn into_bytes(self, id: u32, handler_id: Self::HandlerId) -> Vec<u8> {
        let mut builder = Builder::new();

        let request = request::Request::create(
            &mut builder,
            id,
            Self::METHOD,
            handler_id.to_string(),
            None::<request::Body>,
        );
        let message_body = message::Body::create_request(&mut builder, request);
        let message = message::Message::create(&mut builder, message::Type::Request, message_body);

        builder.finish(message, None).to_vec()
    }

    fn convert_response(
        response: Option<response::Body>,
    ) -> Result<Self::Response, Box<dyn Error>> {
        let Some(response::Body::FbsWorkerDumpResponse(data)) = response else {
            panic!("Wrong message from worker: {response:?}");
        };

        Ok(WorkerDump {
            router_ids: data
                .router_ids
                .into_iter()
                .map(|id| id.parse())
                .collect::<Result<_, _>>()?,
            webrtc_server_ids: data
                .web_rtc_server_ids
                .into_iter()
                .map(|id| id.parse())
                .collect::<Result<_, _>>()?,
            channel_message_handlers: ChannelMessageHandlers {
                channel_request_handlers: data
                    .channel_message_handlers
                    .channel_request_handlers
                    .into_iter()
                    .map(|id| id.parse())
                    .collect::<Result<_, _>>()?,
                channel_notification_handlers: data
                    .channel_message_handlers
                    .channel_notification_handlers
                    .into_iter()
                    .map(|id| id.parse())
                    .collect::<Result<_, _>>()?,
            },
        })
    }
}

#[derive(Debug)]
pub(crate) struct WorkerUpdateSettingsRequest {
    pub(crate) data: WorkerUpdateSettings,
}

impl RequestFbs for WorkerUpdateSettingsRequest {
    const METHOD: request::Method = request::Method::WorkerUpdateSettings;
    type HandlerId = &'static str;
    type Response = ();

    fn into_bytes(self, id: u32, handler_id: Self::HandlerId) -> Vec<u8> {
        let mut builder = Builder::new();
        let data = worker::UpdateSettingsRequest::create(
            &mut builder,
            self.data
                .log_level
                .as_ref()
                .map(|log_level| log_level.as_str()),
            self.data.log_tags.as_ref().map(|log_tags| {
                log_tags
                    .iter()
                    .map(|log_tag| log_tag.as_str())
                    .collect::<Vec<_>>()
            }),
        );
        let request_body = request::Body::create_update_settings_request(&mut builder, data);
        let request = request::Request::create(
            &mut builder,
            id,
            Self::METHOD,
            handler_id.to_string(),
            Some(request_body),
        );
        let message_body = message::Body::create_request(&mut builder, request);
        let message = message::Message::create(&mut builder, message::Type::Request, message_body);

        builder.finish(message, None).to_vec()
    }

    fn convert_response(
        _response: Option<response::Body>,
    ) -> Result<Self::Response, Box<dyn Error>> {
        Ok(())
    }
}

#[derive(Debug)]
pub(crate) struct WorkerCreateWebRtcServerRequest {
    pub(crate) webrtc_server_id: WebRtcServerId,
    pub(crate) listen_infos: WebRtcServerListenInfos,
}

impl RequestFbs for WorkerCreateWebRtcServerRequest {
    const METHOD: request::Method = request::Method::WorkerCreateWebrtcServer;
    type HandlerId = &'static str;
    type Response = ();

    fn into_bytes(self, id: u32, handler_id: Self::HandlerId) -> Vec<u8> {
        let mut builder = Builder::new();
        let data = worker::CreateWebRtcServerRequest::create(
            &mut builder,
            self.webrtc_server_id.to_string(),
            self.listen_infos.to_fbs(),
        );
        let request_body = request::Body::create_create_web_rtc_server_request(&mut builder, data);
        let request = request::Request::create(
            &mut builder,
            id,
            Self::METHOD,
            handler_id.to_string(),
            Some(request_body),
        );
        let message_body = message::Body::create_request(&mut builder, request);
        let message = message::Message::create(&mut builder, message::Type::Request, message_body);

        builder.finish(message, None).to_vec()
    }

    fn convert_response(
        _response: Option<response::Body>,
    ) -> Result<Self::Response, Box<dyn Error>> {
        Ok(())
    }
}

#[derive(Debug)]
pub(crate) struct WebRtcServerCloseRequest {
    pub(crate) webrtc_server_id: WebRtcServerId,
}

impl RequestFbs for WebRtcServerCloseRequest {
    const METHOD: request::Method = request::Method::WorkerWebrtcServerClose;
    type HandlerId = &'static str;
    type Response = ();

    fn into_bytes(self, id: u32, handler_id: Self::HandlerId) -> Vec<u8> {
        let mut builder = Builder::new();

        let data = worker::CloseWebRtcServerRequest::create(
            &mut builder,
            self.webrtc_server_id.to_string(),
        );
        let request_body = request::Body::create_close_web_rtc_server_request(&mut builder, data);
        let request = request::Request::create(
            &mut builder,
            id,
            Self::METHOD,
            handler_id.to_string(),
            Some(request_body),
        );
        let message_body = message::Body::create_request(&mut builder, request);
        let message = message::Message::create(&mut builder, message::Type::Request, message_body);

        builder.finish(message, None).to_vec()
    }

    fn convert_response(
        _response: Option<response::Body>,
    ) -> Result<Self::Response, Box<dyn Error>> {
        Ok(())
    }
}

#[derive(Debug)]
pub(crate) struct WebRtcServerDumpRequest {}

impl RequestFbs for WebRtcServerDumpRequest {
    const METHOD: request::Method = request::Method::WebrtcServerDump;
    type HandlerId = WebRtcServerId;
    type Response = WebRtcServerDump;

    fn into_bytes(self, id: u32, handler_id: Self::HandlerId) -> Vec<u8> {
        let mut builder = Builder::new();

        let request = request::Request::create(
            &mut builder,
            id,
            Self::METHOD,
            handler_id.to_string(),
            None::<request::Body>,
        );
        let message_body = message::Body::create_request(&mut builder, request);
        let message = message::Message::create(&mut builder, message::Type::Request, message_body);

        builder.finish(message, None).to_vec()
    }

    fn convert_response(
        response: Option<response::Body>,
    ) -> Result<Self::Response, Box<dyn Error>> {
        let Some(response::Body::FbsWebRtcServerDumpResponse(data)) = response else {
            panic!("Wrong message from worker: {response:?}");
        };

        Ok(WebRtcServerDump {
            id: data.id.parse()?,
            udp_sockets: data
                .udp_sockets
                .into_iter()
                .map(|ip_port| WebRtcServerIpPort {
                    ip: ip_port.ip.parse().unwrap(),
                    port: ip_port.port,
                })
                .collect(),
            tcp_servers: data
                .tcp_servers
                .into_iter()
                .map(|ip_port| WebRtcServerIpPort {
                    ip: ip_port.ip.parse().unwrap(),
                    port: ip_port.port,
                })
                .collect(),
            webrtc_transport_ids: data
                .web_rtc_transport_ids
                .into_iter()
                .map(|id| id.parse())
                .collect::<Result<_, _>>()?,
            local_ice_username_fragments: data
                .local_ice_username_fragments
                .into_iter()
                .map(|username_fragment| WebRtcServerIceUsernameFragment {
                    local_ice_username_fragment: username_fragment
                        .local_ice_username_fragment
                        .parse()
                        .unwrap(),
                    webrtc_transport_id: username_fragment.web_rtc_transport_id.parse().unwrap(),
                })
                .collect(),
            tuple_hashes: data
                .tuple_hashes
                .into_iter()
                .map(|tuple_hash| WebRtcServerTupleHash {
                    tuple_hash: tuple_hash.local_ice_username_fragment,
                    webrtc_transport_id: tuple_hash.web_rtc_transport_id.parse().unwrap(),
                })
                .collect(),
        })
    }
}

#[derive(Debug)]
pub(crate) struct WorkerCreateRouterRequest {
    pub(crate) router_id: RouterId,
}

impl RequestFbs for WorkerCreateRouterRequest {
    const METHOD: request::Method = request::Method::WorkerCreateRouter;
    type HandlerId = &'static str;
    type Response = ();

    fn into_bytes(self, id: u32, handler_id: Self::HandlerId) -> Vec<u8> {
        let mut builder = Builder::new();
        let data = worker::CreateRouterRequest::create(&mut builder, self.router_id.to_string());
        let request_body = request::Body::create_create_router_request(&mut builder, data);
        let request = request::Request::create(
            &mut builder,
            id,
            Self::METHOD,
            handler_id.to_string(),
            Some(request_body),
        );
        let message_body = message::Body::create_request(&mut builder, request);
        let message = message::Message::create(&mut builder, message::Type::Request, message_body);

        builder.finish(message, None).to_vec()
    }

    fn convert_response(
        _response: Option<response::Body>,
    ) -> Result<Self::Response, Box<dyn Error>> {
        Ok(())
    }
}

#[derive(Debug)]
pub(crate) struct RouterCloseRequest {
    pub(crate) router_id: RouterId,
}

impl RequestFbs for RouterCloseRequest {
    const METHOD: request::Method = request::Method::WorkerCloseRouter;
    type HandlerId = &'static str;
    type Response = ();

    fn into_bytes(self, id: u32, handler_id: Self::HandlerId) -> Vec<u8> {
        let mut builder = Builder::new();

        let data = worker::CloseRouterRequest::create(&mut builder, self.router_id.to_string());
        let request_body = request::Body::create_close_router_request(&mut builder, data);
        let request = request::Request::create(
            &mut builder,
            id,
            Self::METHOD,
            handler_id.to_string(),
            Some(request_body),
        );
        let message_body = message::Body::create_request(&mut builder, request);
        let message = message::Message::create(&mut builder, message::Type::Request, message_body);

        builder.finish(message, None).to_vec()
    }

    fn convert_response(
        _response: Option<response::Body>,
    ) -> Result<Self::Response, Box<dyn Error>> {
        Ok(())
    }
}

#[derive(Debug)]
pub(crate) struct RouterDumpRequest {}

impl RequestFbs for RouterDumpRequest {
    const METHOD: request::Method = request::Method::RouterDump;
    type HandlerId = RouterId;
    type Response = RouterDump;

    fn into_bytes(self, id: u32, handler_id: Self::HandlerId) -> Vec<u8> {
        let mut builder = Builder::new();

        let request = request::Request::create(
            &mut builder,
            id,
            Self::METHOD,
            handler_id.to_string(),
            None::<request::Body>,
        );
        let message_body = message::Body::create_request(&mut builder, request);
        let message = message::Message::create(&mut builder, message::Type::Request, message_body);

        builder.finish(message, None).to_vec()
    }

    fn convert_response(
        response: Option<response::Body>,
    ) -> Result<Self::Response, Box<dyn Error>> {
        let Some(response::Body::FbsRouterDumpResponse(data)) = response else {
            panic!("Wrong message from worker: {response:?}");
        };

        Ok(RouterDump {
            id: data.id.parse()?,
            map_consumer_id_producer_id: data
                .map_consumer_id_producer_id
                .into_iter()
                .map(|key_value| Ok((key_value.key.parse()?, key_value.value.parse()?)))
                .collect::<Result<_, Box<dyn Error>>>()?,
            map_data_consumer_id_data_producer_id: data
                .map_data_consumer_id_data_producer_id
                .into_iter()
                .map(|key_value| Ok((key_value.key.parse()?, key_value.value.parse()?)))
                .collect::<Result<_, Box<dyn Error>>>()?,
            map_data_producer_id_data_consumer_ids: data
                .map_data_producer_id_data_consumer_ids
                .into_iter()
                .map(|key_values| {
                    Ok((
                        key_values.key.parse()?,
                        key_values
                            .values
                            .into_iter()
                            .map(|value| value.parse())
                            .collect::<Result<_, _>>()?,
                    ))
                })
                .collect::<Result<_, Box<dyn Error>>>()?,
            map_producer_id_consumer_ids: data
                .map_producer_id_consumer_ids
                .into_iter()
                .map(|key_values| {
                    Ok((
                        key_values.key.parse()?,
                        key_values
                            .values
                            .into_iter()
                            .map(|value| value.parse())
                            .collect::<Result<_, _>>()?,
                    ))
                })
                .collect::<Result<_, Box<dyn Error>>>()?,
            map_producer_id_observer_ids: data
                .map_producer_id_observer_ids
                .into_iter()
                .map(|key_values| {
                    Ok((
                        key_values.key.parse()?,
                        key_values
                            .values
                            .into_iter()
                            .map(|value| value.parse())
                            .collect::<Result<_, _>>()?,
                    ))
                })
                .collect::<Result<_, Box<dyn Error>>>()?,
            rtp_observer_ids: data
                .rtp_observer_ids
                .into_iter()
                .map(|id| id.parse())
                .collect::<Result<_, _>>()?,
            transport_ids: data
                .transport_ids
                .into_iter()
                .map(|id| id.parse())
                .collect::<Result<_, _>>()?,
        })
    }
}

#[derive(Debug, Serialize)]
#[serde(rename_all = "camelCase")]
pub(crate) struct RouterCreateDirectTransportData {
    transport_id: TransportId,
    direct: bool,
    max_message_size: usize,
}

impl RouterCreateDirectTransportData {
    pub(crate) fn from_options(
        transport_id: TransportId,
        direct_transport_options: &DirectTransportOptions,
    ) -> Self {
        Self {
            transport_id,
            direct: true,
            max_message_size: direct_transport_options.max_message_size,
        }
    }

    pub(crate) fn to_fbs(&self) -> direct_transport::DirectTransportOptions {
        direct_transport::DirectTransportOptions {
            base: Box::new(transport::Options {
                direct: true,
                max_message_size: u32::try_from(self.max_message_size).unwrap(),
                initial_available_outgoing_bitrate: 0,
                enable_sctp: false,
                num_sctp_streams: None,
                max_sctp_message_size: 0,
                sctp_send_buffer_size: 0,
                is_data_channel: false,
            }),
        }
    }
}

#[derive(Debug)]
pub(crate) struct RouterCreateDirectTransportRequest {
    pub(crate) data: RouterCreateDirectTransportData,
}

impl RequestFbs for RouterCreateDirectTransportRequest {
    const METHOD: request::Method = request::Method::RouterCreateDirectTransport;
    type HandlerId = RouterId;
    type Response = ();

    fn into_bytes(self, id: u32, handler_id: Self::HandlerId) -> Vec<u8> {
        let mut builder = Builder::new();
        let data = router::CreateDirectTransportRequest::create(
            &mut builder,
            self.data.transport_id.to_string(),
            self.data.to_fbs(),
        );
        let request_body =
            request::Body::create_create_direct_transport_request(&mut builder, data);
        let request = request::Request::create(
            &mut builder,
            id,
            Self::METHOD,
            handler_id.to_string(),
            Some(request_body),
        );
        let message_body = message::Body::create_request(&mut builder, request);
        let message = message::Message::create(&mut builder, message::Type::Request, message_body);

        builder.finish(message, None).to_vec()
    }

    fn convert_response(
        _response: Option<response::Body>,
    ) -> Result<Self::Response, Box<dyn Error>> {
        Ok(())
    }
}

#[derive(Debug, Serialize)]
#[serde(untagged)]
enum RouterCreateWebrtcTransportListen {
    #[serde(rename_all = "camelCase")]
    Individual {
        listen_infos: WebRtcTransportListenInfos,
    },
    Server {
        #[serde(rename = "webRtcServerId")]
        webrtc_server_id: WebRtcServerId,
    },
}

#[derive(Debug, Serialize)]
#[serde(rename_all = "camelCase")]
pub(crate) struct RouterCreateWebrtcTransportRequest {
    transport_id: TransportId,
    #[serde(flatten)]
    listen: RouterCreateWebrtcTransportListen,
    initial_available_outgoing_bitrate: u32,
    enable_sctp: bool,
    num_sctp_streams: NumSctpStreams,
    max_sctp_message_size: u32,
    sctp_send_buffer_size: u32,
    is_data_channel: bool,
}

impl RouterCreateWebrtcTransportRequest {
    pub(crate) fn from_options(
        transport_id: TransportId,
        webrtc_transport_options: &WebRtcTransportOptions,
    ) -> Self {
        Self {
            transport_id,
            listen: match &webrtc_transport_options.listen {
                WebRtcTransportListen::Individual { listen_infos } => {
                    RouterCreateWebrtcTransportListen::Individual {
                        listen_infos: listen_infos.clone(),
                    }
                }
                WebRtcTransportListen::Server { webrtc_server } => {
                    RouterCreateWebrtcTransportListen::Server {
                        webrtc_server_id: webrtc_server.id(),
                    }
                }
            },
            initial_available_outgoing_bitrate: webrtc_transport_options
                .initial_available_outgoing_bitrate,
            enable_sctp: webrtc_transport_options.enable_sctp,
            num_sctp_streams: webrtc_transport_options.num_sctp_streams,
            max_sctp_message_size: webrtc_transport_options.max_sctp_message_size,
            sctp_send_buffer_size: webrtc_transport_options.sctp_send_buffer_size,
            is_data_channel: true,
        }
    }
}

#[derive(Debug, Deserialize)]
#[serde(rename_all = "camelCase")]
pub(crate) struct WebRtcTransportData {
    pub(crate) ice_role: IceRole,
    pub(crate) ice_parameters: IceParameters,
    pub(crate) ice_candidates: Vec<IceCandidate>,
    pub(crate) ice_state: Mutex<IceState>,
    pub(crate) ice_selected_tuple: Mutex<Option<TransportTuple>>,
    pub(crate) dtls_parameters: Mutex<DtlsParameters>,
    pub(crate) dtls_state: Mutex<DtlsState>,
    pub(crate) dtls_remote_cert: Mutex<Option<String>>,
    pub(crate) sctp_parameters: Option<SctpParameters>,
    pub(crate) sctp_state: Mutex<Option<SctpState>>,
}

impl Request for RouterCreateWebrtcTransportRequest {
    type HandlerId = RouterId;
    type Response = WebRtcTransportData;

    fn as_method(&self) -> &'static str {
        match &self.listen {
            RouterCreateWebrtcTransportListen::Individual { .. } => "router.createWebRtcTransport",
            RouterCreateWebrtcTransportListen::Server { .. } => {
                "router.createWebRtcTransportWithServer"
            }
        }
    }
}

#[derive(Debug, Serialize)]
#[serde(rename_all = "camelCase")]
pub(crate) struct RouterCreatePlainTransportData {
    transport_id: TransportId,
    listen_info: ListenInfo,
    rtcp_mux: bool,
    comedia: bool,
    enable_sctp: bool,
    num_sctp_streams: NumSctpStreams,
    max_sctp_message_size: u32,
    sctp_send_buffer_size: u32,
    enable_srtp: bool,
    srtp_crypto_suite: SrtpCryptoSuite,
    is_data_channel: bool,
}

impl RouterCreatePlainTransportData {
    pub(crate) fn from_options(
        transport_id: TransportId,
        plain_transport_options: &PlainTransportOptions,
    ) -> Self {
        Self {
            transport_id,
            listen_info: plain_transport_options.listen_info,
            rtcp_mux: plain_transport_options.rtcp_mux,
            comedia: plain_transport_options.comedia,
            enable_sctp: plain_transport_options.enable_sctp,
            num_sctp_streams: plain_transport_options.num_sctp_streams,
            max_sctp_message_size: plain_transport_options.max_sctp_message_size,
            sctp_send_buffer_size: plain_transport_options.sctp_send_buffer_size,
            enable_srtp: plain_transport_options.enable_srtp,
            srtp_crypto_suite: plain_transport_options.srtp_crypto_suite,
            is_data_channel: false,
        }
    }
}

request_response!(
    RouterId,
    "router.createPlainTransport",
    RouterCreatePlainTransportRequest {
        #[serde(flatten)]
        data: RouterCreatePlainTransportData,
    },
    PlainTransportData {
        // The following fields are present, but unused
        // rtcp_mux: bool,
        // comedia: bool,
        tuple: Mutex<TransportTuple>,
        rtcp_tuple: Mutex<Option<TransportTuple>>,
        sctp_parameters: Option<SctpParameters>,
        sctp_state: Mutex<Option<SctpState>>,
        srtp_parameters: Mutex<Option<SrtpParameters>>,
    },
);

#[derive(Debug, Serialize)]
#[serde(rename_all = "camelCase")]
pub(crate) struct RouterCreatePipeTransportData {
    transport_id: TransportId,
    listen_info: ListenInfo,
    enable_sctp: bool,
    num_sctp_streams: NumSctpStreams,
    max_sctp_message_size: u32,
    sctp_send_buffer_size: u32,
    enable_rtx: bool,
    enable_srtp: bool,
    is_data_channel: bool,
}

impl RouterCreatePipeTransportData {
    pub(crate) fn from_options(
        transport_id: TransportId,
        pipe_transport_options: &PipeTransportOptions,
    ) -> Self {
        Self {
            transport_id,
            listen_info: pipe_transport_options.listen_info,
            enable_sctp: pipe_transport_options.enable_sctp,
            num_sctp_streams: pipe_transport_options.num_sctp_streams,
            max_sctp_message_size: pipe_transport_options.max_sctp_message_size,
            sctp_send_buffer_size: pipe_transport_options.sctp_send_buffer_size,
            enable_rtx: pipe_transport_options.enable_rtx,
            enable_srtp: pipe_transport_options.enable_srtp,
            is_data_channel: false,
        }
    }
}

request_response!(
    RouterId,
    "router.createPipeTransport",
    RouterCreatePipeTransportRequest {
        #[serde(flatten)]
        data: RouterCreatePipeTransportData,
    },
    PipeTransportData {
        tuple: Mutex<TransportTuple>,
        sctp_parameters: Option<SctpParameters>,
        sctp_state: Mutex<Option<SctpState>>,
        rtx: bool,
        srtp_parameters: Mutex<Option<SrtpParameters>>,
    },
);

#[derive(Debug, Serialize)]
#[serde(rename_all = "camelCase")]
pub(crate) struct RouterCreateAudioLevelObserverData {
    rtp_observer_id: RtpObserverId,
    max_entries: NonZeroU16,
    threshold: i8,
    interval: u16,
}

impl RouterCreateAudioLevelObserverData {
    pub(crate) fn from_options(
        rtp_observer_id: RtpObserverId,
        audio_level_observer_options: &AudioLevelObserverOptions,
    ) -> Self {
        Self {
            rtp_observer_id,
            max_entries: audio_level_observer_options.max_entries,
            threshold: audio_level_observer_options.threshold,
            interval: audio_level_observer_options.interval,
        }
    }
}

request_response!(
    RouterId,
    "router.createAudioLevelObserver",
    RouterCreateAudioLevelObserverRequest {
        #[serde(flatten)]
        data: RouterCreateAudioLevelObserverData,
    },
);

#[derive(Debug, Serialize)]
#[serde(rename_all = "camelCase")]
pub(crate) struct RouterCreateActiveSpeakerObserverData {
    rtp_observer_id: RtpObserverId,
    interval: u16,
}

impl RouterCreateActiveSpeakerObserverData {
    pub(crate) fn from_options(
        rtp_observer_id: RtpObserverId,
        active_speaker_observer_options: &ActiveSpeakerObserverOptions,
    ) -> Self {
        Self {
            rtp_observer_id,
            interval: active_speaker_observer_options.interval,
        }
    }
}

request_response!(
    RouterId,
    "router.createActiveSpeakerObserver",
    RouterCreateActiveSpeakerObserverRequest {
        #[serde(flatten)]
        data: RouterCreateActiveSpeakerObserverData,
    },
);

request_response!(
    RouterId,
    "router.closeTransport",
    TransportCloseRequest {
        transport_id: TransportId,
    },
    (),
    Some(()),
);

request_response!(
    TransportId,
    "transport.dump",
    TransportDumpRequest {},
    Value,
);

#[derive(Debug)]
pub(crate) struct TransportDumpRequestNew {}

impl RequestFbs for TransportDumpRequestNew {
    const METHOD: request::Method = request::Method::TransportDump;
    type HandlerId = TransportId;
    type Response = response::Body;

    fn into_bytes(self, id: u32, handler_id: Self::HandlerId) -> Vec<u8> {
        let mut builder = Builder::new();

        let request = request::Request::create(
            &mut builder,
            id,
            Self::METHOD,
            handler_id.to_string(),
            None::<request::Body>,
        );
        let message_body = message::Body::create_request(&mut builder, request);
        let message = message::Message::create(&mut builder, message::Type::Request, message_body);

        builder.finish(message, None).to_vec()
    }

    fn convert_response(
        response: Option<response::Body>,
    ) -> Result<Self::Response, Box<dyn Error>> {
        match response {
            Some(data) => Ok(data),
            _ => {
                panic!("Wrong message from worker: {response:?}");
            }
        }
    }
}
request_response!(
    TransportId,
    "transport.getStats",
    TransportGetStatsRequest {},
    Value,
);

#[derive(Debug)]
pub(crate) struct TransportGetStatsRequestNew {}

impl RequestFbs for TransportGetStatsRequestNew {
    const METHOD: request::Method = request::Method::TransportGetStats;
    type HandlerId = TransportId;
    type Response = response::Body;

    fn into_bytes(self, id: u32, handler_id: Self::HandlerId) -> Vec<u8> {
        let mut builder = Builder::new();

        let request = request::Request::create(
            &mut builder,
            id,
            Self::METHOD,
            handler_id.to_string(),
            None::<request::Body>,
        );
        let message_body = message::Body::create_request(&mut builder, request);
        let message = message::Message::create(&mut builder, message::Type::Request, message_body);

        builder.finish(message, None).to_vec()
    }

    fn convert_response(
        response: Option<response::Body>,
    ) -> Result<Self::Response, Box<dyn Error>> {
        match response {
            Some(data) => Ok(data),
            _ => {
                panic!("Wrong message from worker: {response:?}");
            }
        }
    }
}

request_response!(
    TransportId,
    "transport.connect",
    TransportConnectWebRtcRequest {
        dtls_parameters: DtlsParameters,
    },
    TransportConnectResponseWebRtc {
        dtls_local_role: DtlsRole,
    },
);

request_response!(
    TransportId,
    "transport.connect",
    TransportConnectPipeRequest {
        ip: IpAddr,
        port: u16,
        #[serde(skip_serializing_if = "Option::is_none")]
        srtp_parameters: Option<SrtpParameters>,
    },
    TransportConnectResponsePipe {
        tuple: TransportTuple,
    },
);

request_response!(
    TransportId,
    "transport.connect",
    TransportConnectPlainRequest {
        #[serde(skip_serializing_if = "Option::is_none")]
        ip: Option<IpAddr>,
        #[serde(skip_serializing_if = "Option::is_none")]
        port: Option<u16>,
        #[serde(skip_serializing_if = "Option::is_none")]
        rtcp_port: Option<u16>,
        #[serde(skip_serializing_if = "Option::is_none")]
        srtp_parameters: Option<SrtpParameters>,
    },
    TransportConnectResponsePlain {
        tuple: Option<TransportTuple>,
        rtcp_tuple: Option<TransportTuple>,
        srtp_parameters: Option<SrtpParameters>,
    },
);

request_response!(
    TransportId,
    "transport.setMaxIncomingBitrate",
    TransportSetMaxIncomingBitrateRequest { bitrate: u32 },
);

request_response!(
    TransportId,
    "transport.setMaxOutgoingBitrate",
    TransportSetMaxOutgoingBitrateRequest { bitrate: u32 },
);

request_response!(
    TransportId,
    "transport.setMinOutgoingBitrate",
    TransportSetMinOutgoingBitrateRequest { bitrate: u32 },
);

request_response!(
    TransportId,
    "transport.restartIce",
    TransportRestartIceRequest {},
    TransportRestartIceResponse {
        ice_parameters: IceParameters,
    },
);

request_response!(
    TransportId,
    "transport.produce",
    TransportProduceRequest {
        producer_id: ProducerId,
        kind: MediaKind,
        rtp_parameters: RtpParameters,
        rtp_mapping: RtpMapping,
        key_frame_request_delay: u32,
        paused: bool,
    },
    TransportProduceResponse {
        r#type: ProducerType,
    },
);

request_response!(
    TransportId,
    "transport.consume",
    TransportConsumeRequest {
        consumer_id: ConsumerId,
        producer_id: ProducerId,
        kind: MediaKind,
        rtp_parameters: RtpParameters,
        r#type: ConsumerType,
        consumable_rtp_encodings: Vec<RtpEncodingParameters>,
        paused: bool,
        preferred_layers: Option<ConsumerLayers>,
        ignore_dtx: bool,
    },
    TransportConsumeResponse {
        paused: bool,
        producer_paused: bool,
        score: ConsumerScore,
        preferred_layers: Option<ConsumerLayers>,
    },
);

request_response!(
    TransportId,
    "transport.produceData",
    TransportProduceDataRequest {
        data_producer_id: DataProducerId,
        r#type: DataProducerType,
        #[serde(skip_serializing_if = "Option::is_none")]
        sctp_stream_parameters: Option<SctpStreamParameters>,
        label: String,
        protocol: String,
        paused: bool,
    },
    TransportProduceDataResponse {
        r#type: DataProducerType,
        sctp_stream_parameters: Option<SctpStreamParameters>,
        label: String,
        protocol: String,
        paused: bool,
    },
);

request_response!(
    TransportId,
    "transport.consumeData",
    TransportConsumeDataRequest {
        data_consumer_id: DataConsumerId,
        data_producer_id: DataProducerId,
        r#type: DataConsumerType,
        #[serde(skip_serializing_if = "Option::is_none")]
        sctp_stream_parameters: Option<SctpStreamParameters>,
        label: String,
        protocol: String,
        paused: bool,
    },
    TransportConsumeDataResponse {
        r#type: DataConsumerType,
        sctp_stream_parameters: Option<SctpStreamParameters>,
        label: String,
        protocol: String,
        paused: bool,
        data_producer_paused: bool,
    },
);

request_response!(
    TransportId,
    "transport.enableTraceEvent",
    TransportEnableTraceEventRequest {
        types: Vec<TransportTraceEventType>,
    },
);

#[derive(Debug, Serialize)]
#[serde(rename_all = "camelCase")]
pub(crate) struct TransportSendRtcpNotification {}

impl Notification for TransportSendRtcpNotification {
    type HandlerId = TransportId;

    fn as_event(&self) -> &'static str {
        "transport.sendRtcp"
    }
}

request_response!(
    TransportId,
    "transport.closeProducer",
    ProducerCloseRequest {
        producer_id: ProducerId,
    },
    (),
    Some(()),
);

request_response!(
    ProducerId,
    "producer.dump",
    ProducerDumpRequest {},
    ProducerDump
);

request_response!(
    ProducerId,
    "producer.getStats",
    ProducerGetStatsRequest {},
    Vec<ProducerStat>,
);

request_response!(ProducerId, "producer.pause", ProducerPauseRequest {});

request_response!(ProducerId, "producer.resume", ProducerResumeRequest {});

request_response!(
    ProducerId,
    "producer.enableTraceEvent",
    ProducerEnableTraceEventRequest {
        types: Vec<ProducerTraceEventType>,
    },
);

#[derive(Debug, Serialize)]
#[serde(rename_all = "camelCase")]
pub(crate) struct ProducerSendNotification {}

impl Notification for ProducerSendNotification {
    type HandlerId = ProducerId;

    fn as_event(&self) -> &'static str {
        "producer.send"
    }
}

request_response!(
    TransportId,
    "transport.closeConsumer",
    ConsumerCloseRequest {
        consumer_id: ConsumerId,
    },
    (),
    Some(()),
);

request_response!(
    ConsumerId,
    "consumer.dump",
    ConsumerDumpRequest {},
    ConsumerDump,
);

request_response!(
    ConsumerId,
    "consumer.getStats",
    ConsumerGetStatsRequest {},
    ConsumerStats,
);

request_response!(ConsumerId, "consumer.pause", ConsumerPauseRequest {},);

request_response!(ConsumerId, "consumer.resume", ConsumerResumeRequest {},);

request_response!(
    ConsumerId,
    "consumer.setPreferredLayers",
    ConsumerSetPreferredLayersRequest {
        #[serde(flatten)]
        data: ConsumerLayers,
    },
    Option<ConsumerLayers>,
);

request_response!(
    ConsumerId,
    "consumer.setPriority",
    ConsumerSetPriorityRequest { priority: u8 },
    ConsumerSetPriorityResponse { priority: u8 },
);

request_response!(
    ConsumerId,
    "consumer.requestKeyFrame",
    ConsumerRequestKeyFrameRequest {},
);

request_response!(
    ConsumerId,
    "consumer.enableTraceEvent",
    ConsumerEnableTraceEventRequest {
        types: Vec<ConsumerTraceEventType>,
    },
);

request_response!(
    TransportId,
    "transport.closeDataProducer",
    DataProducerCloseRequest {
        data_producer_id: DataProducerId,
    },
    (),
    Some(()),
);

request_response!(
    DataProducerId,
    "dataProducer.dump",
    DataProducerDumpRequest {},
    DataProducerDump,
);

request_response!(
    DataProducerId,
    "dataProducer.getStats",
    DataProducerGetStatsRequest {},
    Vec<DataProducerStat>,
);

request_response!(
    DataProducerId,
    "dataProducer.pause",
    DataProducerPauseRequest {}
);

request_response!(
    DataProducerId,
    "dataProducer.resume",
    DataProducerResumeRequest {}
);

#[derive(Debug, Copy, Clone, Serialize)]
#[serde(into = "u32")]
pub(crate) struct DataProducerSendNotification {
    #[serde(flatten)]
    pub(crate) ppid: u32,
}

impl From<DataProducerSendNotification> for u32 {
    fn from(notification: DataProducerSendNotification) -> Self {
        notification.ppid
    }
}

impl Notification for DataProducerSendNotification {
    type HandlerId = DataProducerId;

    fn as_event(&self) -> &'static str {
        "dataProducer.send"
    }
}

request_response!(
    TransportId,
    "transport.closeDataConsumer",
    DataConsumerCloseRequest {
        data_consumer_id: DataConsumerId,
    },
    (),
    Some(()),
);

request_response!(
    DataConsumerId,
    "dataConsumer.dump",
    DataConsumerDumpRequest {},
    DataConsumerDump,
);

request_response!(
    DataConsumerId,
    "dataConsumer.getStats",
    DataConsumerGetStatsRequest {},
    Vec<DataConsumerStat>,
);

request_response!(
    DataConsumerId,
    "dataConsumer.pause",
    DataConsumerPauseRequest {},
);

request_response!(
    DataConsumerId,
    "dataConsumer.resume",
    DataConsumerResumeRequest {},
);

request_response!(
    DataConsumerId,
    "dataConsumer.getBufferedAmount",
    DataConsumerGetBufferedAmountRequest {},
    DataConsumerGetBufferedAmountResponse {
        buffered_amount: u32,
    },
);

request_response!(
    DataConsumerId,
    "dataConsumer.setBufferedAmountLowThreshold",
    DataConsumerSetBufferedAmountLowThresholdRequest { threshold: u32 },
);

#[derive(Debug, Copy, Clone, Serialize)]
#[serde(into = "u32")]
pub(crate) struct DataConsumerSendRequest {
    pub(crate) ppid: u32,
}

impl Request for DataConsumerSendRequest {
    type HandlerId = DataConsumerId;
    type Response = ();

    fn as_method(&self) -> &'static str {
        "dataConsumer.send"
    }
}

impl From<DataConsumerSendRequest> for u32 {
    fn from(request: DataConsumerSendRequest) -> Self {
        request.ppid
    }
}

request_response!(
    RouterId,
    "router.closeRtpObserver",
    RtpObserverCloseRequest {
        rtp_observer_id: RtpObserverId,
    },
    (),
    Some(()),
);

request_response!(
    RtpObserverId,
    "rtpObserver.pause",
    RtpObserverPauseRequest {},
);

request_response!(
    RtpObserverId,
    "rtpObserver.resume",
    RtpObserverResumeRequest {},
);

request_response!(
    RtpObserverId,
    "rtpObserver.addProducer",
    RtpObserverAddProducerRequest {
        producer_id: ProducerId,
    },
);

request_response!(
    RtpObserverId,
    "rtpObserver.removeProducer",
    RtpObserverRemoveProducerRequest {
        producer_id: ProducerId,
    },
);<|MERGE_RESOLUTION|>--- conflicted
+++ resolved
@@ -24,20 +24,14 @@
 use crate::sctp_parameters::{NumSctpStreams, SctpParameters, SctpStreamParameters};
 use crate::srtp_parameters::{SrtpCryptoSuite, SrtpParameters};
 use crate::transport::{TransportId, TransportTraceEventType};
-<<<<<<< HEAD
 use crate::webrtc_server::{
     WebRtcServerDump, WebRtcServerIceUsernameFragment, WebRtcServerId, WebRtcServerIpPort,
     WebRtcServerListenInfos, WebRtcServerTupleHash,
 };
-use crate::webrtc_transport::{TransportListenIps, WebRtcTransportListen, WebRtcTransportOptions};
-use crate::worker::{ChannelMessageHandlers, WorkerDump, WorkerUpdateSettings};
-=======
-use crate::webrtc_server::{WebRtcServerDump, WebRtcServerId, WebRtcServerListenInfos};
 use crate::webrtc_transport::{
     WebRtcTransportListen, WebRtcTransportListenInfos, WebRtcTransportOptions,
 };
-use crate::worker::WorkerDump;
->>>>>>> 7beff59f
+use crate::worker::{ChannelMessageHandlers, WorkerDump, WorkerUpdateSettings};
 use parking_lot::Mutex;
 use planus::Builder;
 use serde::de::DeserializeOwned;
@@ -421,7 +415,7 @@
 }
 
 impl RequestFbs for WorkerCreateWebRtcServerRequest {
-    const METHOD: request::Method = request::Method::WorkerCreateWebrtcServer;
+    const METHOD: request::Method = request::Method::WorkerCreateWebrtcserver;
     type HandlerId = &'static str;
     type Response = ();
 
@@ -459,7 +453,7 @@
 }
 
 impl RequestFbs for WebRtcServerCloseRequest {
-    const METHOD: request::Method = request::Method::WorkerWebrtcServerClose;
+    const METHOD: request::Method = request::Method::WorkerWebrtcserverClose;
     type HandlerId = &'static str;
     type Response = ();
 
@@ -495,7 +489,7 @@
 pub(crate) struct WebRtcServerDumpRequest {}
 
 impl RequestFbs for WebRtcServerDumpRequest {
-    const METHOD: request::Method = request::Method::WebrtcServerDump;
+    const METHOD: request::Method = request::Method::WebrtcserverDump;
     type HandlerId = WebRtcServerId;
     type Response = WebRtcServerDump;
 
@@ -778,7 +772,7 @@
 }
 
 impl RequestFbs for RouterCreateDirectTransportRequest {
-    const METHOD: request::Method = request::Method::RouterCreateDirectTransport;
+    const METHOD: request::Method = request::Method::RouterCreateDirecttransport;
     type HandlerId = RouterId;
     type Response = ();
 
