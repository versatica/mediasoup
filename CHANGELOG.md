--- conflicted
+++ resolved
@@ -1,15 +1,14 @@
 # Changelog
 
 
-<<<<<<< HEAD
 ### NEXT
 
 * Enable `liburing` usage for Linux (kernel versions >= 6) ([PR #1218](https://github.com/versatica/mediasoup/pull/1218)).
-=======
+
+
 ### 3.13.3
 
 * Node: Fix issue when 'pause'/'resume' events are not emitted ([PR #1231](https://github.com/versatica/mediasoup/pull/1231) by @douglaseel).
->>>>>>> e3f63c31
 
 
 ### 3.13.2
