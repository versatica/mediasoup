# Changelog

### NEXT

- `Worker`: Fix `io_uring` support detection ([PR #1445](https://github.com/versatica/mediasoup/pull/1445)).

### 3.14.11

- `Worker`: Fix `disableLiburing` option in `WorkerSettings` ([PR #1444](https://github.com/versatica/mediasoup/pull/1444)).

### 3.14.10

- CI: Support Node 22 ([PR #1434](https://github.com/versatica/mediasoup/pull/1434)).
- Update ESLint to version 9 ([PR #1435](https://github.com/versatica/mediasoup/pull/1435)).
<<<<<<< HEAD
- Mitigate libsrtp wraparound with loss decryption failure ([PR #1438](https://github.com/versatica/mediasoup/pull/1438)).
=======
- `Worker`: Add `disableLiburing` boolean option (`false` by default) to disable `io_uring` even if it's supported by the prebuilt `mediasoup-worker` and by current host ([PR #1442](https://github.com/versatica/mediasoup/pull/1442)).
>>>>>>> 3604b1e9

### 3.14.9

- Worker: Test, fix buffer overflow ([PR #1419](https://github.com/versatica/mediasoup/pull/1419)).
- Bump up Meson from 1.3.0 to 1.5.0 ([PR #1424](https://github.com/versatica/mediasoup/pull/1424)).
- Node: Export new `WorkerObserver`, `ProducerObserver`, etc. TypeScript types ([PR #1430](https://github.com/versatica/mediasoup/pull/1430)).
- Fix frozen video in simulcast due to wrong dropping of padding only packets ([PR #1431](https://github.com/versatica/mediasoup/pull/1431), thanks to @quanli168).

### 3.14.8

- Add support for 'playout-delay' RTP extension ([PR #1412](https://github.com/versatica/mediasoup/pull/1412) by @DavidNegro).

### 3.14.7

- `SimulcastConsumer`: Fix increase layer when current layer has not receive SR ([PR #1098](https://github.com/versatica/mediasoup/pull/1098) by @penguinol).
- Ignore RTP packets with empty payload ([PR #1403](https://github.com/versatica/mediasoup/pull/1403), credits to @ggarber).

### 3.14.6

- Worker: Fix potential double free when ICE consent check fails ([PR #1393](https://github.com/versatica/mediasoup/pull/1393)).

### 3.14.5

- Worker: Fix memory leak when using `WebRtcServer` with TCP enabled ([PR #1389](https://github.com/versatica/mediasoup/pull/1389)).
- Worker: Fix crash when closing `WebRtcServer` with active `WebRtcTransports` ([PR #1390](https://github.com/versatica/mediasoup/pull/1390)).

### 3.14.4

- Worker: Fix crash. `RtcpFeedback` parameter is optional ([PR #1387](https://github.com/versatica/mediasoup/pull/1387), credits to @Lynnworld).

### 3.14.3

- Worker: Fix possible value overflow in `FeedbackRtpTransport.cpp` ([PR #1386](https://github.com/versatica/mediasoup/pull/1386), credits to @Lynnworld).

### 3.14.2

- Update worker subprojects ([PR #1376](https://github.com/versatica/mediasoup/pull/1376)).
- OPUS: Fix DTX detection ([PR #1357](https://github.com/versatica/mediasoup/pull/1357)).
- Worker: Fix sending callback leaks ([PR #1383](https://github.com/versatica/mediasoup/pull/1383), credits to @Lynnworld).

### 3.14.1

- Node: Bring transport `rtpPacketLossReceived` and `rtpPacketLossSent` stats back ([PR #1371](https://github.com/versatica/mediasoup/pull/1371)).

### 3.14.0

- `TransportListenInfo`: Add `portRange` (deprecate worker port range) ([PR #1365](https://github.com/versatica/mediasoup/pull/1365)).
- Require Node.js >= 18 ([PR #1365](https://github.com/versatica/mediasoup/pull/1365)).

### 3.13.24

- Node: Fix missing `bitrateByLayer` field in stats of `RtpRecvStream` in Node ([PR #1349](https://github.com/versatica/mediasoup/pull/1349)).
- Update worker dependency libuv to 1.48.0.
- Update worker FlatBuffers to 24.3.6-1 (fix cannot set temporal layer 0) ([PR #1348](https://github.com/versatica/mediasoup/pull/1348)).

### 3.13.23

- Fix DTLS packets do not honor configured DTLS MTU (attempt 3) ([PR #1345](https://github.com/versatica/mediasoup/pull/1345)).

### 3.13.22

- Fix wrong publication of mediasoup NPM 3.13.21.

### 3.13.21

- Revert ([PR #1156](https://github.com/versatica/mediasoup/pull/1156)) "Make DTLS fragment stay within MTU size range" because it causes a memory leak ([PR #1342](https://github.com/versatica/mediasoup/pull/1342)).

### 3.13.20

- Add server side ICE consent checks to detect silent WebRTC disconnections ([PR #1332](https://github.com/versatica/mediasoup/pull/1332)).
- Fix regression (crash) in transport-cc feedback generation ([PR #1339](https://github.com/versatica/mediasoup/pull/1339)).

### 3.13.19

- Node: Fix `router.createWebRtcTransport()` with `listenIps` ([PR #1330](https://github.com/versatica/mediasoup/pull/1330)).

### 3.13.18

- Make transport-cc feedback work similarly to libwebrtc ([PR #1088](https://github.com/versatica/mediasoup/pull/1088) by @penguinol).
- `TransportListenInfo`: "announced ip" can also be a hostname ([PR #1322](https://github.com/versatica/mediasoup/pull/1322)).
- `TransportListenInfo`: Rename "announced ip" to "announced address" ([PR #1324](https://github.com/versatica/mediasoup/pull/1324)).
- CI: Add `macos-14`.

### 3.13.17

- Fix prebuilt worker download ([PR #1319](https://github.com/versatica/mediasoup/pull/1319) by @brynrichards).
- libsrtp: Update to v3.0-alpha version in our fork.

### 3.13.16

- Node: Add new `worker.on('subprocessclose')` event ([PR #1307](https://github.com/versatica/mediasoup/pull/1307)).

### 3.13.15

- Add worker prebuild binary for Linux kernel 6 ([PR #1300](https://github.com/versatica/mediasoup/pull/1300)).

### 3.13.14

- Avoid modification of user input data ([PR #1285](https://github.com/versatica/mediasoup/pull/1285)).
- `TransportListenInfo`: Add transport socket flags ([PR #1291](https://github.com/versatica/mediasoup/pull/1291)).
  - Note that `flags.ipv6Only` is `false` by default.
- `TransportListenInfo`: Ignore given socket flags if not suitable for given IP family or transport ([PR #1294](https://github.com/versatica/mediasoup/pull/1294)).
- Meson: Remove `-Db_pie=true -Db_staticpic=true` args ([PR #1293](https://github.com/versatica/mediasoup/pull/1293)).
- Add RTCP Sender Report trace event ([PR #1267](https://github.com/versatica/mediasoup/pull/1267) by @GithubUser8080).

### 3.13.13

- Worker: Do not use references for async callbacks ([PR #1274](https://github.com/versatica/mediasoup/pull/1274)).
- liburing: Enable zero copy ([PR #1273](https://github.com/versatica/mediasoup/pull/1273)).
- Fix build on musl based systems (such as Alpine Linux) ([PR #1279](https://github.com/versatica/mediasoup/pull/1279)).

### 3.13.12

- Worker: Disable `RtcLogger` usage if not enabled ([PR #1264](https://github.com/versatica/mediasoup/pull/1264)).
- npm installation: Don't require Python if valid worker prebuilt binary is fetched ([PR #1265](https://github.com/versatica/mediasoup/pull/1265)).
- Update h264-profile-level-id NPM dependency to 1.1.0.

### 3.13.11

- liburing: Avoid extra memcpy on RTP ([PR #1258](https://github.com/versatica/mediasoup/pull/1258)).
- libsrtp: Use our own fork with performance gain ([PR #1260](https://github.com/versatica/mediasoup/pull/1260)).
- `DataConsumer`: Add `addSubchannel()` and `removeSubchannel()` methods ([PR #1263](https://github.com/versatica/mediasoup/pull/1263)).
- Fix Rust `DataConsumer` ([PR #1262](https://github.com/versatica/mediasoup/pull/1262)).

### 3.13.10

- `tasks.py`: Always include `--no-user` in `pip install` commands to avoid the "can not combine --user and --target" error in Windows ([PR #1257](https://github.com/versatica/mediasoup/pull/1257)).

### 3.13.9

- Update worker liburing dependency to 2.4-2 ([PR #1254](https://github.com/versatica/mediasoup/pull/1254)).
- liburing: Enable by default ([PR 1255](https://github.com/versatica/mediasoup/pull/1255)).

### 3.13.8

- liburing: Enable liburing usage for SCTP data delivery ([PR 1249](https://github.com/versatica/mediasoup/pull/1249)).
- liburing: Disable by default ([PR 1253](https://github.com/versatica/mediasoup/pull/1253)).

### 3.13.7

- Update worker dependencies ([PR #1201](https://github.com/versatica/mediasoup/pull/1201)):
  - abseil-cpp 20230802.0-2
  - libuv 1.47.0-1
  - OpenSSL 3.0.8-2
  - usrsctp snapshot ebb18adac6501bad4501b1f6dccb67a1c85cc299
- Enable `liburing` usage for Linux (kernel versions >= 6) ([PR #1218](https://github.com/versatica/mediasoup/pull/1218)).

### 3.13.6

- Replace make + Makefile with Python Invoke library + tasks.py (also fix installation under path with whitespaces) ([PR #1239](https://github.com/versatica/mediasoup/pull/1239)).

### 3.13.5

- Fix RTCP SDES packet size calculation ([PR #1236](https://github.com/versatica/mediasoup/pull/1236) based on PR [PR #1234](https://github.com/versatica/mediasoup/pull/1234) by @ybybwdwd).
- RTCP Compound Packet: Use a single DLRR report to hold all ssrc info sub-blocks ([PR #1237](https://github.com/versatica/mediasoup/pull/1237)).

### 3.13.4

- Fix RTCP DLRR (Delay Since Last Receiver Report) block parsing ([PR #1234](https://github.com/versatica/mediasoup/pull/1234)).

### 3.13.3

- Node: Fix issue when 'pause'/'resume' events are not emitted ([PR #1231](https://github.com/versatica/mediasoup/pull/1231) by @douglaseel).

### 3.13.2

- FBS: `LayersChangeNotification` body must be optional (fixes a crash) ([PR #1227](https://github.com/versatica/mediasoup/pull/1227)).

### 3.13.1

- Node: Extract version from `package.json` using `require()` ([PR #1217](https://github.com/versatica/mediasoup/pull/1217) by @arcinston).

### 3.13.0

- Switch from JSON based messages to FlatBuffers ([PR #1064](https://github.com/versatica/mediasoup/pull/1064)).
- Add `TransportListenInfo` in all transports and send/recv buffer size options ([PR #1084](https://github.com/versatica/mediasoup/pull/1084)).
- Add optional `rtcpListenInfo` in `PlainTransportOptions` ([PR #1099](https://github.com/versatica/mediasoup/pull/1099)).
- Add pause/resume API in `DataProducer` and `DataConsumer` ([PR #1104](https://github.com/versatica/mediasoup/pull/1104)).
- DataChannel subchannels feature ([PR #1152](https://github.com/versatica/mediasoup/pull/1152)).
- Worker: Make DTLS fragment stay within MTU size range ([PR #1156](https://github.com/versatica/mediasoup/pull/1156), based on [PR #1143](https://github.com/versatica/mediasoup/pull/1143) by @vpnts-se).

### 3.12.16

- Fix `IceServer` crash when client uses ICE renomination ([PR #1182](https://github.com/versatica/mediasoup/pull/1182)).

### 3.12.15

- Fix NPM "postinstall" task in Windows ([PR #1187](https://github.com/versatica/mediasoup/pull/1187)).

### 3.12.14

- CI: Use Node.js version 20 ([PR #1177](https://github.com/versatica/mediasoup/pull/1177)).
- Use given `PYTHON` environment variable (if given) when running `worker/scripts/getmake.py` ([PR #1186](https://github.com/versatica/mediasoup/pull/1186)).

### 3.12.13

- Bump up Meson from 1.1.0 to 1.2.1 (fixes Xcode 15 build issues) ([PR #1163](https://github.com/versatica/mediasoup/pull/1163) by @arcinston).

### 3.12.12

- Support C++20 ([PR #1150](https://github.com/versatica/mediasoup/pull/1150) by @o-u-p).

### 3.12.11

- Google Transport Feedback: Read Reference Time field as 24bits signed as per spec ([PR #1145](https://github.com/versatica/mediasoup/pull/1145)).

### 3.12.10

- Node: Rename `WebRtcTransport.webRtcServerClosed()` to `listenServerClosed()` ([PR #1141](https://github.com/versatica/mediasoup/pull/1141) by @piranna).

### 3.12.9

- Fix RTCP SDES ([PR #1139](https://github.com/versatica/mediasoup/pull/1139)).

### 3.12.8

- Export `workerBin` absolute path ([PR #1123](https://github.com/versatica/mediasoup/pull/1123)).

### 3.12.7

- `SimulcastConsumer`: Fix lack of "layerschange" event when all streams in the producer die ([PR #1122](https://github.com/versatica/mediasoup/pull/1122)).

### 3.12.6

- Worker: Add `Transport::Destroying()` protected method ([PR #1114](https://github.com/versatica/mediasoup/pull/1114)).
- `RtpStreamRecv`: Fix jitter calculation ([PR #1117](https://github.com/versatica/mediasoup/pull/1117), thanks to @penguinol).
- Revert "Node: make types.ts only export types rather than the entire class/code" ([PR #1109](https://github.com/versatica/mediasoup/pull/1109)) because it requires `typescript` >= 5 in the apps that import mediasoup and we don't want to be that strict yet.

### 3.12.5

- `DataConsumer`: Fix removed 'bufferedamountlow' notification ([PR #1113](https://github.com/versatica/mediasoup/pull/1113)).

### 3.12.4

- Fix downloaded prebuilt binary check on Windows ([PR #1105](https://github.com/versatica/mediasoup/pull/1105) by @woodfe).

### 3.12.3

Migrate `npm-scripts.js` to `npm-scripts.mjs` (ES Module) ([PR #1093](https://github.com/versatica/mediasoup/pull/1093)).

### 3.12.2

- CI: Use `ubuntu-20.04` to build `mediasoup-worker` prebuilt on Linux ([PR #1092](https://github.com/versatica/mediasoup/pull/1092)).

### 3.12.1

- `mediasoup-worker` prebuild: Fallback to local building if fetched binary doesn't run on current host ([PR #1090](https://github.com/versatica/mediasoup/pull/1090)).

### 3.12.0

- Automate and publish prebuilt `mediasoup-worker` binaries ([PR #1087](https://github.com/versatica/mediasoup/pull/1087), thanks to @barlock for his work in ([PR #1083](https://github.com/versatica/mediasoup/pull/1083)).

### 3.11.26

- Worker: Fix NACK timer and avoid negative RTT ([PR #1082](https://github.com/versatica/mediasoup/pull/1082), thanks to @o-u-p for his work in ([PR #1076](https://github.com/versatica/mediasoup/pull/1076)).

### 3.11.25

- Worker: Require C++17, Meson >= 1.1.0 and update subprojects ([PR #1081](https://github.com/versatica/mediasoup/pull/1081)).

### 3.11.24

- `SeqManager`: Fix performance regression ([PR #1068](https://github.com/versatica/mediasoup/pull/1068), thanks to @vpalmisano for properly reporting).

### 3.11.23

- Node: Fix `appData` for `Transport` and `RtpObserver` parent classes ([PR #1066](https://github.com/versatica/mediasoup/pull/1066)).

### 3.11.22

- `RtpStreamRecv`: Only perform RTP inactivity check on simulcast streams ([PR #1061](https://github.com/versatica/mediasoup/pull/1061)).
- `SeqManager`: Properly remove old dropped entries ([PR #1054](https://github.com/versatica/mediasoup/pull/1054)).
- libwebrtc: Upgrade trendline estimator to improve low bandwidth conditions ([PR #1055](https://github.com/versatica/mediasoup/pull/1055) by @ggarber).
- libwebrtc: Fix bandwidth probation dead state ([PR #1031](https://github.com/versatica/mediasoup/pull/1031) by @vpalmisano).

### 3.11.21

- Fix check division by zero in transport congestion control ([PR #1049](https://github.com/versatica/mediasoup/pull/1049) by @ggarber).
- Fix lost pending statuses in transport CC feedback ([PR #1050](https://github.com/versatica/mediasoup/pull/1050) by @ggarber).

### 3.11.20

- `RtpStreamSend`: Reset RTP retransmission buffer upon RTP sequence number reset ([PR #1041](https://github.com/versatica/mediasoup/pull/1041)).
- `RtpRetransmissionBuffer`: Handle corner case in which received packet has lower seq than newest packet in the buffer but higher timestamp ([PR #1044](https://github.com/versatica/mediasoup/pull/1044)).
- `SeqManager`: Fix crash and add fuzzer ([PR #1045](https://github.com/versatica/mediasoup/pull/1045)).
- Node: Make `appData` TS typed and writable ([PR #1046](https://github.com/versatica/mediasoup/pull/1046), credits to @mango-martin).

### 3.11.19

- `SvcConsumer`: Properly handle VP9 K-SVC bandwidth allocation ([PR #1036](https://github.com/versatica/mediasoup/pull/1036) by @vpalmisano).

### 3.11.18

- `RtpRetransmissionBuffer`: Consider the case of packet with newest timestamp but "old" seq number ([PR #1039](https://github.com/versatica/mediasoup/pull/1039)).

### 3.11.17

- Add `transport.setMinOutgoingBitrate()` method ([PR #1038](https://github.com/versatica/mediasoup/pull/1038), credits to @ jcague).
- `RTC::RetransmissionBuffer`: Increase `RetransmissionBufferMaxItems` from 2500 to 5000.

### 3.11.16

- Fix `SeqManager`: Properly consider previous cycle dropped inputs ([PR #1032](https://github.com/versatica/mediasoup/pull/1032)).
- `RtpRetransmissionBuffer`: Get rid of not necessary `startSeq` private member ([PR #1029](https://github.com/versatica/mediasoup/pull/1029)).
- Node: Upgrade TypeScript to 5.0.2.

### 3.11.15

- `RtpRetransmissionBuffer`: Fix crash and add fuzzer ([PR #1028](https://github.com/versatica/mediasoup/pull/1028)).

### 3.11.14

- Refactor RTP retransmission buffer in a separate and testable `RTC::RetransmissionBuffer` class ([PR #1023](https://github.com/versatica/mediasoup/pull/1023)).

### 3.11.13

- `AudioLevelObserver`: Use multimap rather than map to avoid conflict if various Producers generate same audio level ([PR #1021](https://github.com/versatica/mediasoup/pull/1021), issue reported by @buptlsp).

### 3.11.12

- Fix jitter calculation ([PR #1019](https://github.com/versatica/mediasoup/pull/1019), credits to @alexciarlillo and @snnz).

### 3.11.11

- Add support for RTCP NACK in OPUS ([PR #1015](https://github.com/versatica/mediasoup/pull/1015)).

### 3.11.10

- Download and use MSYS/make locally for Windows postinstall ([PR #792](https://github.com/versatica/mediasoup/pull/792) by @snnz).

### 3.11.9

- Allow simulcast with a single encoding (and N temporal layers) ([PR #1013](https://github.com/versatica/mediasoup/pull/1013)).
- Update libsrtp to 2.5.0.

### 3.11.8

- `SimulcastConsumer::GetDesiredBitrate()`: Choose the highest bitrate among all Producer streams ([PR #992](https://github.com/versatica/mediasoup/pull/992)).
- `SimulcastConsumer`: Fix frozen video when syncing keyframe is discarded due to too high RTP timestamp extra offset needed ([PR #999](https://github.com/versatica/mediasoup/pull/999), thanks to @satoren for properly reporting the issue and helping with the solution).

### 3.11.7

- libwebrtc: Fix crash due to invalid `arrival_time` value ([PR #985](https://github.com/versatica/mediasoup/pull/985) by @ggarber).
- libwebrtc: Replace `MS_ASSERT()` with `MS_ERROR()` ([PR #988](https://github.com/versatica/mediasoup/pull/988)).

### 3.11.6

- Fix wrong `PictureID` rolling over in VP9 and VP8 ([PR #984](https://github.com/versatica/mediasoup/pull/984) by @jcague).

### 3.11.5

- Require Node.js >= 16 ([PR #973](https://github.com/versatica/mediasoup/pull/973)).
- Fix wrong `Consumer` bandwidth estimation under `Producer` packet loss ([PR #962](https://github.com/versatica/mediasoup/pull/962) by @ggarber).

### 3.11.4

- Node: Migrate tests to TypeScript ([PR #958](https://github.com/versatica/mediasoup/pull/958)).
- Node: Remove compiled JavaScript from repository and compile TypeScript code on NPM `prepare` script on demand when installed via git ([PR #954](https://github.com/versatica/mediasoup/pull/954)).
- Worker: Add `RTC::Shared` singleton for RTC entities ([PR #953](https://github.com/versatica/mediasoup/pull/953)).
- Update OpenSSL to 3.0.7.

### 3.11.3

- `ChannelMessageHandlers`: Make `RegisterHandler()` not remove the existing handler if another one with same `id` is given ([PR #952](https://github.com/versatica/mediasoup/pull/952)).

### 3.11.2

- Fix installation issue in Linux due to a bug in ninja latest version 1.11.1 ([PR #948](https://github.com/versatica/mediasoup/pull/948)).

### 3.11.1

- `ActiveSpeakerObserver`: Revert 'dominantspeaker' event changes in [PR #941](https://github.com/versatica/mediasoup/pull/941) to avoid breaking changes ([PR #947](https://github.com/versatica/mediasoup/pull/947)).

### 3.11.0

- `Transport`: Remove duplicate call to method ([PR #931](https://github.com/versatica/mediasoup/pull/931)).
- RTCP: Adjust maximum compound packet size ([PR #934](https://github.com/versatica/mediasoup/pull/934)).
- `DataConsumer`: Fix `bufferedAmount` type to be a number again ([PR #936](https://github.com/versatica/mediasoup/pull/936)).
- `ActiveSpeakerObserver`: Fix 'dominantspeaker' event by having a single `Producer` as argument rather than an array with a single `Producer` into it ([PR #941](https://github.com/versatica/mediasoup/pull/941)).
- `ActiveSpeakerObserver`: Fix memory leak ([PR #942](https://github.com/versatica/mediasoup/pull/942)).
- Fix some libwebrtc issues ([PR #944](https://github.com/versatica/mediasoup/pull/944)).
- Tests: Normalize hexadecimal data representation ([PR #945](https://github.com/versatica/mediasoup/pull/945)).
- `SctpAssociation`: Fix memory violation ([PR #943](https://github.com/versatica/mediasoup/pull/943)).

### 3.10.12

- Fix worker crash due to `std::out_of_range` exception ([PR #933](https://github.com/versatica/mediasoup/pull/933)).

### 3.10.11

- RTCP: Fix trailing space needed by `srtp_protect_rtcp()` ([PR #929](https://github.com/versatica/mediasoup/pull/929)).

### 3.10.10

- Fix the JSON serialization for the payload channel `rtp` event ([PR #926](https://github.com/versatica/mediasoup/pull/926) by @mhammo).

### 3.10.9

- RTCP enhancements ([PR #914](https://github.com/versatica/mediasoup/pull/914)).

### 3.10.8

- `Consumer`: use a bitset instead of a set for supported payload types ([PR #919](https://github.com/versatica/mediasoup/pull/919)).
- RtpPacket: optimize UpdateMid() ([PR #920](https://github.com/versatica/mediasoup/pull/920)).
- Little optimizations and modernization ([PR #916](https://github.com/versatica/mediasoup/pull/916)).
- Fix SIGSEGV at `RTC::WebRtcTransport::OnIceServerTupleRemoved()` ([PR #915](https://github.com/versatica/mediasoup/pull/915), credits to @ybybwdwd).
- `WebRtcServer`: Make `port` optional (if not given, a random available port from the `Worker` port range is used) ([PR #908](https://github.com/versatica/mediasoup/pull/908) by @satoren).

### 3.10.7

- Forward `abs-capture-time` RTP extension also for audio packets ([PR #911](https://github.com/versatica/mediasoup/pull/911)).

### 3.10.6

- Node: Define TypeScript types for `internal` and `data` objects ([PR #891](https://github.com/versatica/mediasoup/pull/891)).
- `Channel` and `PayloadChannel`: Refactor `internal` with a single `handlerId` ([PR #889](https://github.com/versatica/mediasoup/pull/889)).
- `Channel` and `PayloadChannel`: Optimize message format and JSON generation ([PR #893](https://github.com/versatica/mediasoup/pull/893)).
- New C++ `ChannelMessageHandlers` class ([PR #894](https://github.com/versatica/mediasoup/pull/894)).
- Fix Rust support after recent changes ([PR #898](https://github.com/versatica/mediasoup/pull/898)).
- Modify `FeedbackRtpTransport` and tests to be compliant with latest libwebrtc code, make reference time to be unsigned ([PR #899](https://github.com/versatica/mediasoup/pull/899) by @penguinol and @sarumjanuch).

### 3.10.5

- `RtpStreamSend`: Do not store too old RTP packets ([PR #885](https://github.com/versatica/mediasoup/pull/885)).
- Log error details in channel socket. ([PR #875](https://github.com/versatica/mediasoup/pull/875) by @mstyura).

### 3.10.4

- Do not clone RTP packets if not needed ([PR #850](https://github.com/versatica/mediasoup/pull/850)).
- Fix DTLS related crash ([PR #867](https://github.com/versatica/mediasoup/pull/867)).

### 3.10.3

- `SimpleConsumer`: Fix. Only process Opus codec ([PR #865](https://github.com/versatica/mediasoup/pull/865)).
- TypeScript: Improve `WebRtcTransportOptions` type to not allow `webRtcServer` and `listenIps`options at the same time ([PR #852](https://github.com/versatica/mediasoup/pull/852)).

### 3.10.2

- Fix release contents by including `meson_options.txt` ([PR #863](https://github.com/versatica/mediasoup/pull/863)).

### 3.10.1

- `RtpStreamSend`: Memory optimizations ([PR #840](https://github.com/versatica/mediasoup/pull/840)). Extracted from #675, by @nazar-pc.
- `SimpleConsumer`: Opus DTX ignore capabilities ([PR #846](https://github.com/versatica/mediasoup/pull/846)).
- Update `libuv` to 1.44.1: Fixes `libuv` build ([PR #857](https://github.com/versatica/mediasoup/pull/857)).

### 3.10.0

- `WebRtcServer`: A new class that brings to `WebRtcTransports` the ability to listen on a single UDP/TCP port ([PR #834](https://github.com/versatica/mediasoup/pull/834)).
- More SRTP crypto suites ([PR #837](https://github.com/versatica/mediasoup/pull/837)).
- Improve `EnhancedEventEmitter` ([PR #836](https://github.com/versatica/mediasoup/pull/836)).
- `TransportCongestionControlClient`: Allow setting max outgoing bitrate before `tccClient` is created ([PR #833](https://github.com/versatica/mediasoup/pull/833)).
- Update TypeScript version.

### 3.9.17

- `RateCalculator`: Fix old buffer items cleanup ([PR #830](https://github.com/versatica/mediasoup/pull/830) by @dsdolzhenko).
- Update TypeScript version.

### 3.9.16

- `SimulcastConsumer`: Fix spatial layer switch with unordered packets ([PR #823](https://github.com/versatica/mediasoup/pull/823) by @jcague).
- Update TypeScript version.

### 3.9.15

- `RateCalculator`: Revert Fix old buffer items cleanup ([PR #819](https://github.com/versatica/mediasoup/pull/819) by @dsdolzhenko).

### 3.9.14

- `NackGenerator`: Add a configurable delay before sending NACK ([PR #827](https://github.com/versatica/mediasoup/pull/827), credits to @penguinol).
- `SimulcastConsumer`: Fix a race condition in SimulcastConsumer ([PR #825](https://github.com/versatica/mediasoup/pull/825) by @dsdolzhenko).
- Add support for H264 SVC (#798 by @prtmD).
- `RtpStreamSend`: Support receive RTCP-XR RRT and send RTCP-XR DLRR ([PR #781](https://github.com/versatica/mediasoup/pull/781) by @aggresss).
- `RateCalculator`: Fix old buffer items cleanup ([PR #819](https://github.com/versatica/mediasoup/pull/819) by @dsdolzhenko).
- `DirectTransport`: Create a buffer to process RTP packets ([PR #730](https://github.com/versatica/mediasoup/pull/730) by @rtctt).
- Node: Improve `appData` TypeScript syntax and initialization.
- Allow setting max outgoing bitrate below the initial value ([PR #826](https://github.com/versatica/mediasoup/pull/826) by @ggarber).
- Update TypeScript version.

### 3.9.13

- `VP8`: Do not discard `TL0PICIDX` from Temporal Layers higher than 0 (PR @817 by @jcague).
- Update TypeScript version.

### 3.9.12

- `DtlsTransport`: Make DTLS negotiation run immediately ([PR #815](https://github.com/versatica/mediasoup/pull/815)).
- Update TypeScript version.

### 3.9.11

- Modify `SimulcastConsumer` to keep using layers without good scores ([PR #804](https://github.com/versatica/mediasoup/pull/804) by @ggarber).

### 3.9.10

- Update worker dependencies:
  - OpenSSL 3.0.2.
  - abseil-cpp 20211102.0.
  - nlohmann_json 3.10.5.
  - usrsctp snapshot 4e06feb01cadcd127d119486b98a4bd3d64aa1e7.
  - wingetopt 1.00.
- Update TypeScript version.
- Fix RTP marker bit not being reseted after mangling in each `Consumer` ([PR #811](https://github.com/versatica/mediasoup/pull/811) by @ggarber).

### 3.9.9

- Optimize RTP header extension handling ([PR #786](https://github.com/versatica/mediasoup/pull/786)).
- `RateCalculator`: Reset optimization ([PR #785](https://github.com/versatica/mediasoup/pull/785)).
- Fix frozen video due to double call to `Consumer::UserOnTransportDisconnected()` ([PR #788](https://github.com/versatica/mediasoup/pull/788), thanks to @ggarber for exposing this issue in [PR #787](https://github.com/versatica/mediasoup/pull/787)).

### 3.9.8

- Fix VP9 kSVC forwarding logic to not forward lower unneded layers ([PR #778](https://github.com/versatica/mediasoup/pull/778) by @ggarber).
- Fix update bandwidth estimation configuration and available bitrate when updating max outgoing bitrate ([PR #779](https://github.com/versatica/mediasoup/pull/779) by @ggarber).
- Replace outdated `random-numbers` package by native `crypto.randomInt()` ([PR #776](https://github.com/versatica/mediasoup/pull/776) by @piranna).
- Update TypeScript version.

### 3.9.7

- Typing event emitters in mediasoup Node ([PR #764](https://github.com/versatica/mediasoup/pull/764) by @unao).

### 3.9.6

- TCC client optimizations for faster and more stable BWE ([PR #712](https://github.com/versatica/mediasoup/pull/712) by @ggarber).
- Added support for RTP abs-capture-time header ([PR #761](https://github.com/versatica/mediasoup/pull/761) by @oto313).

### 3.9.5

- ICE renomination support ([PR #756](https://github.com/versatica/mediasoup/pull/756)).
- Update `libuv` to 1.43.0.

### 3.9.4

- Worker: Fix bad printing of error messages from Worker ([PR #750](https://github.com/versatica/mediasoup/pull/750) by @j1elo).

### 3.9.3

- Single H264/H265 codec configuration in `supportedRtpCapabilities` ([PR #718](https://github.com/versatica/mediasoup/pull/718)).
- Improve Windows support by not requiring MSVC configuration ([PR #741](https://github.com/versatica/mediasoup/pull/741)).

### 3.9.2

- `pipeToRouter()`: Reuse same `PipeTransport` when possible ([PR #697](https://github.com/versatica/mediasoup/pull/697)).
- Add `worker.died` boolean getter.
- Update TypeScript version to 4.X.X and use `target: "esnext"` so transpilation of ECMAScript private fields (`#xxxxx`) don't use `WeakMaps` tricks but use standard syntax instead.
- Use more than one core for compilation on Windows ([PR #709](https://github.com/versatica/mediasoup/pull/709)).
- `Consumer`: Modification of bitrate allocation algorithm ([PR #708](https://github.com/versatica/mediasoup/pull/708)).

### 3.9.1

- NixOS friendly build process ([PR #683](https://github.com/versatica/mediasoup/pull/683)).
- Worker: Emit "died" event before observer "close" ([PR #684](https://github.com/versatica/mediasoup/pull/684)).
- Transport: Hide debug message for RTX RTCP-RR packets ([PR #688](https://github.com/versatica/mediasoup/pull/688)).
- Update `libuv` to 1.42.0.
- Improve Windows support ([PR #692](https://github.com/versatica/mediasoup/pull/692)).
- Avoid build commands when MEDIASOUP_WORKER_BIN is set ([PR #695](https://github.com/versatica/mediasoup/pull/695)).

### 3.9.0

- Replaces GYP build system with fully-functional Meson build system ([PR #622](https://github.com/versatica/mediasoup/pull/622)).
- Worker communication optimization (aka removing netstring dependency) ([PR #644](https://github.com/versatica/mediasoup/pull/644)).
- Move TypeScript and compiled JavaScript code to a new `node` folder.
- Use ES6 private fields.
- Require Node.js version >= 12.

### 3.8.4

- OPUS multi-channel (Surround sound) support ([PR #647](https://github.com/versatica/mediasoup/pull/647)).
- Add `packetLoss` stats to transport ([PR #648](https://github.com/versatica/mediasoup/pull/648) by @ggarber).
- Fixes for active speaker observer ([PR #655](https://github.com/versatica/mediasoup/pull/655) by @ggarber).
- Fix big endian issues ([PR #639](https://github.com/versatica/mediasoup/pull/639)).

### 3.8.3

- Fix wrong `size_t*` to `int*` conversion in 64bit Big-Endian hosts ([PR #637](https://github.com/versatica/mediasoup/pull/637)).

### 3.8.2

- `ActiveSpeakerObserver`: Fix crash due to a `nullptr` ([PR #634](https://github.com/versatica/mediasoup/pull/634)).

### 3.8.1

- `SimulcastConsumer`: Fix RTP timestamp when switching layers ([PR #626](https://github.com/versatica/mediasoup/pull/626) by @penguinol).

### 3.8.0

- Update `libuv` to 1.42.0.
- Use non-ASM OpenSSL on Windows ([PR #614](https://github.com/versatica/mediasoup/pull/614)).
- Fix minor memory leak caused by non-virtual destructor ([PR #625](https://github.com/versatica/mediasoup/pull/625)).
- Dominant Speaker Event ([PR #603](https://github.com/versatica/mediasoup/pull/603) by @SteveMcFarlin).

### 3.7.19

- Update `libuv` to 1.41.0.
- C++:
  - Move header includes ([PR #608](https://github.com/versatica/mediasoup/pull/608)).
  - Enhance debugging on channel request/notification error ([PR #607](https://github.com/versatica/mediasoup/pull/607)).

### 3.7.18

- Support for optional fixed port on transports ([PR #593](https://github.com/versatica/mediasoup/pull/593) by @nazar-pc).
- Upgrade and optimize OpenSSL dependency ([PR #598](https://github.com/versatica/mediasoup/pull/598) by @vpalmisano):
  - OpenSSL upgraded to version 1.1.1k.
  - Enable the compilation of assembly extensions for OpenSSL.
  - Optimize the worker build (`-O3`) and disable the debug flag (`-g`).

### 3.7.17

- Introduce `PipeConsumerOptions` to avoid incorrect type information on `PipeTransport.consume()` arguments.
- Make `ConsumerOptions.rtpCapabilities` field required as it should have always been.

### 3.7.16

- Add `mid` option in `ConsumerOptions` to provide way to override MID ([PR #586](https://github.com/versatica/mediasoup/pull/586) by @mstyura).

### 3.7.15

- `kind` field of `RtpHeaderExtension` is no longer optional. It must be 'audio' or 'video'.
- Refactor API inconsistency in internal RTP Observer communication with worker.

### 3.7.14

- Update `usrsctp` to include a "possible use after free bug" fix (commit [here](https://github.com/sctplab/usrsctp/commit/0f8d58300b1fdcd943b4a9dd3fbd830825390d4d)).

### 3.7.13

- Fix build on FreeBSD ([PR #585](https://github.com/versatica/mediasoup/pull/585) by @smortex).

### 3.7.12

- `mediasoup-worker`: Fix memory leaks on error exit ([PR #581](https://github.com/versatica/mediasoup/pull/581)).

### 3.7.11

- Fix `DepUsrSCTP::Checker::timer` not being freed on `Worker` close ([PR #576](https://github.com/versatica/mediasoup/pull/576)). Thanks @nazar-pc for discovering this.

### 3.7.10

- Remove clang tools binaries from regular installation.

### 3.7.9

- Code clean up.

### 3.7.8

- `PayloadChannel`: Copy received messages into a separate buffer to avoid memory corruption if the message is later modified ([PR #570](https://github.com/versatica/mediasoup/pull/570) by @aggresss).

### 3.7.7

- Thread and memory safety fixes needed for mediasoup-rust ([PR #562](https://github.com/versatica/mediasoup/pull/562) by @nazar-pc).
- mediasoup-rust support on macOS ([PR #567](https://github.com/versatica/mediasoup/pull/567) by @nazar-pc).
- mediasoup-rust release 0.7.2.

### 3.7.6

- `Transport`: Implement new `setMaxOutgoingBitrate()` method ([PR #555](https://github.com/versatica/mediasoup/pull/555) by @t-mullen).
- `SctpAssociation`: Don't warn if SCTP send buffer is full.
- Rust: Update modules structure and other minor improvements for Rust version ([PR #558](https://github.com/versatica/mediasoup/pull/558)).
- `mediasoup-worker`: Avoid duplicated basenames so that `libmediasoup-worker` is compilable on macOS ([PR #557](https://github.com/versatica/mediasoup/pull/557)).

### 3.7.5

- SctpAssociation: provide 'sctpsendbufferfull' reason on send error (#552).

### 3.7.4

- Improve `RateCalculator` ([PR #547](https://github.com/versatica/mediasoup/pull/547) by @vpalmisano).

### 3.7.3

- Make worker M1 compilable.

### 3.7.2

- `RateCalculator` optimization ([PR #538](https://github.com/versatica/mediasoup/pull/538) by @vpalmisano).

### 3.7.1

- `SimulcastConsumer`: Fix miscalculation when increasing layer ([PR #541](https://github.com/versatica/mediasoup/pull/541) by @penguinol).
- Rust version with thread-based worker ([PR #540](https://github.com/versatica/mediasoup/pull/540)).

### 3.7.0

- Welcome to `mediasoup-rust`! Authored by @nazar-pc (PRs #518 and #533).
- Update `usrsctp`.

### 3.6.37

- Fix crash if empty `fingerprints` array is given in `webrtcTransport.connect()` (issue #537).

### 3.6.36

- `Producer`: Add new stats field 'rtxPacketsDiscarded' ([PR #536](https://github.com/versatica/mediasoup/pull/536)).

### 3.6.35

- `XxxxConsumer.hpp`: make `IsActive()` return `true` (even if `Producer`'s score is 0) when DTX is enabled ([PR #534](https://github.com/versatica/mediasoup/pull/534) due to issue #532).

### 3.6.34

- Fix crash (regression, issue #529).

### 3.6.33

- Add missing `delete cb` that otherwise would leak ([PR #527](https://github.com/versatica/mediasoup/pull/527) based on [PR #526](https://github.com/versatica/mediasoup/pull/526) by @vpalmisano).
- `router.pipeToRouter()`: Fix possible inconsistency in `pipeProducer.paused` status (as discussed in this [thread](https://mediasoup.discourse.group/t/concurrency-architecture/2515/) in the mediasoup forum).
- Update `nlohmann/json` to 3.9.1.
- Update `usrsctp`.
- Enhance Jitter calculation.

### 3.6.32

- Fix notifications from `mediasoup-worker` being processed before responses received before them (issue #501).

### 3.6.31

- Move `bufferedAmount` from `dataConsumer.dump()` to `dataConsumer.getStats()`.

### 3.6.30

- Add `pipe` option to `transport.consume()`([PR #494](https://github.com/versatica/mediasoup/pull/494)).
  - So the receiver will get all streams from the `Producer`.
  - It works for any kind of transport (but `PipeTransport` which is always like this).
- Add `LICENSE` and `PATENTS` files in `libwebrtc` dependency (issue #495).
- Added `worker/src/Utils/README_BASE64_UTILS` (issue #497).
- Update `usrsctp`.

### 3.6.29

- Fix wrong message about `rtcMinPort` and `rtcMaxPort`.
- Update deps.
- Improve `EnhancedEventEmitter.safeAsPromise()` (although not used).

### 3.6.28

- Fix replacement of `__MEDIASOUP_VERSION__` in `lib/index.d.ts` (issue #483).
- `worker/scripts/configure.py`: Handle 'mips64' ([PR #485](https://github.com/versatica/mediasoup/pull/485)).

### 3.6.27

- Allow the `mediasoup-worker` process to inherit all environment variables (issue #480).

### 3.6.26

- BWE tweaks and debug logs.

### 3.6.25

- SCTP fixes ([PR #479](https://github.com/versatica/mediasoup/pull/479)).

### 3.6.24

- Update `awaitqueue` dependency.

### 3.6.23

- Fix yet another memory leak in Node.js layer due to `PayloadChannel` event listener not being removed.

### 3.6.22

- `Transport.cpp`: Provide transport congestion client with RTCP Receiver Reports (#464).
- Update `libuv` to 1.40.0.
- Update Node deps.
- `SctpAssociation.cpp`: increase `sctpBufferedAmount` before sending any data (#472).

### 3.6.21

- Fix memory leak in Node.js layer due to `PayloadChannel` event listener not being removed (related to #463).

### 3.6.20

- Remove `-fwrapv` when building `mediasoup-worker` in `Debug` mode (issue #460).
- Add `MEDIASOUP_MAX_CORES` to limit `NUM_CORES` during `mediasoup-worker` build ([PR #462](https://github.com/versatica/mediasoup/pull/462)).

### 3.6.19

- Update `usrsctp` dependency.
- Update `typescript-eslint` deps.
- Update Node deps.

### 3.6.18

- Fix `ortc.getConsumerRtpParameters()` RTX codec comparison issue ([PR #453](https://github.com/versatica/mediasoup/pull/453)).
- RtpObserver: expose `RtpObserverAddRemoveProducerOptions` for `addProducer()` and `removeProducer()` methods.

### 3.6.17

- Update `libuv` to 1.39.0.
- Update Node deps.
- SimulcastConsumer: Prefer the highest spatial layer initially ([PR #450](https://github.com/versatica/mediasoup/pull/450)).
- RtpStreamRecv: Set RtpDataCounter window size to 6 secs if DTX (#451)

### 3.6.16

- `SctpAssociation.cpp`: Fix `OnSctpAssociationBufferedAmount()` call.
- Update deps.
- New API to send data from Node throught SCTP DataConsumer.

### 3.6.15

- Avoid SRTP leak by deleting invalid SSRCs after STRP decryption (issue #437, thanks to @penguinol for reporting).
- Update `usrsctp` dep.
- DataConsumer 'bufferedAmount' implementation ([PR #442](https://github.com/versatica/mediasoup/pull/442)).

### 3.6.14

- Fix `usrsctp` vulnerability ([PR #439](https://github.com/versatica/mediasoup/pull/439)).
- Fix issue #435 (thanks to @penguinol for reporting).
- `TransportCongestionControlClient.cpp`: Enable periodic ALR probing to recover faster from network issues.

- Update `nlohmann::json` C++ dep to 3.9.0.

### 3.6.13

- RTP on `DirectTransport` (issue #433, [PR #434](https://github.com/versatica/mediasoup/pull/434)):
  - New API `producer.send(rtpPacket: Buffer)`.
  - New API `consumer.on('rtp', (rtpPacket: Buffer)`.
  - New API `directTransport.sendRtcp(rtcpPacket: Buffer)`.
  - New API `directTransport.on('rtcp', (rtpPacket: Buffer)`.

### 3.6.12

- Release script.

### 3.6.11

- `Transport`: rename `maxSctpSendBufferSize` to `sctpSendBufferSize`.

### 3.6.10

- `Transport`: Implement `maxSctpSendBufferSize`.
- Update `libuv` to 1.38.1.

### 3.6.9

- `Transport::ReceiveRtpPacket()`: Call `RecvStreamClosed(packet->GetSsrc())` if received RTP packet does not match any `Producer`.
- `Transport::HandleRtcpPacket()`: Ensure `Consumer` is found for received NACK Feedback packets.
- Fix issue #408.

### 3.6.8

- Fix SRTP leak due to streams not being removed when a `Producer` or `Consumer` is closed.
  - [PR #428](https://github.com/versatica/mediasoup/pull/428) (fixes issues #426).
  - Credits to credits to @penguinol for reporting and initial work at [PR #427](https://github.com/versatica/mediasoup/pull/427).
- Update `nlohmann::json` C++ dep to 3.8.0.
- C++: Enhance `const` correctness.

### 3.6.7

- `ConsumerScore`: Add `producerScores`, scores of all RTP streams in the producer ordered by encoding (just useful when the producer uses simulcast).
  - [PR #421](https://github.com/versatica/mediasoup/pull/421) (fixes issues #420).
- Hide worker executable console in Windows.
  - [PR #419](https://github.com/versatica/mediasoup/pull/419) (credits to @BlueMagnificent).
- `RtpStream.cpp`: Fix wrong `std::round()` usage.
  - Issue #423.

### 3.6.6

- Update `usrsctp` library.
- Update ESLint and TypeScript related dependencies.

### 3.6.5

- Set `score:0` when `dtx:true` is set in an `encoding` and there is no RTP for some seconds for that RTP stream.
  - Fixes #415.

### 3.6.4

- `gyp`: Fix CLT version detection in OSX Catalina when XCode app is not installed.
  - [PR #413](https://github.com/versatica/mediasoup/pull/413) (credits to @enimo).

### 3.6.3

- Modernize TypeScript.

### 3.6.2

- Fix crash in `Transport.ts` when closing a `DataConsumer` created on a `DirectTransport`.

### 3.6.1

- Export new `DirectTransport` in `types`.
- Make `DataProducerOptions` optional (not needed when in a `DirectTransport`).

### 3.6.0

- SCTP/DataChannel termination:
  - [PR #409](https://github.com/versatica/mediasoup/pull/409)
  - Allow the Node application to directly send text/binary messages to `mediasoup-worker` C++ process so others can consume them using `DataConsumers`.
  - And vice-versa: allow the Node application to directly consume in Node messages send by `DataProducers`.
- Add `WorkerLogTag` TypeScript enum and also add a new 'message' tag into it.

### 3.5.15

- Simulcast and SVC: Better computation of desired bitrate based on `maxBitrate` field in the `producer.rtpParameters.encodings`.

### 3.5.14

- Update deps, specially `uuid` and `@types/uuid` that had a TypeScript related bug.
- `TransportCongestionClient.cpp`: Improve sender side bandwidth estimation by do not reporting `this->initialAvailableBitrate` as available bitrate due to strange behavior in the algorithm.

### 3.5.13

- Simplify `GetDesiredBitrate()` in `SimulcastConsumer` and `SvcConsumer`.
- Update `libuv` to 1.38.0.

### 3.5.12

- `SeqManager.cpp`: Improve performance.
  - [PR #398](https://github.com/versatica/mediasoup/pull/398) (credits to @penguinol).

### 3.5.11

- `SeqManager.cpp`: Fix a bug and improve performance.
  - Fixes issue #395 via [PR #396](https://github.com/versatica/mediasoup/pull/396) (credits to @penguinol).
- Drop Node.js 8 support. Minimum supported Node.js version is now 10.
- Upgrade `eslint` and `jest` major versions.

### 3.5.10

- `SimulcastConsumer.cpp`: Fix `IncreaseLayer()` method (fixes #394).
- Udpate Node deps.

### 3.5.9

- `libwebrtc`: Apply patch by @sspanak and @Ivaka to avoid crash. Related issue: #357.
- `PortManager.cpp`: Do not use `UV_UDP_RECVMMSG` in Windows due to a bug in `libuv` 1.37.0.
- Update Node deps.

### 3.5.8

- Enable `UV_UDP_RECVMMSG`:
  - Upgrade `libuv` to 1.37.0.
  - Use `uv_udp_init_ex()` with `UV_UDP_RECVMMSG` flag.
  - Add our own `uv.gyp` now that `libuv` has removed support for GYP (fixes #384).

### 3.5.7

- Fix crash in `mediasoup-worker` due to conversion from `uint64_t` to `int64_t` (used within `libwebrtc` code. Fixes #357.
- Update `usrsctp` library.
- Update Node deps.

### 3.5.6

- `SeqManager.cpp`: Fix video lag after a long time.
  - Fixes #372 (thanks @penguinol for reporting it and giving the solution).

### 3.5.5

- `UdpSocket.cpp`: Revert `uv__udp_recvmmsg()` usage since it notifies about received UDP packets in reverse order. Feature on hold until fixed.

### 3.5.4

- `Transport.cpp`: Enable transport congestion client for the first video Consumer, no matter it's uses simulcast, SVC or a single stream.
- Update `libuv` to 1.35.0.
- `UdpSocket.cpp`: Ensure the new libuv's `uv__udp_recvmmsg()` is used, which is more efficient.

### 3.5.3

- `PlainTransport`: Remove `multiSource` option. It was a hack nobody should use.

### 3.5.2

- Enable MID RTP extension in mediasoup to receivers direction (for consumers).
  - This **requires** mediasoup-client 3.5.2 to work.

### 3.5.1

- `PlainTransport`: Fix event name: 'rtcpTuple' => 'rtcptuple'.

### 3.5.0

- `PipeTransport`: Add support for SRTP and RTP retransmission (RTX + NACK). Useful when connecting two mediasoup servers running in different hosts via pipe transports.
- `PlainTransport`: Add support for SRTP.
- Rename `PlainRtpTransport` to `PlainTransport` everywhere (classes, methods, TypeScript types, etc). Keep previous names and mark them as DEPRECATED.
- Fix vulnarability in IPv6 parser.

### 3.4.13

- Update `uuid` dep to 7.0.X (new API).
- Fix crash due wrong array index in `PipeConsumer::FillJson()`.
  - Fixes #364

### 3.4.12

- TypeScript: generate `es2020` instead of `es6`.
- Update `usrsctp` library.
  - Fixes #362 (thanks @chvarlam for reporting it).

### 3.4.11

- `IceServer.cpp`: Reject received STUN Binding request with 487 if remote peer indicates ICE-CONTROLLED into it.

### 3.4.10

- `ProducerOptions`: Rename `keyFrameWaitTime` option to `keyFrameRequestDelay` and make it work as expected.

### 3.4.9

- Add `Utils::Json::IsPositiveInteger()` to not rely on `is_number_unsigned()` of json lib, which is unreliable due to its design.
- Avoid ES6 `export default` and always use named `export`.
- `router.pipeToRouter()`: Ensure a single `PipeTransport` pair is created between `router1` and `router2`.
  - Since the operation is async, it may happen that two simultaneous calls to `router1.pipeToRouter({ producerId: xxx, router: router2 })` would end up generating two pairs of `PipeTranports`. To prevent that, let's use an async queue.
- Add `keyFrameWaitTime` option to `ProducerOptions`.
- Update Node and C++ deps.

### 3.4.8

- `libsrtp.gyp`: Fix regression in mediasoup for Windows.
  - `libsrtp.gyp`: Modernize it based on the new `BUILD.gn` in Chromium.
  - `libsrtp.gyp`: Don't include "test" and other targets.
  - Assume `HAVE_INTTYPES_H`, `HAVE_INT8_T`, etc. in Windows.
  - Issue details: https://github.com/sctplab/usrsctp/issues/353
- `gyp` dependency: Add support for Microsoft Visual Studio 2019.
  - Modify our own `gyp` sources to fix the issue.
  - CL uploaded to GYP project with the fix.
  - Issue details: https://github.com/sctplab/usrsctp/issues/347

### 3.4.7

- `PortManager.cpp`: Do not limit the number of failed `bind()` attempts to 20 since it does not work well in scenarios that launch tons of `Workers` with same port range. Instead iterate all ports in the range given to the Worker.
- Do not copy `catch.hpp` into `test/include/` but make the GYP `mediasoup-worker-test` target include the corresponding folder in `deps/catch`.

### 3.4.6

- Update libsrtp to 2.3.0.
- Update ESLint and TypeScript deps.

### 3.4.5

- Update deps.
- Fix text in `./github/Bug_Report.md` so it no longer references the deprecated mailing list.

### 3.4.4

- `Transport.cpp`: Ignore RTCP SDES packets (we don't do anything with them anyway).
- `Producer` and `Consumer` stats: Always show `roundTripTime` (even if calculated value is 0) after a `roundTripTime` > 0 has been seen.

### 3.4.3

- `Transport.cpp`: Fix RTCP FIR processing:
  - Instead of looking at the media ssrc in the common header, iterate FIR items and look for associated `Consumers` based on ssrcs in each FIR item.
  - Fixes #350 (thanks @j1elo for reporting and documenting the issue).

### 3.4.2

- `SctpAssociation.cpp`: Improve/fix logs.
- Improve Node `EventEmitter` events inline documentation.
- `test-node-sctp.js`: Wait for SCTP association to be open before sending data.

### 3.4.1

- Improve `mediasoup-worker` build system by using `sh` instead of `bash` and default to 4 cores (thanks @smoke, [PR #349](https://github.com/versatica/mediasoup/pull/349)).

### 3.4.0

- Add `worker.getResourceUsage()` API.
- Update OpenSSL to 1.1.1d.
- Update `libuv` to 1.34.0.
- Update TypeScript version.

### 3.3.8

- Update usrsctp dependency (it fixes a potential wrong memory access).
  - More details in the reported issue: https://github.com/sctplab/usrsctp/issues/408

### 3.3.7

- Fix `version` getter.

### 3.3.6

- `SctpAssociation.cpp`: Initialize the `usrsctp` socket in the class constructor. Fixes #348.

### 3.3.5

- Fix usage of a deallocated `RTC::TcpConnection` instance under heavy CPU usage due to mediasoup deleting the instance in the middle of a receiving iteration. Fixes #333.
  - More details in the commit: https://github.com/versatica/mediasoup/commit/49824baf102ab6d2b01e5bca565c29b8ac0fec22

### 3.3.4

- IPv6 fix: Use `INET6_ADDRSTRLEN` instead of `INET_ADDRSTRLEN`.

### 3.3.3

- Add `consumer.setPriority()` and `consumer.priority` API to prioritize how the estimated outgoing bitrate in a transport is distributed among all video consumers (in case there is not enough bitrate to satisfy them).
- Make video `SimpleConsumers` play the BWE game by helping in probation generation and bitrate distribution.
- Add `consumer.preferredLayers` getter.
- Rename `enablePacketEvent()` and "packet" event to `enableTraceEvent()` and "trace" event (sorry SEMVER).
- Transport: Add a new "trace" event of type "bwe" with detailed information about bitrates.

### 3.3.2

- Improve "packet" event by not firing both "keyframe" and "rtp" types for the same RTP packet.

### 3.3.1

- Add type "keyframe" as a valid type for "packet" event in `Producers` and `Consumers`.

### 3.3.0

- Add transport-cc bandwidth estimation and congestion control in sender and receiver side.
- Run in Windows.
- Rewrite to TypeScript.
- Tons of improvements.

### 3.2.5

- Fix TCP leak (#325).

### 3.2.4

- `PlainRtpTransport`: Fix comedia mode.

### 3.2.3

- `RateCalculator`: improve efficiency in `GetRate()` method (#324).

### 3.2.2

- `RtpDataCounter`: use window size of 2500 ms instead of 1000 ms.
  - Fixes false "lack of RTP" detection in some screen sharing usages with simulcast.
  - Fixes #312.

### 3.2.1

- Add RTCP Extended Reports for RTT calculation on receiver RTP stream (thanks @yangjinechofor for initial pull request #314).
- Make `mediasoup-worker` compile in Armbian Debian Buster (thanks @krishisola, fixes #321).

### 3.2.0

- Add DataChannel support via DataProducers and DataConsumers (#10).
- SRTP: Add support for AEAD GCM (#320).

### 3.1.7

- `PipeConsumer.cpp`: Fix RTCP generation (thanks @vpalmisano).

### 3.1.6

- VP8 and H264: Fix regression in 3.1.5 that produces lot of changes in current temporal layer detection.

### 3.1.5

- VP8 and H264: Allow packets without temporal layer information even if N temporal layers were announced.

### 3.1.4

- Add `-fPIC` in `cflags` to compile in x86-64. Fixes #315.

### 3.1.3

- Set the sender SSRC on PLI and FIR requests [related thread](https://mediasoup.discourse.group/t/broadcasting-a-vp8-rtp-stream-from-gstreamer/93).

### 3.1.2

- Workaround to detect H264 key frames when Chrome uses external encoder (related [issue](https://bugs.chromium.org/p/webrtc/issues/detail?id=10746)). Fixes #313.

### 3.1.1

- Improve `GetBitratePriority()` method in `SimulcastConsumer` and `SvcConsumer` by checking the total bitrate of all temporal layers in a given producer stream or spatial layer.

### 3.1.0

- Add SVC support. It includes VP9 full SVC and VP9 K-SVC as implemented by libwebrtc.
- Prefer Python 2 (if available) over Python 3. This is because there are yet pending issues with gyp + Python 3.

### 3.0.12

- Do not require Python 2 to compile mediasoup worker (#207). Both Python 2 and 3 can now be used.

### 3.0.11

- Codecs: Improve temporal layer switching in VP8 and H264.
- Skip worker compilation if `MEDIASOUP_WORKER_BIN` environment variable is given (#309). This makes it possible to install mediasoup in platforms in which, somehow, gcc > 4.8 is not available during `npm install mediasoup` but it's available later.
- Fix `RtpStreamRecv::TransmissionCounter::GetBitrate()`.

### 3.0.10

- `parseScalabilityMode()`: allow "S" as spatial layer (and not just "L"). "L" means "dependent spatial layer" while "S" means "independent spatial layer", which is used in K-SVC (VP9, AV1, etc).

### 3.0.9

- `RtpStreamSend::ReceiveRtcpReceiverReport()`: improve `rtt` calculation if no Sender Report info is reported in received Received Report.
- Update `libuv` to version 1.29.1.

### 3.0.8

- VP8 & H264: Improve temporal layer switching.

### 3.0.7

- RTP frame-marking: Add some missing checks.

### 3.0.6

- Fix regression in proxied RTP header extensions.

### 3.0.5

- Add support for frame-marking RTP extensions and use it to enable temporal layers switching in H264 codec (#305).

### 3.0.4

- Improve RTP probation for simulcast/svc consumers by using proper RTP retransmission with increasing sequence number.

### 3.0.3

- Simulcast: Improve timestamps extra offset handling by having a map of extra offsets indexed by received timestamps. This helps in case of packet retransmission.

### 3.0.2

- Simulcast: proper RTP stream switching by rewriting packet timestamp with a new timestamp calculated from the SenderReports' NTP relationship.

### 3.0.1

- Fix crash in `SimulcastConsumer::IncreaseLayer()` with Safari and H264 (#300).

### 3.0.0

- v3 is here!

### 2.6.19

- `RtpStreamSend.cpp`: Fix a crash in `StorePacket()` when it receives an old packet and there is no space left in the storage buffer (thanks to zkfun for reporting it and providing us with the solution).
- Update deps.

### 2.6.18

- Fix usage of a deallocated `RTC::TcpConnection` instance under heavy CPU usage due to mediasoup deleting the instance in the middle of a receiving iteration.

### 2.6.17

- Improve build system by using all available CPU cores in parallel.

### 2.6.16

- Don't mandate server port range to be >= 99.

### 2.6.15

- Fix NACK retransmissions.

### 2.6.14

- Fix TCP leak (#325).

### 2.6.13

- Make `mediasoup-worker` compile in Armbian Debian Buster (thanks @krishisola, fixes #321).
- Update deps.

### 2.6.12

- Fix RTCP Receiver Report handling.

### 2.6.11

- Update deps.
- Simulcast: Increase profiles one by one unless explicitly forced (fixes #188).

### 2.6.10

- `PlainRtpTransport.js`: Add missing methods and events.

### 2.6.9

- Remove a potential crash if a single `encoding` is given in the Producer `rtpParameters` and it has a `profile` value.

### 2.6.8

- C++: Verify in libuv static callbacks that the associated C++ instance has not been deallocated (thanks @artushin and @mariat-atg for reporting and providing valuable help in #258).

### 2.6.7

- Fix wrong destruction of Transports in Router.cpp that generates 100% CPU usage in `mediasoup-worker` processes.

### 2.6.6

- Fix a port leak when a WebRtcTransport is remotely closed due to a DTLS close alert (thanks @artushin for reporting it in #259).

### 2.6.5

- RtpPacket: Fix Two-Byte header extensions parsing.

### 2.6.4

- Upgrade again to OpenSSL 1.1.0j (20 Nov 2018) after adding a workaround for issue [#257](https://github.com/versatica/mediasoup/issues/257).

### 2.6.3

- Downgrade OpenSSL to version 1.1.0h (27 Mar 2018) until issue [#257](https://github.com/versatica/mediasoup/issues/257) is fixed.

### 2.6.2

- C++: Remove all `Destroy()` class methods and no longer do `delete this`.
- Update libuv to 1.24.1.
- Update OpenSSL to 1.1.0g.

### 2.6.1

- worker: Internal refactor and code cleanup.
- Remove announced support for certain RTCP feedback types that mediasoup does nothing with (and avoid forwarding them to the remote RTP sender).
- fuzzer: fix some wrong memory access in `RtpPacket::Dump()` and `StunMessage::Dump()` (just used during development).

### 2.6.0

- Integrate [libFuzzer](http://llvm.org/docs/LibFuzzer.html) into mediasoup (documentation in the `doc` folder). Extensive testing done. Several heap-buffer-overflow and memory leaks fixed.

### 2.5.6

- `Producer.cpp`: Remove `UpdateRtpParameters()`. It was broken since Consumers
  were not notified about profile removed and so on, so they may crash.
- `Producer.cpp: Remove some maps and simplify streams handling by having a
single `mapSsrcRtpStreamInfo`. Just keep `mapActiveProfiles`because`GetActiveProfiles()` method needs it.
- `Producer::MayNeedNewStream()`: Ignore new media streams with new SSRC if
  its RID is already in use by other media stream (fixes #235).
- Fix a bad memory access when using two byte RTP header extensions.

### 2.5.5

- `Server.js`: If a worker crashes make sure `_latestWorkerIdx` becomes 0.

### 2.5.4

- `server.Room()`: Assign workers incrementally or explicitly via new `workerIdx` argument.
- Add `server.numWorkers` getter.

### 2.5.3

- Don't announce `muxId` nor RTP MID extension support in `Consumer` RTP parameters.

### 2.5.2

- Enable RTP MID extension again.

### 2.5.1

- Disable RTP MID extension until [#230](https://github.com/versatica/mediasoup/issues/230) is fixed.

### 2.5.0

- Add RTP MID extension support.

### 2.4.6

- Do not close `Transport` on ICE disconnected (as it would prevent ICE restart on "recv" TCP transports).

### 2.4.5

- Improve codec matching.

### 2.4.4

- Fix audio codec matching when `channels` parameter is not given.

### 2.4.3

- Make `PlainRtpTransport` not leak if port allocation fails (related issue [#224](https://github.com/versatica/mediasoup/issues/224)).

### 2.4.2

- Fix a crash in when no more RTP ports were available (see related issue [#222](https://github.com/versatica/mediasoup/issues/222)).

### 2.4.1

- Update dependencies.

### 2.4.0

- Allow non WebRTC peers to create plain RTP transports (no ICE/DTLS/SRTP but just plain RTP and RTCP) for sending and receiving media.

### 2.3.3

- Fix C++ syntax to avoid an error when building the worker with clang 8.0.0 (OSX 10.11.6).

### 2.3.2

- `Channel.js`: Upgrade `REQUEST_TIMEOUT` to 20 seconds to avoid timeout errors when the Node or worker thread usage is too high (related to this [issue](https://github.com/versatica/mediasoup-client/issues/48)).

### 2.3.1

- H264: Check if there is room for the indicated NAL unit size (thanks @ggarber).
- H264: Code cleanup.

### 2.3.0

- Add new "spy" feature. A "spy" peer cannot produce media and is invisible for other peers in the room.

### 2.2.7

- Fix H264 simulcast by properly detecting when the profile switching should be done.
- Fix a crash in `Consumer::GetStats()` (see related issue [#196](https://github.com/versatica/mediasoup/issues/196)).

### 2.2.6

- Add H264 simulcast capability.

### 2.2.5

- Avoid calling deprecated (NOOP) `SSL_CTX_set_ecdh_auto()` function in OpenSSL >= 1.1.0.

### 2.2.4

- [Fix #4](https://github.com/versatica/mediasoup/issues/4): Avoid DTLS handshake fragmentation.

### 2.2.3

- [Fix #196](https://github.com/versatica/mediasoup/issues/196): Crash in `Consumer::getStats()` due to wrong `targetProfile`.

### 2.2.2

- Improve [issue #209](https://github.com/versatica/mediasoup/issues/209).

### 2.2.1

- [Fix #209](https://github.com/versatica/mediasoup/issues/209): `DtlsTransport`: don't crash when signaled fingerprint and DTLS fingerprint do not match (thanks @yangjinecho for reporting it).

### 2.2.0

- Update Node and C/C++ dependencies.

### 2.1.0

- Add `localIP` option for `room.createRtpStreamer()` and `transport.startMirroring()` [[PR #199](https://github.com/versatica/mediasoup/pull/199)](https://github.com/versatica/mediasoup/pull/199).

### 2.0.16

- Improve C++ usage (remove "warning: missing initializer for member" [-Wmissing-field-initializers]).
- Update Travis-CI settings.

### 2.0.15

- Make `PlainRtpTransport` also send RTCP SR/RR reports (thanks @artushin for reporting).

### 2.0.14

- [Fix #193](https://github.com/versatica/mediasoup/issues/193): `preferTcp` not honored (thanks @artushin).

### 2.0.13

- Avoid crash when no remote IP/port is given.

### 2.0.12

- Add `handled` and `unhandled` events to `Consumer`.

### 2.0.11

- [Fix #185](https://github.com/versatica/mediasoup/issues/185): Consumer: initialize effective profile to 'NONE' (thanks @artushin).
- [Fix #186](https://github.com/versatica/mediasoup/issues/186): NackGenerator code being executed after instance deletion (thanks @baiyufei).

### 2.0.10

- [Fix #183](https://github.com/versatica/mediasoup/issues/183): Always reset the effective `Consumer` profile when removed (thanks @thehappycoder).

### 2.0.9

- Make ICE+DTLS more flexible by allowing sending DTLS handshake when ICE is just connected.

### 2.0.8

- Disable stats periodic retrieval also on remote closure of `Producer` and `WebRtcTransport`.

### 2.0.7

- [Fix #180](https://github.com/versatica/mediasoup/issues/180): Added missing include `cmath` so that `std::round` can be used (thanks @jacobEAdamson).

### 2.0.6

- [Fix #173](https://github.com/versatica/mediasoup/issues/173): Avoid buffer overflow in `()` (thanks @lightmare).
- Improve stream layers management in `Consumer` by using the new `RtpMonitor` class.

### 2.0.5

- [Fix #164](https://github.com/versatica/mediasoup/issues/164): Sometimes video freezes forever (no RTP received in browser at all).
- [Fix #160](https://github.com/versatica/mediasoup/issues/160): Assert error in `RTC::Consumer::GetStats()`.

### 2.0.4

- [Fix #159](https://github.com/versatica/mediasoup/issues/159): Don’t rely on VP8 payload descriptor flags to assure the existence of data.
- [Fix #160](https://github.com/versatica/mediasoup/issues/160): Reset `targetProfile` when the corresponding profile is removed.

### 2.0.3

- worker: Fix crash when VP8 payload has no `PictureId`.

### 2.0.2

- worker: Remove wrong `assert` on `Producer::DeactivateStreamProfiles()`.

### 2.0.1

- Update README file.

### 2.0.0

- New design based on `Producers` and `Consumer` plus a mediasoup protocol and the **mediasoup-client** client side SDK.

### 1.2.8

- Fix a crash due to RTX packet processing while the associated `NackGenerator` is not yet created.

### 1.2.7

- Habemus RTX ([RFC 4588](https://tools.ietf.org/html/rfc4588)) for proper RTP retransmission.

### 1.2.6

- Fix an issue in `buffer.toString()` that makes mediasoup fail in Node 8.
- Update libuv to version 1.12.0.

### 1.2.5

- Add support for [ICE renomination](https://tools.ietf.org/html/draft-thatcher-ice-renomination).

### 1.2.4

- Fix a SDP negotiation issue when the remote peer does not have compatible codecs.

### 1.2.3

- Add video codecs supported by Microsoft Edge.

### 1.2.2

- `RtpReceiver`: generate RTCP PLI when "rtpraw" or "rtpobject" event listener is set.

### 1.2.1

- `RtpReceiver`: fix an error producing packets when "rtpobject" event is set.

### 1.2.0

- `RtpSender`: allow `disable()`/`enable()` without forcing SDP renegotiation (#114).

### 1.1.0

- Add `Room.on('audiolevels')` event.

### 1.0.2

- Set a maximum value of 1500 bytes for packet storage in `RtpStreamSend`.

### 1.0.1

- Avoid possible segfault if `RemoteBitrateEstimator` generates a bandwidth estimation with zero SSRCs.

### 1.0.0

- First stable release.<|MERGE_RESOLUTION|>--- conflicted
+++ resolved
@@ -3,6 +3,7 @@
 ### NEXT
 
 - `Worker`: Fix `io_uring` support detection ([PR #1445](https://github.com/versatica/mediasoup/pull/1445)).
+- Mitigate libsrtp wraparound with loss decryption failure ([PR #1438](https://github.com/versatica/mediasoup/pull/1438)).
 
 ### 3.14.11
 
@@ -12,11 +13,7 @@
 
 - CI: Support Node 22 ([PR #1434](https://github.com/versatica/mediasoup/pull/1434)).
 - Update ESLint to version 9 ([PR #1435](https://github.com/versatica/mediasoup/pull/1435)).
-<<<<<<< HEAD
-- Mitigate libsrtp wraparound with loss decryption failure ([PR #1438](https://github.com/versatica/mediasoup/pull/1438)).
-=======
 - `Worker`: Add `disableLiburing` boolean option (`false` by default) to disable `io_uring` even if it's supported by the prebuilt `mediasoup-worker` and by current host ([PR #1442](https://github.com/versatica/mediasoup/pull/1442)).
->>>>>>> 3604b1e9
 
 ### 3.14.9
 
