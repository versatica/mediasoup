# Changelog


<<<<<<< HEAD
### 3.1.0 (work in progress)

* Add SVC support. It includes VP9 full SVC and VP9 K-SVC as implemented by libwebrtc.
=======
### 3.0.13 (work in progress)

* Prefer Python 2 (if available) over Python 3. This is because there are yet pending issues with gyp + Python 3.
>>>>>>> 9672fbdb


### 3.0.12

* Do not require Python 2 to compile mediasoup worker (#207). Both Python 2 and 3 can now be used.


### 3.0.11

* Codecs: Improve temporal layer switching in VP8 and H264.
* Skip worker compilation if `MEDIASOUP_WORKER_BIN` environment variable is given (#309). This makes it possible to install mediasoup in platforms in which, somehow, gcc > 4.8 is not available during `npm install mediasoup` but it's available later.
* Fix `RtpStreamRecv::TransmissionCounter::GetBitrate()`.


### 3.0.10

* `parseScalabilityMode()`: allow "S" as spatial layer (and not just "L"). "L" means "dependent spatial layer" while "S" means "independent spatial layer", which is used in K-SVC (VP9, AV1, etc).


### 3.0.9

* `RtpStreamSend::ReceiveRtcpReceiverReport()`: improve `rtt` calculation if no Sender Report info is reported in received Received Report.
* Update libuv to version 1.29.1.


### 3.0.8

* VP8 & H264: Improve temporal layer switching.


### 3.0.7

* RTP frame-marking: Add some missing checks.


### 3.0.6

* Fix regression in proxied RTP header extensions.


### 3.0.5

* Add support for frame-marking RTP extensions and use it to enable temporal layers switching in H264 codec (#305).


### 3.0.4

* Improve RTP probation for simulcast/svc consumers by using proper RTP retransmission with increasing sequence number.


### 3.0.3

* Simulcast: Improve timestamps extra offset handling by having a map of extra offsets indexed by received timestamps. This helps in case of packet retransmission.


### 3.0.2

* Simulcast: proper RTP stream switching by rewriting packet timestamp with a new timestamp calculated from the SenderReports' NTP relationship. 


### 3.0.1

* Fix crash in `SimulcastConsumer::IncreaseLayer()` with Safari and H264 (#300).


### 3.0.0

* v3 is here!


### 2.6.12

* Fix RTCP Receiver Report handling.


### 2.6.11

* Update deps.
* Simulcast: Increase profiles one by one unless explicitly forced (fixes #188).


### 2.6.10

* `PlainRtpTransport.js`: Add missing methods and events.


### 2.6.9

* Remove a potential crash if a single `encoding` is given in the Producer `rtpParameters` and it has a `profile` value.


### 2.6.8

* C++: Verify in libuv static callbacks that the associated C++ instance has not been deallocated (thanks @artushin and @mariat-atg for reporting and providing valuable help in #258).


### 2.6.7

* Fix wrong destruction of Transports in Router.cpp that generates 100% CPU usage in mediasoup-worker processes.


### 2.6.6

* Fix a port leak when a WebRtcTransport is remotely closed due to a DTLS close alert (thanks @artushin for reporting it in #259).


### 2.6.5

* RtpPacket: Fix Two-Byte header extensions parsing.


### 2.6.4

* Upgrade again to OpenSSL 1.1.0j (20 Nov 2018) after adding a workaround for issue [#257](https://github.com/versatica/mediasoup/issues/257).


### 2.6.3

* Downgrade OpenSSL to version 1.1.0h (27 Mar 2018) until issue [#257](https://github.com/versatica/mediasoup/issues/257) is fixed.


### 2.6.2

* C++: Remove all `Destroy()` class methods and no longer do `delete this`.
* Update libuv to 1.24.1.
* Update OpenSSL to 1.1.0g.


### 2.6.1

* worker: Internal refactor and code cleanup.
* Remove announced support for certain RTCP feedback types that mediasoup does nothing with (and avoid forwarding them to the remote RTP sender).
* fuzzer: fix some wrong memory access in `RtpPacket::Dump()` and `StunMessage::Dump()` (just used during development).

### 2.6.0

* Integrate [libFuzzer](http://llvm.org/docs/LibFuzzer.html) into mediasoup (documentation in the `doc` folder). Extensive testing done. Several heap-buffer-overflow and memory leaks fixed.


### 2.5.6

* `Producer.cpp`: Remove `UpdateRtpParameters()`. It was broken since Consumers
  were not notified about profile removed and so on, so they may crash.
* `Producer.cpp: Remove some maps and simplify streams handling by having a
  single `mapSsrcRtpStreamInfo`. Just keep `mapActiveProfiles` because
  `GetActiveProfiles()` method needs it.
* `Producer::MayNeedNewStream()`: Ignore new media streams with new SSRC if
  its RID is already in use by other media stream (fixes #235).
* Fix a bad memory access when using two byte RTP header extensions.


### 2.5.5

* `Server.js`: If a worker crashes make sure `_latestWorkerIdx` becomes 0.


### 2.5.4

* `server.Room()`: Assign workers incrementally or explicitely via new `workerIdx` argument.
* Add `server.numWorkers` getter.


### 2.5.3

* Don't announce `muxId` nor RTP MID extension support in `Consumer` RTP parameters.


### 2.5.2

* Enable RTP MID extension again.


### 2.5.1

* Disable RTP MID extension until [#230](https://github.com/versatica/mediasoup/issues/230) is fixed.


### 2.5.0

* Add RTP MID extension support.

### 2.4.6

* Do not close `Transport` on ICE disconnected (as it would prevent ICE restart on "recv" TCP transports).


### 2.4.5

* Improve codec matching.


### 2.4.4

* Fix audio codec matching when `channels` parameter is not given.


### 2.4.3

* Make `PlainRtpTransport` not leak if port allocation fails (related issue [#224](https://github.com/versatica/mediasoup/issues/224)).


### 2.4.2

* Fix a crash in when no more RTP ports were available (see related issue [#222](https://github.com/versatica/mediasoup/issues/222)).


### 2.4.1

* Update dependencies.


### 2.4.0

* Allow non WebRTC peers to create plain RTP transports (no ICE/DTLS/SRTP but just plain RTP and RTCP) for sending and receiving media.


### 2.3.3

* Fix C++ syntax to avoid an error when building the worker with clang 8.0.0 (OSX 10.11.6).


### 2.3.2

* `Channel.js`: Upgrade `REQUEST_TIMEOUT` to 20 seconds to avoid timeout errors when the the Node or worker thread usage is too high (related to this [issue](https://github.com/versatica/mediasoup-client/issues/48)).


### 2.3.1

* H264: Check if there is room for the indicated NAL unit size (thanks @ggarber).
* H264: Code cleanup.


### 2.3.0

* Add new "spy" feature. A "spy" peer cannot produce media and is invisible for other peers in the room.


### 2.2.7

* Fix H264 simulcast by properly detecting when the profile switching should be done.
* Fix a crash in `Consumer::GetStats()` (see related issue [#196](https://github.com/versatica/mediasoup/issues/196)).


### 2.2.6

* Add H264 simulcast capability.


### 2.2.5

* Avoid calling deprecated (NOOP) `SSL_CTX_set_ecdh_auto()` function in OpenSSL >= 1.1.0.


### 2.2.4

* [Fix #4](https://github.com/versatica/mediasoup/issues/4): Avoid DTLS handshake fragmentation.


### 2.2.3

* [Fix #196](https://github.com/versatica/mediasoup/issues/196): Crash in `Consumer::getStats()` due to wrong `targetProfile`.


### 2.2.2

* Improve [issue #209](https://github.com/versatica/mediasoup/issues/209).


### 2.2.1

* [Fix #209](https://github.com/versatica/mediasoup/issues/209): `DtlsTransport`: don't crash when signaled fingerprint and DTLS fingerprint do not match (thanks @yangjinecho for reporting it).


### 2.2.0

* Update Node and C/C++ dependencies.


### 2.1.0

* Add `localIP` option for `room.createRtpStreamer()` and `transport.startMirroring()` [PR #199](https://github.com/versatica/mediasoup/pull/199).


### 2.0.16

* Improve C++ usage (remove "warning: missing initializer for member" [-Wmissing-field-initializers]).
* Update Travis-CI settings.


### 2.0.15

* Make `PlainRtpTransport` also send RTCP SR/RR reports (thanks @artushin for reporting).


### 2.0.14

* [Fix #193](https://github.com/versatica/mediasoup/issues/193): `preferTcp` not honored (thanks @artushin).

### 2.0.13

* Avoid crash when no remote IP/port is given.


### 2.0.12

* Add `handled` and `unhandled` events to `Consumer`.


### 2.0.11

* [Fix #185](https://github.com/versatica/mediasoup/issues/185): Consumer: initialize effective profile to 'NONE' (thanks @artushin).
* [Fix #186](https://github.com/versatica/mediasoup/issues/186): NackGenerator code being executed after instance deletion (thanks @baiyufei).


### 2.0.10

* [Fix #183](https://github.com/versatica/mediasoup/issues/183): Always reset the effective `Consumer` profile when removed (thanks @thehappycoder).


### 2.0.9

* Make ICE+DTLS more flexible by allowing sending DTLS handshake when ICE is just connected.


### 2.0.8

* Disable stats periodic retrieval also on remote closure of `Producer` and `WebRtcTransport`.


### 2.0.7

* [Fix #180](https://github.com/versatica/mediasoup/issues/180): Added missing include `cmath` so that `std::round` can be used (thanks @jacobEAdamson).


### 2.0.6

* [Fix #173](https://github.com/versatica/mediasoup/issues/173): Avoid buffer overflow in `()` (thanks @lightmare).
* Improve stream layers management in `Consumer` by using the new `RtpMonitor` class.


### 2.0.5

* [Fix #164](https://github.com/versatica/mediasoup/issues/164): Sometimes video freezes forever (no RTP received in browser at all).
* [Fix #160](https://github.com/versatica/mediasoup/issues/160): Assert error in `RTC::Consumer::GetStats()`.


### 2.0.4

* [Fix #159](https://github.com/versatica/mediasoup/issues/159): Don’t rely on VP8 payload descriptor flags to assure the existence of data.
* [Fix #160](https://github.com/versatica/mediasoup/issues/160): Reset `targetProfile` when the corresponding profile is removed.


### 2.0.3

* worker: Fix crash when VP8 payload has no `PictureId`.


### 2.0.2

* worker: Remove wrong `assert` on `Producer::DeactivateStreamProfiles()`.


### 2.0.1

* Update README file.


### 2.0.0

* New design based on `Producers` and `Consumer` plus a mediasoup protocol and the **mediasoup-client** client side SDK.


### 1.2.8

* Fix a crash due to RTX packet processing while the associated `NackGenerator` is not yet created.


### 1.2.7

* Habemus RTX ([RFC 4588](https://tools.ietf.org/html/rfc4588)) for proper RTP retransmission.


### 1.2.6

* Fix an issue in `buffer.toString()` that makes mediasoup fail in Node 8.
* Update libuv to version 1.12.0.


### 1.2.5

* Add support for [ICE renomination](https://tools.ietf.org/html/draft-thatcher-ice-renomination).


### 1.2.4

* Fix a SDP negotiation issue when the remote peer does not have compatible codecs.


### 1.2.3

* Add video codecs supported by Microsoft Edge.


### 1.2.2

* `RtpReceiver`: generate RTCP PLI when "rtpraw" or "rtpobject" event listener is set.


### 1.2.1

* `RtpReceiver`: fix an error producing packets when "rtpobject" event is set.


### 1.2.0

* `RtpSender`: allow `disable()`/`enable()` without forcing SDP renegotiation (#114).


### 1.1.0

* Add `Room.on('audiolevels')` event.


### 1.0.2

* Set a maximum value of 1500 bytes for packet storage in `RtpStreamSend`.


### 1.0.1

* Avoid possible segfault if `RemoteBitrateEstimator` generates a bandwidth estimation with zero SSRCs.


### 1.0.0

* First stable release.<|MERGE_RESOLUTION|>--- conflicted
+++ resolved
@@ -1,15 +1,10 @@
 # Changelog
 
 
-<<<<<<< HEAD
 ### 3.1.0 (work in progress)
 
 * Add SVC support. It includes VP9 full SVC and VP9 K-SVC as implemented by libwebrtc.
-=======
-### 3.0.13 (work in progress)
-
 * Prefer Python 2 (if available) over Python 3. This is because there are yet pending issues with gyp + Python 3.
->>>>>>> 9672fbdb
 
 
 ### 3.0.12
