--- conflicted
+++ resolved
@@ -8,11 +8,8 @@
 * `DataConsumer`: Fix `bufferedAmount` type to be a number again (PR #936).
 * `ActiveSpeakerObserver`: Fix 'dominantspeaker' event by having a single `Producer` as argument rather than an array with a single `Producer` into it (PR #941).
 * `ActiveSpeakerObserver`: Fix memory leak (PR #942).
-<<<<<<< HEAD
+* Fix some libwebrtc issues (PR #944).
 * Tests: Normalize hexadecimal data representation (PR #945).
-=======
-* Fix some libwebrtc issues (PR #944).
->>>>>>> 60f8200f
 * Update NPM deps.
 
 
