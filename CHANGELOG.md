# Changelog

<<<<<<< HEAD
=======

### 3.6.22

* `Transport.cpp`: Provide transport congestion client with RTCP Receiver Reports (#464).
* Update `libuv` to 1.40.0.
* Update Node deps.
* SctpAssociation: increase sctpBufferedAmount before sending any data (#472).


>>>>>>> d96ba17c
### 3.6.21

* Fix memory leak in Node.js layer due to `PayloadChannel` event listener not being removed (related to #463).


### 3.6.20

* Remove `-fwrapv` when building mediasoup-worker in `Debug` mode (issue #460).
* Add `MEDIASOUP_MAX_CORES` to limit `NUM_CORES` during mediasoup-worker build (PR #462).


### 3.6.19

* Update `usrsctp` dependency.
* Update `typescript-eslint` deps.
* Update Node deps.


### 3.6.18

* Fix `ortc.getConsumerRtpParameters()` RTX codec comparison issue (PR #453).
* RtpObserver: expose `RtpObserverAddRemoveProducerOptions` for `addProducer()` and `removeProducer()` methods.


### 3.6.17

* Update `libuv` to 1.39.0.
* Update Node deps.
* SimulcastConsumer: Prefer the highest spatial layer initially (PR #450).
* RtpStreamRecv: Set RtpDataCounter window size to 6 secs if DTX (#451)


### 3.6.16

* `SctpAssociation.cpp`: Fix `OnSctpAssociationBufferedAmount()` call.
* Update deps.
* New API to send data from Node throught SCTP DataConsumer.


### 3.6.15

* Avoid SRTP leak by deleting invalid SSRCs after STRP decryption (issue #437, thanks to @penguinol for reporting).
* Update `usrsctp` dep.
* DataConsumer 'bufferedAmount' implementation (PR #442).

### 3.6.14

* Fix `usrsctp` vulnerability (PR #439).
* Fix issue #435 (thanks to @penguinol for reporting).
* `TransportCongestionControlClient.cpp`: Enable periodic ALR probing to recover faster from network issues.
* Update NPM deps.
* Update `nlohmann::json` C++ dep to 3.9.0.
* Update `Catch` to 2.13.0.


### 3.6.13

* RTP on `DirectTransport` (issue #433, PR #434):
  - New API `producer.send(rtpPacket: Buffer)`.
  - New API `consumer.on('rtp', (rtpPacket: Buffer)`.
  - New API `directTransport.sendRtcp(rtcpPacket: Buffer)`.
  - New API `directTransport.on('rtcp', (rtpPacket: Buffer)`.


### 3.6.12

* Release script.


### 3.6.11

* `Transport`: rename `maxSctpSendBufferSize` to `sctpSendBufferSize`.


### 3.6.10

* `Transport`: Implement `maxSctpSendBufferSize`.
* Update `libuv` to 1.38.1.
* Update `Catch` to 2.12.4.
* Update NPM deps.


### 3.6.9

* `Transport::ReceiveRtpPacket()`: Call `RecvStreamClosed(packet->GetSsrc())` if received RTP packet does not match any `Producer`.
* `Transport::HandleRtcpPacket()`: Ensure `Consumer` is found for received NACK Feedback packets.
* Update NPM deps.
* Update C++ `Catch` dep.
* Fix issue #408.


### 3.6.8

* Fix SRTP leak due to streams not being removed when a `Producer` or `Consumer` is closed.
  - PR #428 (fixes issues #426). 
  - Credits to credits to @penguinol for reporting and initial work at PR #427.
* Update `nlohmann::json` C++ dep to 3.8.0.
* C++: Enhance `const` correctness.
* Update NPM deps.


### 3.6.7

* `ConsumerScore`: Add `producerScores`, scores of all RTP streams in the producer ordered by encoding (just useful when the producer uses simulcast).
  - PR #421 (fixes issues #420).
* Hide worker executable console in Windows.
  - PR #419 (credits to @BlueMagnificent).
* `RtpStream.cpp`: Fix wrong `std::round()` usage.
  - Issue #423.


### 3.6.6

* Update `usrsctp` library.
* Update ESlint and TypeScript related dependencies.


### 3.6.5

* Set `score:0` when `dtx:true` is set in an `encoding` and there is no RTP for some seconds for that RTP stream.
  - Fixes #415.


### 3.6.4

* `gyp`: Fix CLT version detection in OSX Catalina when XCode app is not installed.
  - PR #413 (credits to @enimo).


### 3.6.3

* Modernize TypeScript.


### 3.6.2

* Fix crash in `Transport.ts` when closing a `DataConsumer` created on a `DirectTransport`.


### 3.6.1

* Export new `DirectTransport` in `types`.
* Make `DataProducerOptions` optional (not needed when in a `DirectTransport`).


### 3.6.0

* SCTP/DataChannel termination:
  - PR #409
  - Allow the Node application to directly send text/binary messages to mediasoup-worker C++ process so others can consume them using `DataConsumers`.
  - And vice-versa: allow the Node application to directly consume in Node messages send by `DataProducers`.
* Add `WorkerLogTag` TypeScript enum and also add a new 'message' tag into it.


### 3.5.15

* Simulcast and SVC: Better computation of desired bitrate based on `maxBitrate` field in the `producer.rtpParameters.encodings`.


### 3.5.14

* Update deps, specially `uuid` and `@types/uuid` that had a TypeScript related bug.
* `TransportCongestionClient.cpp`: Improve sender side bandwidth estimation by do not reporting `this->initialAvailableBitrate` as available bitrate due to strange behavior in the algorithm.


### 3.5.13

* Simplify `GetDesiredBitrate()` in `SimulcastConsumer` and `SvcConsumer`.
* Update libuv to 1.38.0.


### 3.5.12

* `SeqManager.cpp`: Improve performance.
  - PR #398 (credits to @penguinol).


### 3.5.11

* `SeqManager.cpp`: Fix a bug and improve performance.
  - Fixes issue #395 via PR #396 (credits to @penguinol).
* Drop Node.js 8 support. Minimum supported Node.js version is now 10.
* Upgrade `eslint` and `jest` major versions.


### 3.5.10

* `SimulcastConsumer.cpp`: Fix `IncreaseLayer()` method (fixes #394).
* Udpate Node deps.


### 3.5.9

* `libwebrtc`: Apply patch by @sspanak and @Ivaka to avoid crash. Related issue: #357.
* `PortManager.cpp`: Do not use `UV_UDP_RECVMMSG` in Windows due to a bug in libuv 1.37.0.
* Update Node deps.


### 3.5.8

* Enable `UV_UDP_RECVMMSG`:
  - Upgrade libuv to 1.37.0.
  - Use `uv_udp_init_ex()` with `UV_UDP_RECVMMSG` flag.
  - Add our own `uv.gyp` now that libuv has removed support for GYP (fixes #384).


### 3.5.7

* Fix crash in mediasoup-worker due to conversion from `uint64_t` to `int64_t` (used within `libwebrtc` code. Fixes #357.
* Update `usrsctp` library.
* Update Node deps.


### 3.5.6

* `SeqManager.cpp`: Fix video lag after a long time.
  - Fixes #372 (thanks @penguinol for reporting it and giving the solution).


### 3.5.5

* `UdpSocket.cpp`: Revert `uv__udp_recvmmsg()` usage since it notifies about received UDP packets in reverse order. Feature on hold until fixed. 


### 3.5.4

* `Transport.cpp`: Enable transport congestion client for the first video Consumer, no matter it's uses simulcast, SVC or a single stream.
* Update libuv to 1.35.0.
* `UdpSocket.cpp`: Ensure the new libuv's `uv__udp_recvmmsg()` is used, which is more efficient.


### 3.5.3

* `PlainTransport`: Remove `multiSource` option. It was a hack nobody should use.


### 3.5.2

* Enable MID RTP extension in mediasoup to receivers direction (for consumers).
  - This **requires** mediasoup-client 3.5.2 to work.


### 3.5.1

* `PlainTransport`: Fix event name: 'rtcpTuple' => 'rtcptuple'.


### 3.5.0

* `PipeTransport`: Add support for SRTP and RTP retransmission (RTX + NACK). Useful when connecting two mediasoup servers running in different hosts via pipe transports.
* `PlainTransport`: Add support for SRTP.
* Rename `PlainRtpTransport` to `PlainTransport` everywhere (classes, methods, TypeScript types, etc). Keep previous names and mark them as DEPRECATED.
* Fix vulnarability in IPv6 parser.


### 3.4.13

* Update `uuid` dep to 7.0.X (new API).
* Fix crash due wrong array index in `PipeConsumer::FillJson()`.
  - Fixes #364


### 3.4.12

* TypeScript: generate `es2020` instead of `es6`.
* Update `usrsctp` library.
  - Fixes #362 (thanks @chvarlam for reporting it).


### 3.4.11

* `IceServer.cpp`: Reject received STUN Binding request with 487 if remote peer indicates ICE-CONTROLLED into it.


### 3.4.10

* `ProducerOptions`: Rename `keyFrameWaitTime` option to `keyFrameRequestDelay` and make it work as expected.


### 3.4.9

* Add `Utils::Json::IsPositiveInteger()` to not rely on `is_number_unsigned()` of json lib, which is unreliable due to its design.
* Avoid ES6 `export default` and always use named `export`.
* `router.pipeToRouter()`: Ensure a single `PipeTransport` pair is created between `router1` and `router2`.
   - Since the operation is async, it may happen that two simultaneous calls to `router1.pipeToRouter({ producerId: xxx, router: router2 })` would end up generating two pairs of `PipeTranports`. To prevent that, let's use an async queue.
* Add `keyFrameWaitTime` option to `ProducerOptions`.
* Update Node and C++ deps.


### 3.4.8

* `libsrtp.gyp`: Fix regression in mediasoup for Windows.
  - `libsrtp.gyp`: Modernize it based on the new `BUILD.gn` in Chromium.
  - `libsrtp.gyp`: Don't include "test" and other targets.
  - Assume `HAVE_INTTYPES_H`, `HAVE_INT8_T`, etc. in Windows.
  - Issue details: https://github.com/sctplab/usrsctp/issues/353
* `gyp` dependency: Add support for Microsoft Visual Studio 2019.
  - Modify our own `gyp` sources to fix the issue.
  - CL uploaded to GYP project with the fix.
  - Issue details: https://github.com/sctplab/usrsctp/issues/347


### 3.4.7

* `PortManager.cpp`: Do not limit the number of failed `bind()` attempts to 20 since it does not work well in scenarios that launch tons of `Workers` with same port range. Instead iterate all ports in the range given to the Worker.
* Do not copy `catch.hpp` into `test/include/` but make the GYP `mediasoup-worker-test` target include the corresponding folder in `deps/catch`.


### 3.4.6

* Update libsrtp to 2.3.0.
* Update ESLint and TypeScript deps.


### 3.4.5

* Update deps.
* Fix text in `./github/Bug_Report.md` so it no longer references the deprecated mailing list.


### 3.4.4

* `Transport.cpp`: Ignore RTCP SDES packets (we don't do anything with them anyway).
* `Producer` and `Consumer` stats: Always show `roundTripTime` (even if calculated value is 0) after a `roundTripTime` > 0 has been seen.


### 3.4.3

* `Transport.cpp`: Fix RTCP FIR processing:
  - Instead of looking at the media ssrc in the common header, iterate FIR items and look for associated `Consumers` based on ssrcs in each FIR item.
  - Fixes #350 (thanks @j1elo for reporting and documenting the issue).


### 3.4.2

* `SctpAssociation.cpp`: Improve/fix logs.
* Improve Node `EventEmitter` events inline documentation.
* `test-node-sctp.js`: Wait for SCTP association to be open before sending data.


### 3.4.1

* Improve mediasoup-worker build system by using `sh` instead of `bash` and default to 4 cores (thanks @smoke, PR #349).


### 3.4.0

* Add `worker.getResourceUsage()` API.
* Update OpenSSL to 1.1.1d.
* Update libuv to 1.34.0.
* Update TypeScript and ESLint NPM dependencies.


### 3.3.8

* Update usrsctp dependency (it fixes a potential wrong memory access).
  - More details in the reported issue: https://github.com/sctplab/usrsctp/issues/408


### 3.3.7

* Fix `version` getter.


### 3.3.6

* `SctpAssociation.cpp`: Initialize the `usrsctp` socket in the class constructor. Fixes #348.


### 3.3.5

* Fix usage of a deallocated `RTC::TcpConnection` instance under heavy CPU usage due to mediasoup deleting the instance in the middle of a receiving iteration. Fixes #333.
  - More details in the commit: https://github.com/versatica/mediasoup/commit/49824baf102ab6d2b01e5bca565c29b8ac0fec22


### 3.3.4

* IPv6 fix: Use `INET6_ADDRSTRLEN` instead of `INET_ADDRSTRLEN`.


### 3.3.3

* Add `consumer.setPriority()` and `consumer.priority` API to prioritize how the estimated outgoing bitrate in a transport is distributed among all video consumers (in case there is not enough bitrate to satisfy them).
* Make video `SimpleConsumers` play the BWE game by helping in probation generation and bitrate distribution.
* Add `consumer.preferredLayers` getter.
* Rename `enablePacketEvent()` and "packet" event to `enableTraceEvent()` and "trace" event (sorry SEMVER).
* Transport: Add a new "trace" event of type "bwe" with detailed information about bitrates.


### 3.3.2

* Improve "packet" event by not firing both "keyframe" and "rtp" types for the same RTP packet.


### 3.3.1


* Add type "keyframe" as a valid type for "packet" event in `Producers` and `Consumers`.


### 3.3.0

* Add transport-cc bandwidth estimation and congestion control in sender and receiver side.
* Run in Windows.
* Rewrite to TypeScript.
* Tons of improvements.


### 3.2.5

* Fix TCP leak (#325).


### 3.2.4

* `PlainRtpTransport`: Fix comedia mode.


### 3.2.3

* `RateCalculator`: improve efficiency in `GetRate()` method (#324).


### 3.2.2

* `RtpDataCounter`: use window size of 2500 ms instead of 1000 ms.
  - Fixes false "lack of RTP" detection in some screen sharing usages with simulcast.
  - Fixes #312.


### 3.2.1

* Add RTCP Extended Reports for RTT calculation on receiver RTP stream (thanks @yangjinechofor for initial pull request #314).
* Make mediasoup-worker compile in Armbian Debian Buster (thanks @krishisola, fixes #321).


### 3.2.0

* Add DataChannel support via DataProducers and DataConsumers (#10).
* SRTP: Add support for AEAD GCM (#320).


### 3.1.7

* `PipeConsumer.cpp`: Fix RTCP generation (thanks @vpalmisano).


### 3.1.6

* VP8 and H264: Fix regression in 3.1.5 that produces lot of changes in current temporal layer detection.


### 3.1.5

* VP8 and H264: Allow packets without temporal layer information even if N temporal layers were announced.


### 3.1.4

* Add `-fPIC` in `cflags` to compile in x86-64. Fixes #315.


### 3.1.3

* Set the sender SSRC on PLI and FIR requests [related thread](https://mediasoup.discourse.group/t/broadcasting-a-vp8-rtp-stream-from-gstreamer/93).


### 3.1.2

* Workaround to detect H264 key frames when Chrome uses external encoder (related [issue](https://bugs.chromium.org/p/webrtc/issues/detail?id=10746)). Fixes #313.


### 3.1.1

* Improve `GetBitratePriority()` method in `SimulcastConsumer` and `SvcConsumer` by checking the total bitrate of all temporal layers in a given producer stream or spatial layer.


### 3.1.0

* Add SVC support. It includes VP9 full SVC and VP9 K-SVC as implemented by libwebrtc.
* Prefer Python 2 (if available) over Python 3. This is because there are yet pending issues with gyp + Python 3.


### 3.0.12

* Do not require Python 2 to compile mediasoup worker (#207). Both Python 2 and 3 can now be used.


### 3.0.11

* Codecs: Improve temporal layer switching in VP8 and H264.
* Skip worker compilation if `MEDIASOUP_WORKER_BIN` environment variable is given (#309). This makes it possible to install mediasoup in platforms in which, somehow, gcc > 4.8 is not available during `npm install mediasoup` but it's available later.
* Fix `RtpStreamRecv::TransmissionCounter::GetBitrate()`.


### 3.0.10

* `parseScalabilityMode()`: allow "S" as spatial layer (and not just "L"). "L" means "dependent spatial layer" while "S" means "independent spatial layer", which is used in K-SVC (VP9, AV1, etc).


### 3.0.9

* `RtpStreamSend::ReceiveRtcpReceiverReport()`: improve `rtt` calculation if no Sender Report info is reported in received Received Report.
* Update libuv to version 1.29.1.


### 3.0.8

* VP8 & H264: Improve temporal layer switching.


### 3.0.7

* RTP frame-marking: Add some missing checks.


### 3.0.6

* Fix regression in proxied RTP header extensions.


### 3.0.5

* Add support for frame-marking RTP extensions and use it to enable temporal layers switching in H264 codec (#305).


### 3.0.4

* Improve RTP probation for simulcast/svc consumers by using proper RTP retransmission with increasing sequence number.


### 3.0.3

* Simulcast: Improve timestamps extra offset handling by having a map of extra offsets indexed by received timestamps. This helps in case of packet retransmission.


### 3.0.2

* Simulcast: proper RTP stream switching by rewriting packet timestamp with a new timestamp calculated from the SenderReports' NTP relationship. 


### 3.0.1

* Fix crash in `SimulcastConsumer::IncreaseLayer()` with Safari and H264 (#300).


### 3.0.0

* v3 is here!


### 2.6.19

* `RtpStreamSend.cpp`: Fix a crash in `StorePacket()` when it receives an old packet and there is no space left in the storage buffer (thanks to zkfun for reporting it and providing us with the solution).
* Update deps.


### 2.6.18

* Fix usage of a deallocated `RTC::TcpConnection` instance under heavy CPU usage due to mediasoup deleting the instance in the middle of a receiving iteration. 


### 2.6.17

* Improve build system by using all available CPU cores in parallel.


### 2.6.16

* Don't mandate server port range to be >= 99.


### 2.6.15

* Fix NACK retransmissions.


### 2.6.14

* Fix TCP leak (#325).


### 2.6.13

* Make mediasoup-worker compile in Armbian Debian Buster (thanks @krishisola, fixes #321).
* Update deps.


### 2.6.12

* Fix RTCP Receiver Report handling.


### 2.6.11

* Update deps.
* Simulcast: Increase profiles one by one unless explicitly forced (fixes #188).


### 2.6.10

* `PlainRtpTransport.js`: Add missing methods and events.


### 2.6.9

* Remove a potential crash if a single `encoding` is given in the Producer `rtpParameters` and it has a `profile` value.


### 2.6.8

* C++: Verify in libuv static callbacks that the associated C++ instance has not been deallocated (thanks @artushin and @mariat-atg for reporting and providing valuable help in #258).


### 2.6.7

* Fix wrong destruction of Transports in Router.cpp that generates 100% CPU usage in mediasoup-worker processes.


### 2.6.6

* Fix a port leak when a WebRtcTransport is remotely closed due to a DTLS close alert (thanks @artushin for reporting it in #259).


### 2.6.5

* RtpPacket: Fix Two-Byte header extensions parsing.


### 2.6.4

* Upgrade again to OpenSSL 1.1.0j (20 Nov 2018) after adding a workaround for issue [#257](https://github.com/versatica/mediasoup/issues/257).


### 2.6.3

* Downgrade OpenSSL to version 1.1.0h (27 Mar 2018) until issue [#257](https://github.com/versatica/mediasoup/issues/257) is fixed.


### 2.6.2

* C++: Remove all `Destroy()` class methods and no longer do `delete this`.
* Update libuv to 1.24.1.
* Update OpenSSL to 1.1.0g.


### 2.6.1

* worker: Internal refactor and code cleanup.
* Remove announced support for certain RTCP feedback types that mediasoup does nothing with (and avoid forwarding them to the remote RTP sender).
* fuzzer: fix some wrong memory access in `RtpPacket::Dump()` and `StunMessage::Dump()` (just used during development).

### 2.6.0

* Integrate [libFuzzer](http://llvm.org/docs/LibFuzzer.html) into mediasoup (documentation in the `doc` folder). Extensive testing done. Several heap-buffer-overflow and memory leaks fixed.


### 2.5.6

* `Producer.cpp`: Remove `UpdateRtpParameters()`. It was broken since Consumers
  were not notified about profile removed and so on, so they may crash.
* `Producer.cpp: Remove some maps and simplify streams handling by having a
  single `mapSsrcRtpStreamInfo`. Just keep `mapActiveProfiles` because
  `GetActiveProfiles()` method needs it.
* `Producer::MayNeedNewStream()`: Ignore new media streams with new SSRC if
  its RID is already in use by other media stream (fixes #235).
* Fix a bad memory access when using two byte RTP header extensions.


### 2.5.5

* `Server.js`: If a worker crashes make sure `_latestWorkerIdx` becomes 0.


### 2.5.4

* `server.Room()`: Assign workers incrementally or explicitly via new `workerIdx` argument.
* Add `server.numWorkers` getter.


### 2.5.3

* Don't announce `muxId` nor RTP MID extension support in `Consumer` RTP parameters.


### 2.5.2

* Enable RTP MID extension again.


### 2.5.1

* Disable RTP MID extension until [#230](https://github.com/versatica/mediasoup/issues/230) is fixed.


### 2.5.0

* Add RTP MID extension support.

### 2.4.6

* Do not close `Transport` on ICE disconnected (as it would prevent ICE restart on "recv" TCP transports).


### 2.4.5

* Improve codec matching.


### 2.4.4

* Fix audio codec matching when `channels` parameter is not given.


### 2.4.3

* Make `PlainRtpTransport` not leak if port allocation fails (related issue [#224](https://github.com/versatica/mediasoup/issues/224)).


### 2.4.2

* Fix a crash in when no more RTP ports were available (see related issue [#222](https://github.com/versatica/mediasoup/issues/222)).


### 2.4.1

* Update dependencies.


### 2.4.0

* Allow non WebRTC peers to create plain RTP transports (no ICE/DTLS/SRTP but just plain RTP and RTCP) for sending and receiving media.


### 2.3.3

* Fix C++ syntax to avoid an error when building the worker with clang 8.0.0 (OSX 10.11.6).


### 2.3.2

* `Channel.js`: Upgrade `REQUEST_TIMEOUT` to 20 seconds to avoid timeout errors when the Node or worker thread usage is too high (related to this [issue](https://github.com/versatica/mediasoup-client/issues/48)).


### 2.3.1

* H264: Check if there is room for the indicated NAL unit size (thanks @ggarber).
* H264: Code cleanup.


### 2.3.0

* Add new "spy" feature. A "spy" peer cannot produce media and is invisible for other peers in the room.


### 2.2.7

* Fix H264 simulcast by properly detecting when the profile switching should be done.
* Fix a crash in `Consumer::GetStats()` (see related issue [#196](https://github.com/versatica/mediasoup/issues/196)).


### 2.2.6

* Add H264 simulcast capability.


### 2.2.5

* Avoid calling deprecated (NOOP) `SSL_CTX_set_ecdh_auto()` function in OpenSSL >= 1.1.0.


### 2.2.4

* [Fix #4](https://github.com/versatica/mediasoup/issues/4): Avoid DTLS handshake fragmentation.


### 2.2.3

* [Fix #196](https://github.com/versatica/mediasoup/issues/196): Crash in `Consumer::getStats()` due to wrong `targetProfile`.


### 2.2.2

* Improve [issue #209](https://github.com/versatica/mediasoup/issues/209).


### 2.2.1

* [Fix #209](https://github.com/versatica/mediasoup/issues/209): `DtlsTransport`: don't crash when signaled fingerprint and DTLS fingerprint do not match (thanks @yangjinecho for reporting it).


### 2.2.0

* Update Node and C/C++ dependencies.


### 2.1.0

* Add `localIP` option for `room.createRtpStreamer()` and `transport.startMirroring()` [PR #199](https://github.com/versatica/mediasoup/pull/199).


### 2.0.16

* Improve C++ usage (remove "warning: missing initializer for member" [-Wmissing-field-initializers]).
* Update Travis-CI settings.


### 2.0.15

* Make `PlainRtpTransport` also send RTCP SR/RR reports (thanks @artushin for reporting).


### 2.0.14

* [Fix #193](https://github.com/versatica/mediasoup/issues/193): `preferTcp` not honored (thanks @artushin).


### 2.0.13

* Avoid crash when no remote IP/port is given.


### 2.0.12

* Add `handled` and `unhandled` events to `Consumer`.


### 2.0.11

* [Fix #185](https://github.com/versatica/mediasoup/issues/185): Consumer: initialize effective profile to 'NONE' (thanks @artushin).
* [Fix #186](https://github.com/versatica/mediasoup/issues/186): NackGenerator code being executed after instance deletion (thanks @baiyufei).


### 2.0.10

* [Fix #183](https://github.com/versatica/mediasoup/issues/183): Always reset the effective `Consumer` profile when removed (thanks @thehappycoder).


### 2.0.9

* Make ICE+DTLS more flexible by allowing sending DTLS handshake when ICE is just connected.


### 2.0.8

* Disable stats periodic retrieval also on remote closure of `Producer` and `WebRtcTransport`.


### 2.0.7

* [Fix #180](https://github.com/versatica/mediasoup/issues/180): Added missing include `cmath` so that `std::round` can be used (thanks @jacobEAdamson).


### 2.0.6

* [Fix #173](https://github.com/versatica/mediasoup/issues/173): Avoid buffer overflow in `()` (thanks @lightmare).
* Improve stream layers management in `Consumer` by using the new `RtpMonitor` class.


### 2.0.5

* [Fix #164](https://github.com/versatica/mediasoup/issues/164): Sometimes video freezes forever (no RTP received in browser at all).
* [Fix #160](https://github.com/versatica/mediasoup/issues/160): Assert error in `RTC::Consumer::GetStats()`.


### 2.0.4

* [Fix #159](https://github.com/versatica/mediasoup/issues/159): Don’t rely on VP8 payload descriptor flags to assure the existence of data.
* [Fix #160](https://github.com/versatica/mediasoup/issues/160): Reset `targetProfile` when the corresponding profile is removed.


### 2.0.3

* worker: Fix crash when VP8 payload has no `PictureId`.


### 2.0.2

* worker: Remove wrong `assert` on `Producer::DeactivateStreamProfiles()`.


### 2.0.1

* Update README file.


### 2.0.0

* New design based on `Producers` and `Consumer` plus a mediasoup protocol and the **mediasoup-client** client side SDK.


### 1.2.8

* Fix a crash due to RTX packet processing while the associated `NackGenerator` is not yet created.


### 1.2.7

* Habemus RTX ([RFC 4588](https://tools.ietf.org/html/rfc4588)) for proper RTP retransmission.


### 1.2.6

* Fix an issue in `buffer.toString()` that makes mediasoup fail in Node 8.
* Update libuv to version 1.12.0.


### 1.2.5

* Add support for [ICE renomination](https://tools.ietf.org/html/draft-thatcher-ice-renomination).


### 1.2.4

* Fix a SDP negotiation issue when the remote peer does not have compatible codecs.


### 1.2.3

* Add video codecs supported by Microsoft Edge.


### 1.2.2

* `RtpReceiver`: generate RTCP PLI when "rtpraw" or "rtpobject" event listener is set.


### 1.2.1

* `RtpReceiver`: fix an error producing packets when "rtpobject" event is set.


### 1.2.0

* `RtpSender`: allow `disable()`/`enable()` without forcing SDP renegotiation (#114).


### 1.1.0

* Add `Room.on('audiolevels')` event.


### 1.0.2

* Set a maximum value of 1500 bytes for packet storage in `RtpStreamSend`.


### 1.0.1

* Avoid possible segfault if `RemoteBitrateEstimator` generates a bandwidth estimation with zero SSRCs.


### 1.0.0

* First stable release.<|MERGE_RESOLUTION|>--- conflicted
+++ resolved
@@ -1,7 +1,5 @@
 # Changelog
 
-<<<<<<< HEAD
-=======
 
 ### 3.6.22
 
@@ -11,7 +9,6 @@
 * SctpAssociation: increase sctpBufferedAmount before sending any data (#472).
 
 
->>>>>>> d96ba17c
 ### 3.6.21
 
 * Fix memory leak in Node.js layer due to `PayloadChannel` event listener not being removed (related to #463).
