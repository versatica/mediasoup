# Changelog


### NEXT

<<<<<<< HEAD
* liburing: Enable zero copy ([PR #1273](https://github.com/versatica/mediasoup/pull/1273)).
=======
* worker: Do not use references for async callbacks ([PR #1274](https://github.com/versatica/mediasoup/pull/1274)).
>>>>>>> be90de5d


### 3.13.12

* worker: Disable `RtcLogger` usage if not enabled ([PR #1264](https://github.com/versatica/mediasoup/pull/1264)).
* npm installation: Don't require Python if valid worker prebuilt binary is fetched ([PR #1265](https://github.com/versatica/mediasoup/pull/1265)).
* Update h264-profile-level-id NPM dependency to 1.1.0.


### 3.13.11

* liburing: Avoid extra memcpy on RTP ([PR #1258](https://github.com/versatica/mediasoup/pull/1258)).
* libsrtp: Use our own fork with performance gain ([PR #1260](https://github.com/versatica/mediasoup/pull/1260)).
* `DataConsumer`: Add `addSubchannel()` and `removeSubchannel()` methods ([PR #1263](https://github.com/versatica/mediasoup/pull/1263)).
* Fix Rust `DataConsumer` ([PR #1262](https://github.com/versatica/mediasoup/pull/1262)).


### 3.13.10

* `tasks.py`: Always include `--no-user` in `pip install` commands to avoid the "can not combine --user and --target" error in Windows ([PR #1257](https://github.com/versatica/mediasoup/pull/1257)).


### 3.13.9

* Update worker liburing dependency to 2.4-2 ([PR #1254](https://github.com/versatica/mediasoup/pull/1254)).
* liburing: Enable by default ([PR 1255](https://github.com/versatica/mediasoup/pull/1255)).


### 3.13.8

* liburing: Enable liburing usage for SCTP data delivery ([PR 1249](https://github.com/versatica/mediasoup/pull/1249)).
* liburing: Disable by default ([PR 1253](https://github.com/versatica/mediasoup/pull/1253)).


### 3.13.7

* Update worker dependencies ([PR #1201](https://github.com/versatica/mediasoup/pull/1201)):
  * abseil-cpp 20230802.0-2
  * libuv 1.47.0-1
  * OpenSSL 3.0.8-2
  * usrsctp snapshot ebb18adac6501bad4501b1f6dccb67a1c85cc299
* Enable `liburing` usage for Linux (kernel versions >= 6) ([PR #1218](https://github.com/versatica/mediasoup/pull/1218)).


### 3.13.6

* Replace make + Makefile with Python Invoke library + tasks.py (also fix installation under path with whitespaces) ([PR #1239](https://github.com/versatica/mediasoup/pull/1239)).


### 3.13.5

* Fix RTCP SDES packet size calculation ([PR #1236](https://github.com/versatica/mediasoup/pull/1236) based on PR [PR #1234](https://github.com/versatica/mediasoup/pull/1234) by @ybybwdwd).
* RTCP Compound Packet: Use a single DLRR report to hold all ssrc info sub-blocks ([PR #1237](https://github.com/versatica/mediasoup/pull/1237)).


### 3.13.4

* Fix RTCP DLRR (Delay Since Last Receiver Report) block parsing ([PR #1234](https://github.com/versatica/mediasoup/pull/1234)).


### 3.13.3

* Node: Fix issue when 'pause'/'resume' events are not emitted ([PR #1231](https://github.com/versatica/mediasoup/pull/1231) by @douglaseel).


### 3.13.2

* FBS: `LayersChangeNotification` body must be optional (fixes a crash) ([PR #1227](https://github.com/versatica/mediasoup/pull/1227)).


### 3.13.1

* Node: Extract version from `package.json` using `require()` ([PR #1217](https://github.com/versatica/mediasoup/pull/1217) by @arcinston).


### 3.13.0

* Switch from JSON based messages to `flatbuffers` ([PR #1064](https://github.com/versatica/mediasoup/pull/1064)).
* Add `ListenInfo` in all transports and send/recv buffer size options ([PR #1084](https://github.com/versatica/mediasoup/pull/1084)).
* Add optional `rtcpListenInfo` in `PlainTransportOptions` ([PR #1099](https://github.com/versatica/mediasoup/pull/1099)).
* Add pause/resume API in `DataProducer` and `DataConsumer` ([PR #1104](https://github.com/versatica/mediasoup/pull/1104)).
* DataChannel subchannels feature ([PR #1152](https://github.com/versatica/mediasoup/pull/1152)).
* `Worker`: Make DTLS fragment stay within MTU size range ([PR #1156](https://github.com/versatica/mediasoup/pull/1156), based on [PR #1143](https://github.com/versatica/mediasoup/pull/1143) by @vpnts-se).


### 3.12.16

* Fix `IceServer` crash when client uses ICE renomination ([PR #1182](https://github.com/versatica/mediasoup/pull/1182)).


### 3.12.15

* Fix NPM "postinstall" task in Windows ([PR #1187](https://github.com/versatica/mediasoup/pull/1187)).


### 3.12.14

* CI: Use Node.js version 20 ([PR #1177](https://github.com/versatica/mediasoup/pull/1177)).
* Use given `PYTHON` environment variable (if given) when running `worker/scripts/getmake.py` ([PR #1186](https://github.com/versatica/mediasoup/pull/1186)).


### 3.12.13

* Bump up Meson from 1.1.0 to 1.2.1 (fixes Xcode 15 build issues) ([PR #1163](https://github.com/versatica/mediasoup/pull/1163) by @arcinston).


### 3.12.12

* Support C++20 ([PR #1150](https://github.com/versatica/mediasoup/pull/1150) by @o-u-p).


### 3.12.11

* Google Transport Feedback: Read Reference Time field as 24bits signed as per spec ([PR #1145](https://github.com/versatica/mediasoup/pull/1145)).


### 3.12.10

* Node: Rename `WebRtcTransport.webRtcServerClosed()` to `listenServerClosed()` ([PR #1141](https://github.com/versatica/mediasoup/pull/1141) by @piranna).


### 3.12.9

* Fix RTCP SDES ([PR #1139](https://github.com/versatica/mediasoup/pull/1139)).


### 3.12.8

* Export `workerBin` absolute path ([PR #1123](https://github.com/versatica/mediasoup/pull/1123)).


### 3.12.7

* `SimulcastConsumer`: Fix lack of "layerschange" event when all streams in the producer die ([PR #1122](https://github.com/versatica/mediasoup/pull/1122)).


### 3.12.6

* `Worker`: Add `Transport::Destroying()` protected method ([PR #1114](https://github.com/versatica/mediasoup/pull/1114)).
* `RtpStreamRecv`: Fix jitter calculation ([PR #1117](https://github.com/versatica/mediasoup/pull/1117), thanks to @penguinol).
* Revert "Node: make types.ts only export types rather than the entire class/code" ([PR #1109](https://github.com/versatica/mediasoup/pull/1109)) because it requires `typescript` >= 5 in the apps that import mediasoup and we don't want to be that strict yet.


### 3.12.5

* `DataConsumer`: Fix removed 'bufferedamountlow' notification ([PR #1113](https://github.com/versatica/mediasoup/pull/1113)).


### 3.12.4

* Fix downloaded prebuilt binary check on Windows ([PR #1105](https://github.com/versatica/mediasoup/pull/1105) by @woodfe).


### 3.12.3

Migrate `npm-scripts.js` to `npm-scripts.mjs` (ES Module) ([PR #1093](https://github.com/versatica/mediasoup/pull/1093)).


### 3.12.2

* CI: Use `ubuntu-20.04` to build mediasoup-worker prebuilt on Linux ([PR #1092](https://github.com/versatica/mediasoup/pull/1092)).


### 3.12.1

* mediasoup-worker prebuild: Fallback to local building if fetched binary doesn't run on current host ([PR #1090](https://github.com/versatica/mediasoup/pull/1090)).


### 3.12.0

* Automate and publish prebuilt `mediasoup-worker` binaries ([PR #1087](https://github.com/versatica/mediasoup/pull/1087), thanks to @barlock for his work in ([PR #1083](https://github.com/versatica/mediasoup/pull/1083)).


### 3.11.26

* `Worker`: Fix NACK timer and avoid negative RTT ([PR #1082](https://github.com/versatica/mediasoup/pull/1082), thanks to @o-u-p for his work in ([PR #1076](https://github.com/versatica/mediasoup/pull/1076)).


### 3.11.25

* `Worker`: Require C++17, Meson >= 1.1.0 and update subprojects ([PR #1081](https://github.com/versatica/mediasoup/pull/1081)).


### 3.11.24

* `SeqManager`: Fix performance regression ([PR #1068](https://github.com/versatica/mediasoup/pull/1068), thanks to @vpalmisano for properly reporting).


### 3.11.23

* Node: Fix `appData` for `Transport` and `RtpObserver` parent classes  ([PR #1066](https://github.com/versatica/mediasoup/pull/1066)).


### 3.11.22

* `RtpStreamRecv`: Only perform RTP inactivity check on simulcast streams ([PR #1061](https://github.com/versatica/mediasoup/pull/1061)).
* `SeqManager`: Properly remove old dropped entries ([PR #1054](https://github.com/versatica/mediasoup/pull/1054)).
* libwebrtc: Upgrade trendline estimator to improve low bandwidth conditions ([PR #1055](https://github.com/versatica/mediasoup/pull/1055) by @ggarber).
* libwebrtc: Fix bandwidth probation dead state ([PR #1031](https://github.com/versatica/mediasoup/pull/1031) by @vpalmisano).


### 3.11.21

* Fix check division by zero in transport congestion control ([PR #1049](https://github.com/versatica/mediasoup/pull/1049) by @ggarber).
* Fix lost pending statuses in transport CC feedback ([PR #1050](https://github.com/versatica/mediasoup/pull/1050) by @ggarber).


### 3.11.20

* `RtpStreamSend`: Reset RTP retransmission buffer upon RTP sequence number reset ([PR #1041](https://github.com/versatica/mediasoup/pull/1041)).
* `RtpRetransmissionBuffer`: Handle corner case in which received packet has lower seq than newest packet in the buffer but higher timestamp  ([PR #1044](https://github.com/versatica/mediasoup/pull/1044)).
* `SeqManager`: Fix crash and add fuzzer ([PR #1045](https://github.com/versatica/mediasoup/pull/1045)).
* Node: Make `appData` TS typed and writable ([PR #1046](https://github.com/versatica/mediasoup/pull/1046), credits to @mango-martin).


### 3.11.19

* `SvcConsumer`: Properly handle VP9 K-SVC bandwidth allocation ([PR #1036](https://github.com/versatica/mediasoup/pull/1036) by @vpalmisano).


### 3.11.18

* `RtpRetransmissionBuffer`: Consider the case of packet with newest timestamp but "old" seq number ([PR #1039](https://github.com/versatica/mediasoup/pull/1039)).


### 3.11.17

* Add `transport.setMinOutgoingBitrate()` method ([PR #1038](https://github.com/versatica/mediasoup/pull/1038), credits to @ jcague).
* `RTC::RetransmissionBuffer`: Increase `RetransmissionBufferMaxItems` from 2500 to 5000.


### 3.11.16

* Fix `SeqManager`: Properly consider previous cycle dropped inputs ([PR #1032](https://github.com/versatica/mediasoup/pull/1032)).
* `RtpRetransmissionBuffer`: Get rid of not necessary `startSeq` private member ([PR #1029](https://github.com/versatica/mediasoup/pull/1029)).
* Node: Upgrade TypeScript to 5.0.2.


### 3.11.15

* `RtpRetransmissionBuffer`: Fix crash and add fuzzer ([PR #1028](https://github.com/versatica/mediasoup/pull/1028)).


### 3.11.14

* Refactor RTP retransmission buffer in a separate and testable `RTC::RetransmissionBuffer` class ([PR #1023](https://github.com/versatica/mediasoup/pull/1023)).


### 3.11.13

* `AudioLevelObserver`: Use multimap rather than map to avoid conflict if various Producers generate same audio level ([PR #1021](https://github.com/versatica/mediasoup/pull/1021), issue reported by @buptlsp).


### 3.11.12

* Fix jitter calculation ([PR #1019](https://github.com/versatica/mediasoup/pull/1019), credits to @alexciarlillo and @snnz).


### 3.11.11

* Add support for RTCP NACK in OPUS ([PR #1015](https://github.com/versatica/mediasoup/pull/1015)).


### 3.11.10

* Download and use MSYS/make locally for Windows postinstall ([PR #792](https://github.com/versatica/mediasoup/pull/792) by @snnz).


### 3.11.9

* Allow simulcast with a single encoding (and N temporal layers) ([PR #1013](https://github.com/versatica/mediasoup/pull/1013)).
* Update libsrtp to 2.5.0.


### 3.11.8

* `SimulcastConsumer::GetDesiredBitrate()`: Choose the highest bitrate among all Producer streams ([PR #992](https://github.com/versatica/mediasoup/pull/992)).
* `SimulcastConsumer`: Fix frozen video when syncing keyframe is discarded due to too high RTP timestamp extra offset needed ([PR #999](https://github.com/versatica/mediasoup/pull/999), thanks to @satoren for properly reporting the issue and helping with the solution).


### 3.11.7

* libwebrtc: Fix crash due to invalid `arrival_time` value ([PR #985](https://github.com/versatica/mediasoup/pull/985) by @ggarber).
* libwebrtc: Replace `MS_ASSERT()` with `MS_ERROR()` ([PR #988](https://github.com/versatica/mediasoup/pull/988)).


### 3.11.6

* Fix wrong `PictureID` rolling over in VP9 and VP8 ([PR #984](https://github.com/versatica/mediasoup/pull/984) by @jcague).


### 3.11.5

* Require Node.js >= 16 ([PR #973](https://github.com/versatica/mediasoup/pull/973)).
* Fix wrong `Consumer` bandwidth estimation under `Producer` packet loss ([PR #962](https://github.com/versatica/mediasoup/pull/962) by @ggarber).


### 3.11.4

* Node: Migrate tests to TypeScript ([PR #958](https://github.com/versatica/mediasoup/pull/958)).
* Node: Remove compiled JavaScript from repository and compile TypeScript code on NPM `prepare` script on demand when installed via git ([PR #954](https://github.com/versatica/mediasoup/pull/954)).
* `Worker`: Add `RTC::Shared` singleton for RTC entities ([PR #953](https://github.com/versatica/mediasoup/pull/953)).
* Update OpenSSL to 3.0.7.


### 3.11.3

* `ChannelMessageHandlers`: Make `RegisterHandler()` not remove the existing handler if another one with same `id` is given ([PR #952](https://github.com/versatica/mediasoup/pull/952)).


### 3.11.2

* Fix installation issue in Linux due to a bug in ninja latest version 1.11.1 ([PR #948](https://github.com/versatica/mediasoup/pull/948)).


### 3.11.1

* `ActiveSpeakerObserver`: Revert 'dominantspeaker' event changes in [PR #941](https://github.com/versatica/mediasoup/pull/941) to avoid breaking changes ([PR #947](https://github.com/versatica/mediasoup/pull/947)).


### 3.11.0

* `Transport`: Remove duplicate call to method ([PR #931](https://github.com/versatica/mediasoup/pull/931)).
* RTCP: Adjust maximum compound packet size ([PR #934](https://github.com/versatica/mediasoup/pull/934)).
* `DataConsumer`: Fix `bufferedAmount` type to be a number again ([PR #936](https://github.com/versatica/mediasoup/pull/936)).
* `ActiveSpeakerObserver`: Fix 'dominantspeaker' event by having a single `Producer` as argument rather than an array with a single `Producer` into it ([PR #941](https://github.com/versatica/mediasoup/pull/941)).
* `ActiveSpeakerObserver`: Fix memory leak ([PR #942](https://github.com/versatica/mediasoup/pull/942)).
* Fix some libwebrtc issues ([PR #944](https://github.com/versatica/mediasoup/pull/944)).
* Tests: Normalize hexadecimal data representation ([PR #945](https://github.com/versatica/mediasoup/pull/945)).
* `SctpAssociation`: Fix memory violation ([PR #943](https://github.com/versatica/mediasoup/pull/943)).


### 3.10.12

* Fix worker crash due to `std::out_of_range` exception ([PR #933](https://github.com/versatica/mediasoup/pull/933)).


### 3.10.11

* RTCP: Fix trailing space needed by `srtp_protect_rtcp()` ([PR #929](https://github.com/versatica/mediasoup/pull/929)).


### 3.10.10

* Fix the JSON serialization for the payload channel `rtp` event ([PR #926](https://github.com/versatica/mediasoup/pull/926) by @mhammo).


### 3.10.9

* RTCP enhancements ([PR #914](https://github.com/versatica/mediasoup/pull/914)).


### 3.10.8

* `Consumer`: use a bitset instead of a set for supported payload types ([PR #919](https://github.com/versatica/mediasoup/pull/919)).
* RtpPacket: optimize UpdateMid() ([PR #920](https://github.com/versatica/mediasoup/pull/920)).
* Little optimizations and modernization ([PR #916](https://github.com/versatica/mediasoup/pull/916)).
* Fix SIGSEGV at `RTC::WebRtcTransport::OnIceServerTupleRemoved()` ([PR #915](https://github.com/versatica/mediasoup/pull/915), credits to @ybybwdwd).
* `WebRtcServer`: Make `port` optional (if not given, a random available port from the `Worker` port range is used) ([PR #908](https://github.com/versatica/mediasoup/pull/908) by @satoren).


### 3.10.7

* Forward `abs-capture-time` RTP extension also for audio packets ([PR #911](https://github.com/versatica/mediasoup/pull/911)).


### 3.10.6

* Node: Define TypeScript types for `internal` and `data` objects ([PR #891](https://github.com/versatica/mediasoup/pull/891)).
* `Channel` and `PayloadChannel`: Refactor `internal` with a single `handlerId` ([PR #889](https://github.com/versatica/mediasoup/pull/889)).
* `Channel` and `PayloadChannel`: Optimize message format and JSON generation ([PR #893](https://github.com/versatica/mediasoup/pull/893)).
* New C++ `ChannelMessageHandlers` class ([PR #894](https://github.com/versatica/mediasoup/pull/894)).
* Fix Rust support after recent changes ([PR #898](https://github.com/versatica/mediasoup/pull/898)).
* Modify `FeedbackRtpTransport` and tests to be compliant with latest libwebrtc code, make reference time to be unsigned ([PR #899](https://github.com/versatica/mediasoup/pull/899) by @penguinol and @sarumjanuch). 


### 3.10.5

* `RtpStreamSend`: Do not store too old RTP packets ([PR #885](https://github.com/versatica/mediasoup/pull/885)).
* Log error details in channel socket. ([PR #875](https://github.com/versatica/mediasoup/pull/875) by @mstyura).

### 3.10.4

* Do not clone RTP packets if not needed ([PR #850](https://github.com/versatica/mediasoup/pull/850)).
* Fix DTLS related crash ([PR #867](https://github.com/versatica/mediasoup/pull/867)). 


### 3.10.3

* `SimpleConsumer`: Fix. Only process Opus codec ([PR #865](https://github.com/versatica/mediasoup/pull/865)).
* TypeScript: Improve `WebRtcTransportOptions` type to not allow `webRtcServer` and `listenIps`options at the same time ([PR #852](https://github.com/versatica/mediasoup/pull/852)).


### 3.10.2

* Fix release contents by including meson_options.txt ([PR #863](https://github.com/versatica/mediasoup/pull/863)).


### 3.10.1

* `RtpStreamSend`: Memory optimizations ([PR #840](https://github.com/versatica/mediasoup/pull/840)). Extracted from #675, by @nazar-pc.
* `SimpleConsumer`: Opus DTX ignore capabilities ([PR #846](https://github.com/versatica/mediasoup/pull/846)).
* Update `libuv` to 1.44.1: Fixes `libuv` build ([PR #857](https://github.com/versatica/mediasoup/pull/857)).


### 3.10.0

* `WebRtcServer`: A new class that brings to `WebRtcTransports` the ability to listen on a single UDP/TCP port ([PR #834](https://github.com/versatica/mediasoup/pull/834)).
* More SRTP crypto suites ([PR #837](https://github.com/versatica/mediasoup/pull/837)).
* Improve `EnhancedEventEmitter` ([PR #836](https://github.com/versatica/mediasoup/pull/836)).
* `TransportCongestionControlClient`: Allow setting max outgoing bitrate before `tccClient` is created ([PR #833](https://github.com/versatica/mediasoup/pull/833)).
* Update TypeScript version.


### 3.9.17

* `RateCalculator`: Fix old buffer items cleanup ([PR #830](https://github.com/versatica/mediasoup/pull/830) by @dsdolzhenko).
* Update TypeScript version.


### 3.9.16

* `SimulcastConsumer`: Fix spatial layer switch with unordered packets ([PR #823](https://github.com/versatica/mediasoup/pull/823) by @jcague).
* Update TypeScript version.


### 3.9.15

* `RateCalculator`: Revert Fix old buffer items cleanup ([PR #819](https://github.com/versatica/mediasoup/pull/819) by @dsdolzhenko).


### 3.9.14

* `NackGenerator`: Add a configurable delay before sending NACK ([PR #827](https://github.com/versatica/mediasoup/pull/827), credits to @penguinol).
* `SimulcastConsumer`: Fix a race condition in SimulcastConsumer ([PR #825](https://github.com/versatica/mediasoup/pull/825) by @dsdolzhenko).
* Add support for H264 SVC (#798 by @prtmD).
* `RtpStreamSend`: Support receive RTCP-XR RRT and send RTCP-XR DLRR ([PR #781](https://github.com/versatica/mediasoup/pull/781) by @aggresss).
* `RateCalculator`: Fix old buffer items cleanup ([PR #819](https://github.com/versatica/mediasoup/pull/819) by @dsdolzhenko).
* `DirectTransport`: Create a buffer to process RTP packets ([PR #730](https://github.com/versatica/mediasoup/pull/730) by @rtctt).
* Node: Improve `appData` TypeScript syntax and initialization.
* Allow setting max outgoing bitrate below the initial value ([PR #826](https://github.com/versatica/mediasoup/pull/826) by @ggarber).
* Update TypeScript version.


### 3.9.13

* `VP8`: Do not discard `TL0PICIDX` from Temporal Layers higher than 0 (PR @817 by @jcague).
* Update TypeScript version.


### 3.9.12

* `DtlsTransport`: Make DTLS negotiation run immediately ([PR #815](https://github.com/versatica/mediasoup/pull/815)).
* Update TypeScript version.


### 3.9.11

* Modify `SimulcastConsumer` to keep using layers without good scores ([PR #804](https://github.com/versatica/mediasoup/pull/804) by @ggarber).


### 3.9.10

* Update worker dependencies:
    * OpenSSL 3.0.2.
    * abseil-cpp 20211102.0.
    * nlohmann_json 3.10.5.
    * usrsctp snapshot 4e06feb01cadcd127d119486b98a4bd3d64aa1e7.
    * wingetopt 1.00.
* Update TypeScript version.
* Fix RTP marker bit not being reseted after mangling in each `Consumer` ([PR #811](https://github.com/versatica/mediasoup/pull/811) by @ggarber).


### 3.9.9

* Optimize RTP header extension handling ([PR #786](https://github.com/versatica/mediasoup/pull/786)).
* `RateCalculator`: Reset optimization ([PR #785](https://github.com/versatica/mediasoup/pull/785)).
* Fix frozen video due to double call to `Consumer::UserOnTransportDisconnected()` ([PR #788](https://github.com/versatica/mediasoup/pull/788), thanks to @ggarber for exposing this issue in [PR #787](https://github.com/versatica/mediasoup/pull/787)).


### 3.9.8

* Fix VP9 kSVC forwarding logic to not forward lower unneded layers ([PR #778](https://github.com/versatica/mediasoup/pull/778) by @ggarber).
* Fix update bandwidth estimation configuration and available bitrate when updating max outgoing bitrate ([PR #779](https://github.com/versatica/mediasoup/pull/779) by @ggarber).
* Replace outdated `random-numbers` package by native `crypto.randomInt()` ([PR #776](https://github.com/versatica/mediasoup/pull/776) by @piranna).
* Update TypeScript version.


### 3.9.7

* Typing event emitters in mediasoup Node ([PR #764](https://github.com/versatica/mediasoup/pull/764) by @unao).


### 3.9.6

* TCC client optimizations for faster and more stable BWE ([PR #712](https://github.com/versatica/mediasoup/pull/712) by @ggarber).
* Added support for RTP abs-capture-time header ([PR #761](https://github.com/versatica/mediasoup/pull/761) by @oto313).


### 3.9.5

* ICE renomination support ([PR #756](https://github.com/versatica/mediasoup/pull/756)).
* Update `libuv` to 1.43.0.


### 3.9.4

* `Worker`: Fix bad printing of error messages from Worker ([PR #750](https://github.com/versatica/mediasoup/pull/750) by @j1elo).


### 3.9.3

* Single H264/H265 codec configuration in `supportedRtpCapabilities` ([PR #718](https://github.com/versatica/mediasoup/pull/718)).
* Improve Windows support by not requiring MSVC configuration ([PR #741](https://github.com/versatica/mediasoup/pull/741)).


### 3.9.2

* `pipeToRouter()`: Reuse same `PipeTransport` when possible ([PR #697](https://github.com/versatica/mediasoup/pull/697)).
* Add `worker.died` boolean getter.
* Update TypeScript version to 4.X.X and use `target: "esnext"` so transpilation of ECMAScript private fields (`#xxxxx`) don't use `WeakMaps` tricks but use standard syntax instead.
* Use more than one core for compilation on Windows ([PR #709](https://github.com/versatica/mediasoup/pull/709)).
* `Consumer`: Modification of bitrate allocation algorithm ([PR #708](https://github.com/versatica/mediasoup/pull/708)).


### 3.9.1

* NixOS friendly build process ([PR #683](https://github.com/versatica/mediasoup/pull/683)).
* `Worker`: Emit "died" event before observer "close" ([PR #684](https://github.com/versatica/mediasoup/pull/684)).
* Transport: Hide debug message for RTX RTCP-RR packets ([PR #688](https://github.com/versatica/mediasoup/pull/688)).
* Update `libuv` to 1.42.0.
* Improve Windows support ([PR #692](https://github.com/versatica/mediasoup/pull/692)).
* Avoid build commands when MEDIASOUP_WORKER_BIN is set ([PR #695](https://github.com/versatica/mediasoup/pull/695)).


### 3.9.0

* Replaces GYP build system with fully-functional Meson build system ([PR #622](https://github.com/versatica/mediasoup/pull/622)).
* Worker communication optimization (aka removing netstring dependency) ([PR #644](https://github.com/versatica/mediasoup/pull/644)).
* Move TypeScript and compiled JavaScript code to a new `node` folder.
* Use ES6 private fields.
* Require Node.js version >= 12.


### 3.8.4

* OPUS multi-channel (Surround sound) support ([PR #647](https://github.com/versatica/mediasoup/pull/647)).
* Add `packetLoss` stats to transport ([PR #648](https://github.com/versatica/mediasoup/pull/648) by @ggarber).
* Fixes for active speaker observer ([PR #655](https://github.com/versatica/mediasoup/pull/655) by @ggarber).
* Fix big endian issues ([PR #639](https://github.com/versatica/mediasoup/pull/639)).


### 3.8.3

* Fix wrong `size_t*` to `int*` conversion in 64bit Big-Endian hosts ([PR #637](https://github.com/versatica/mediasoup/pull/637)).


### 3.8.2

* `ActiveSpeakerObserver`: Fix crash due to a `nullptr` ([PR #634](https://github.com/versatica/mediasoup/pull/634)).


### 3.8.1

* `SimulcastConsumer`: Fix RTP timestamp when switching layers ([PR #626](https://github.com/versatica/mediasoup/pull/626) by @penguinol).


### 3.8.0

* Update `libuv` to 1.42.0.
* Use non-ASM OpenSSL on Windows ([PR #614](https://github.com/versatica/mediasoup/pull/614)).
* Fix minor memory leak caused by non-virtual destructor ([PR #625](https://github.com/versatica/mediasoup/pull/625)).
* Dominant Speaker Event ([PR #603](https://github.com/versatica/mediasoup/pull/603) by @SteveMcFarlin).


### 3.7.19

* Update `libuv` to 1.41.0.
* C++:
  - Move header includes ([PR #608](https://github.com/versatica/mediasoup/pull/608)).
  - Enhance debugging on channel request/notification error ([PR #607](https://github.com/versatica/mediasoup/pull/607)).


### 3.7.18

* Support for optional fixed port on transports ([PR #593](https://github.com/versatica/mediasoup/pull/593) by @nazar-pc).
* Upgrade and optimize OpenSSL dependency ([PR #598](https://github.com/versatica/mediasoup/pull/598) by @vpalmisano):
  - OpenSSL upgraded to version 1.1.1k.
  - Enable the compilation of assembly extensions for OpenSSL.
  - Optimize the worker build (`-O3`) and disable the debug flag (`-g`).


### 3.7.17

* Introduce `PipeConsumerOptions` to avoid incorrect type information on `PipeTransport.consume()` arguments.
* Make `ConsumerOptions.rtpCapabilities` field required as it should have always been.


### 3.7.16

* Add `mid` option in `ConsumerOptions` to provide way to override MID ([PR #586](https://github.com/versatica/mediasoup/pull/586) by @mstyura).


### 3.7.15

* `kind` field of `RtpHeaderExtension` is no longer optional. It must be 'audio' or 'video'.
* Refactor API inconsistency in internal RTP Observer communication with worker.


### 3.7.14

* Update `usrsctp` to include a "possible use after free bug" fix (commit [here](https://github.com/sctplab/usrsctp/commit/0f8d58300b1fdcd943b4a9dd3fbd830825390d4d)).


### 3.7.13

* Fix build on FreeBSD ([PR #585](https://github.com/versatica/mediasoup/pull/585) by @smortex).


### 3.7.12

* `mediasoup-worker`: Fix memory leaks on error exit ([PR #581](https://github.com/versatica/mediasoup/pull/581)).


### 3.7.11

* Fix `DepUsrSCTP::Checker::timer` not being freed on `Worker` close ([PR #576](https://github.com/versatica/mediasoup/pull/576)). Thanks @nazar-pc for discovering this.


### 3.7.10

* Remove clang tools binaries from regular installation.


### 3.7.9

* Code clean up.


### 3.7.8

* `PayloadChannel`: Copy received messages into a separate buffer to avoid memory corruption if the message is later modified ([PR #570](https://github.com/versatica/mediasoup/pull/570) by @aggresss).


### 3.7.7

* Thread and memory safety fixes needed for mediasoup-rust ([PR #562](https://github.com/versatica/mediasoup/pull/562) by @nazar-pc).
* mediasoup-rust support on macOS ([PR #567](https://github.com/versatica/mediasoup/pull/567) by @nazar-pc).
* mediasoup-rust release 0.7.2.


### 3.7.6

* `Transport`: Implement new `setMaxOutgoingBitrate()` method ([PR #555](https://github.com/versatica/mediasoup/pull/555) by @t-mullen). 
* `SctpAssociation`: Don't warn if SCTP send buffer is full.
* Rust: Update modules structure and other minor improvements for Rust version ([PR #558](https://github.com/versatica/mediasoup/pull/558)).
* `mediasoup-worker`: Avoid duplicated basenames so that libmediasoup-worker is compilable on macOS ([PR #557](https://github.com/versatica/mediasoup/pull/557)).


### 3.7.5

* SctpAssociation: provide 'sctpsendbufferfull' reason on send error (#552).


### 3.7.4

* Improve `RateCalculator` ([PR #547](https://github.com/versatica/mediasoup/pull/547) by @vpalmisano).


### 3.7.3

* Make worker M1 compilable.


### 3.7.2

* `RateCalculator` optimization ([PR #538](https://github.com/versatica/mediasoup/pull/538) by @vpalmisano).


### 3.7.1

* `SimulcastConsumer`: Fix miscalculation when increasing layer ([PR #541](https://github.com/versatica/mediasoup/pull/541) by @penguinol).
* Rust version with thread-based worker ([PR #540](https://github.com/versatica/mediasoup/pull/540)).


### 3.7.0

* Welcome to `mediasoup-rust`! Authored by @nazar-pc (PRs #518 and #533).
* Update `usrsctp`.


### 3.6.37

* Fix crash if empty `fingerprints` array is given in `webrtcTransport.connect()` (issue #537).

### 3.6.36

* `Producer`: Add new stats field 'rtxPacketsDiscarded' ([PR #536](https://github.com/versatica/mediasoup/pull/536)).


### 3.6.35

* `XxxxConsumer.hpp`: make `IsActive()` return `true` (even if `Producer`'s score is 0) when DTX is enabled ([PR #534](https://github.com/versatica/mediasoup/pull/534) due to issue #532).


### 3.6.34

* Fix crash (regression, issue #529).


### 3.6.33

* Add missing `delete cb` that otherwise would leak ([PR #527](https://github.com/versatica/mediasoup/pull/527) based on [PR #526](https://github.com/versatica/mediasoup/pull/526) by @vpalmisano).
* `router.pipeToRouter()`: Fix possible inconsistency in `pipeProducer.paused` status (as discussed in this [thread](https://mediasoup.discourse.group/t/concurrency-architecture/2515/) in the mediasoup forum).
* Update `nlohmann/json` to 3.9.1.
* Update `usrsctp`.
* Enhance Jitter calculation.


### 3.6.32

* Fix notifications from `mediasoup-worker` being processed before responses received before them (issue #501).


### 3.6.31

* Move `bufferedAmount` from `dataConsumer.dump()` to `dataConsumer.getStats()`.


### 3.6.30

* Add `pipe` option to `transport.consume()`([PR #494](https://github.com/versatica/mediasoup/pull/494)).
  - So the receiver will get all streams from the `Producer`.
  - It works for any kind of transport (but `PipeTransport` which is always like this).
* Add `LICENSE` and `PATENTS` files in `libwebrtc` dependency (issue #495).
* Added `worker/src/Utils/README_BASE64_UTILS` (issue #497).
* Update `usrsctp`.


### 3.6.29

* Fix wrong message about `rtcMinPort` and `rtcMaxPort`.
* Update deps.
* Improve `EnhancedEventEmitter.safeAsPromise()` (although not used).


### 3.6.28

* Fix replacement of `__MEDIASOUP_VERSION__` in `lib/index.d.ts` (issue #483).
* `worker/scripts/configure.py`: Handle 'mips64' ([PR #485](https://github.com/versatica/mediasoup/pull/485)).


### 3.6.27

* Allow the `mediasoup-worker` process to inherit all environment variables (issue #480).


### 3.6.26

* BWE tweaks and debug logs.


### 3.6.25

* SCTP fixes ([PR #479](https://github.com/versatica/mediasoup/pull/479)).


### 3.6.24

* Update `awaitqueue` dependency.


### 3.6.23

* Fix yet another memory leak in Node.js layer due to `PayloadChannel` event listener not being removed.


### 3.6.22

* `Transport.cpp`: Provide transport congestion client with RTCP Receiver Reports (#464).
* Update `libuv` to 1.40.0.
* Update Node deps.
* `SctpAssociation.cpp`: increase `sctpBufferedAmount` before sending any data (#472).


### 3.6.21

* Fix memory leak in Node.js layer due to `PayloadChannel` event listener not being removed (related to #463).


### 3.6.20

* Remove `-fwrapv` when building mediasoup-worker in `Debug` mode (issue #460).
* Add `MEDIASOUP_MAX_CORES` to limit `NUM_CORES` during mediasoup-worker build ([PR #462](https://github.com/versatica/mediasoup/pull/462)).


### 3.6.19

* Update `usrsctp` dependency.
* Update `typescript-eslint` deps.
* Update Node deps.


### 3.6.18

* Fix `ortc.getConsumerRtpParameters()` RTX codec comparison issue ([PR #453](https://github.com/versatica/mediasoup/pull/453)).
* RtpObserver: expose `RtpObserverAddRemoveProducerOptions` for `addProducer()` and `removeProducer()` methods.


### 3.6.17

* Update `libuv` to 1.39.0.
* Update Node deps.
* SimulcastConsumer: Prefer the highest spatial layer initially ([PR #450](https://github.com/versatica/mediasoup/pull/450)).
* RtpStreamRecv: Set RtpDataCounter window size to 6 secs if DTX (#451)


### 3.6.16

* `SctpAssociation.cpp`: Fix `OnSctpAssociationBufferedAmount()` call.
* Update deps.
* New API to send data from Node throught SCTP DataConsumer.


### 3.6.15

* Avoid SRTP leak by deleting invalid SSRCs after STRP decryption (issue #437, thanks to @penguinol for reporting).
* Update `usrsctp` dep.
* DataConsumer 'bufferedAmount' implementation ([PR #442](https://github.com/versatica/mediasoup/pull/442)).

### 3.6.14

* Fix `usrsctp` vulnerability ([PR #439](https://github.com/versatica/mediasoup/pull/439)).
* Fix issue #435 (thanks to @penguinol for reporting).
* `TransportCongestionControlClient.cpp`: Enable periodic ALR probing to recover faster from network issues.

* Update `nlohmann::json` C++ dep to 3.9.0.


### 3.6.13

* RTP on `DirectTransport` (issue #433, [PR #434](https://github.com/versatica/mediasoup/pull/434)):
  - New API `producer.send(rtpPacket: Buffer)`.
  - New API `consumer.on('rtp', (rtpPacket: Buffer)`.
  - New API `directTransport.sendRtcp(rtcpPacket: Buffer)`.
  - New API `directTransport.on('rtcp', (rtpPacket: Buffer)`.


### 3.6.12

* Release script.


### 3.6.11

* `Transport`: rename `maxSctpSendBufferSize` to `sctpSendBufferSize`.


### 3.6.10

* `Transport`: Implement `maxSctpSendBufferSize`.
* Update `libuv` to 1.38.1.


### 3.6.9

* `Transport::ReceiveRtpPacket()`: Call `RecvStreamClosed(packet->GetSsrc())` if received RTP packet does not match any `Producer`.
* `Transport::HandleRtcpPacket()`: Ensure `Consumer` is found for received NACK Feedback packets.
* Fix issue #408.


### 3.6.8

* Fix SRTP leak due to streams not being removed when a `Producer` or `Consumer` is closed.
  - [PR #428](https://github.com/versatica/mediasoup/pull/428) (fixes issues #426). 
  - Credits to credits to @penguinol for reporting and initial work at [PR #427](https://github.com/versatica/mediasoup/pull/427).
* Update `nlohmann::json` C++ dep to 3.8.0.
* C++: Enhance `const` correctness.


### 3.6.7

* `ConsumerScore`: Add `producerScores`, scores of all RTP streams in the producer ordered by encoding (just useful when the producer uses simulcast).
  - [PR #421](https://github.com/versatica/mediasoup/pull/421) (fixes issues #420).
* Hide worker executable console in Windows.
  - [PR #419](https://github.com/versatica/mediasoup/pull/419) (credits to @BlueMagnificent).
* `RtpStream.cpp`: Fix wrong `std::round()` usage.
  - Issue #423.


### 3.6.6

* Update `usrsctp` library.
* Update ESlint and TypeScript related dependencies.


### 3.6.5

* Set `score:0` when `dtx:true` is set in an `encoding` and there is no RTP for some seconds for that RTP stream.
  - Fixes #415.


### 3.6.4

* `gyp`: Fix CLT version detection in OSX Catalina when XCode app is not installed.
  - [PR #413](https://github.com/versatica/mediasoup/pull/413) (credits to @enimo).


### 3.6.3

* Modernize TypeScript.


### 3.6.2

* Fix crash in `Transport.ts` when closing a `DataConsumer` created on a `DirectTransport`.


### 3.6.1

* Export new `DirectTransport` in `types`.
* Make `DataProducerOptions` optional (not needed when in a `DirectTransport`).


### 3.6.0

* SCTP/DataChannel termination:
  - [PR #409](https://github.com/versatica/mediasoup/pull/409)
  - Allow the Node application to directly send text/binary messages to mediasoup-worker C++ process so others can consume them using `DataConsumers`.
  - And vice-versa: allow the Node application to directly consume in Node messages send by `DataProducers`.
* Add `WorkerLogTag` TypeScript enum and also add a new 'message' tag into it.


### 3.5.15

* Simulcast and SVC: Better computation of desired bitrate based on `maxBitrate` field in the `producer.rtpParameters.encodings`.


### 3.5.14

* Update deps, specially `uuid` and `@types/uuid` that had a TypeScript related bug.
* `TransportCongestionClient.cpp`: Improve sender side bandwidth estimation by do not reporting `this->initialAvailableBitrate` as available bitrate due to strange behavior in the algorithm.


### 3.5.13

* Simplify `GetDesiredBitrate()` in `SimulcastConsumer` and `SvcConsumer`.
* Update `libuv` to 1.38.0.


### 3.5.12

* `SeqManager.cpp`: Improve performance.
  - [PR #398](https://github.com/versatica/mediasoup/pull/398) (credits to @penguinol).


### 3.5.11

* `SeqManager.cpp`: Fix a bug and improve performance.
  - Fixes issue #395 via [PR #396](https://github.com/versatica/mediasoup/pull/396) (credits to @penguinol).
* Drop Node.js 8 support. Minimum supported Node.js version is now 10.
* Upgrade `eslint` and `jest` major versions.


### 3.5.10

* `SimulcastConsumer.cpp`: Fix `IncreaseLayer()` method (fixes #394).
* Udpate Node deps.


### 3.5.9

* `libwebrtc`: Apply patch by @sspanak and @Ivaka to avoid crash. Related issue: #357.
* `PortManager.cpp`: Do not use `UV_UDP_RECVMMSG` in Windows due to a bug in `libuv` 1.37.0.
* Update Node deps.


### 3.5.8

* Enable `UV_UDP_RECVMMSG`:
  - Upgrade `libuv` to 1.37.0.
  - Use `uv_udp_init_ex()` with `UV_UDP_RECVMMSG` flag.
  - Add our own `uv.gyp` now that `libuv` has removed support for GYP (fixes #384).


### 3.5.7

* Fix crash in mediasoup-worker due to conversion from `uint64_t` to `int64_t` (used within `libwebrtc` code. Fixes #357.
* Update `usrsctp` library.
* Update Node deps.


### 3.5.6

* `SeqManager.cpp`: Fix video lag after a long time.
  - Fixes #372 (thanks @penguinol for reporting it and giving the solution).


### 3.5.5

* `UdpSocket.cpp`: Revert `uv__udp_recvmmsg()` usage since it notifies about received UDP packets in reverse order. Feature on hold until fixed. 


### 3.5.4

* `Transport.cpp`: Enable transport congestion client for the first video Consumer, no matter it's uses simulcast, SVC or a single stream.
* Update `libuv` to 1.35.0.
* `UdpSocket.cpp`: Ensure the new libuv's `uv__udp_recvmmsg()` is used, which is more efficient.


### 3.5.3

* `PlainTransport`: Remove `multiSource` option. It was a hack nobody should use.


### 3.5.2

* Enable MID RTP extension in mediasoup to receivers direction (for consumers).
  - This **requires** mediasoup-client 3.5.2 to work.


### 3.5.1

* `PlainTransport`: Fix event name: 'rtcpTuple' => 'rtcptuple'.


### 3.5.0

* `PipeTransport`: Add support for SRTP and RTP retransmission (RTX + NACK). Useful when connecting two mediasoup servers running in different hosts via pipe transports.
* `PlainTransport`: Add support for SRTP.
* Rename `PlainRtpTransport` to `PlainTransport` everywhere (classes, methods, TypeScript types, etc). Keep previous names and mark them as DEPRECATED.
* Fix vulnarability in IPv6 parser.


### 3.4.13

* Update `uuid` dep to 7.0.X (new API).
* Fix crash due wrong array index in `PipeConsumer::FillJson()`.
  - Fixes #364


### 3.4.12

* TypeScript: generate `es2020` instead of `es6`.
* Update `usrsctp` library.
  - Fixes #362 (thanks @chvarlam for reporting it).


### 3.4.11

* `IceServer.cpp`: Reject received STUN Binding request with 487 if remote peer indicates ICE-CONTROLLED into it.


### 3.4.10

* `ProducerOptions`: Rename `keyFrameWaitTime` option to `keyFrameRequestDelay` and make it work as expected.


### 3.4.9

* Add `Utils::Json::IsPositiveInteger()` to not rely on `is_number_unsigned()` of json lib, which is unreliable due to its design.
* Avoid ES6 `export default` and always use named `export`.
* `router.pipeToRouter()`: Ensure a single `PipeTransport` pair is created between `router1` and `router2`.
   - Since the operation is async, it may happen that two simultaneous calls to `router1.pipeToRouter({ producerId: xxx, router: router2 })` would end up generating two pairs of `PipeTranports`. To prevent that, let's use an async queue.
* Add `keyFrameWaitTime` option to `ProducerOptions`.
* Update Node and C++ deps.


### 3.4.8

* `libsrtp.gyp`: Fix regression in mediasoup for Windows.
  - `libsrtp.gyp`: Modernize it based on the new `BUILD.gn` in Chromium.
  - `libsrtp.gyp`: Don't include "test" and other targets.
  - Assume `HAVE_INTTYPES_H`, `HAVE_INT8_T`, etc. in Windows.
  - Issue details: https://github.com/sctplab/usrsctp/issues/353
* `gyp` dependency: Add support for Microsoft Visual Studio 2019.
  - Modify our own `gyp` sources to fix the issue.
  - CL uploaded to GYP project with the fix.
  - Issue details: https://github.com/sctplab/usrsctp/issues/347


### 3.4.7

* `PortManager.cpp`: Do not limit the number of failed `bind()` attempts to 20 since it does not work well in scenarios that launch tons of `Workers` with same port range. Instead iterate all ports in the range given to the Worker.
* Do not copy `catch.hpp` into `test/include/` but make the GYP `mediasoup-worker-test` target include the corresponding folder in `deps/catch`.


### 3.4.6

* Update libsrtp to 2.3.0.
* Update ESLint and TypeScript deps.


### 3.4.5

* Update deps.
* Fix text in `./github/Bug_Report.md` so it no longer references the deprecated mailing list.


### 3.4.4

* `Transport.cpp`: Ignore RTCP SDES packets (we don't do anything with them anyway).
* `Producer` and `Consumer` stats: Always show `roundTripTime` (even if calculated value is 0) after a `roundTripTime` > 0 has been seen.


### 3.4.3

* `Transport.cpp`: Fix RTCP FIR processing:
  - Instead of looking at the media ssrc in the common header, iterate FIR items and look for associated `Consumers` based on ssrcs in each FIR item.
  - Fixes #350 (thanks @j1elo for reporting and documenting the issue).


### 3.4.2

* `SctpAssociation.cpp`: Improve/fix logs.
* Improve Node `EventEmitter` events inline documentation.
* `test-node-sctp.js`: Wait for SCTP association to be open before sending data.


### 3.4.1

* Improve mediasoup-worker build system by using `sh` instead of `bash` and default to 4 cores (thanks @smoke, [PR #349](https://github.com/versatica/mediasoup/pull/349)).


### 3.4.0

* Add `worker.getResourceUsage()` API.
* Update OpenSSL to 1.1.1d.
* Update `libuv` to 1.34.0.
* Update TypeScript version.


### 3.3.8

* Update usrsctp dependency (it fixes a potential wrong memory access).
  - More details in the reported issue: https://github.com/sctplab/usrsctp/issues/408


### 3.3.7

* Fix `version` getter.


### 3.3.6

* `SctpAssociation.cpp`: Initialize the `usrsctp` socket in the class constructor. Fixes #348.


### 3.3.5

* Fix usage of a deallocated `RTC::TcpConnection` instance under heavy CPU usage due to mediasoup deleting the instance in the middle of a receiving iteration. Fixes #333.
  - More details in the commit: https://github.com/versatica/mediasoup/commit/49824baf102ab6d2b01e5bca565c29b8ac0fec22


### 3.3.4

* IPv6 fix: Use `INET6_ADDRSTRLEN` instead of `INET_ADDRSTRLEN`.


### 3.3.3

* Add `consumer.setPriority()` and `consumer.priority` API to prioritize how the estimated outgoing bitrate in a transport is distributed among all video consumers (in case there is not enough bitrate to satisfy them).
* Make video `SimpleConsumers` play the BWE game by helping in probation generation and bitrate distribution.
* Add `consumer.preferredLayers` getter.
* Rename `enablePacketEvent()` and "packet" event to `enableTraceEvent()` and "trace" event (sorry SEMVER).
* Transport: Add a new "trace" event of type "bwe" with detailed information about bitrates.


### 3.3.2

* Improve "packet" event by not firing both "keyframe" and "rtp" types for the same RTP packet.


### 3.3.1


* Add type "keyframe" as a valid type for "packet" event in `Producers` and `Consumers`.


### 3.3.0

* Add transport-cc bandwidth estimation and congestion control in sender and receiver side.
* Run in Windows.
* Rewrite to TypeScript.
* Tons of improvements.


### 3.2.5

* Fix TCP leak (#325).


### 3.2.4

* `PlainRtpTransport`: Fix comedia mode.


### 3.2.3

* `RateCalculator`: improve efficiency in `GetRate()` method (#324).


### 3.2.2

* `RtpDataCounter`: use window size of 2500 ms instead of 1000 ms.
  - Fixes false "lack of RTP" detection in some screen sharing usages with simulcast.
  - Fixes #312.


### 3.2.1

* Add RTCP Extended Reports for RTT calculation on receiver RTP stream (thanks @yangjinechofor for initial pull request #314).
* Make mediasoup-worker compile in Armbian Debian Buster (thanks @krishisola, fixes #321).


### 3.2.0

* Add DataChannel support via DataProducers and DataConsumers (#10).
* SRTP: Add support for AEAD GCM (#320).


### 3.1.7

* `PipeConsumer.cpp`: Fix RTCP generation (thanks @vpalmisano).


### 3.1.6

* VP8 and H264: Fix regression in 3.1.5 that produces lot of changes in current temporal layer detection.


### 3.1.5

* VP8 and H264: Allow packets without temporal layer information even if N temporal layers were announced.


### 3.1.4

* Add `-fPIC` in `cflags` to compile in x86-64. Fixes #315.


### 3.1.3

* Set the sender SSRC on PLI and FIR requests [related thread](https://mediasoup.discourse.group/t/broadcasting-a-vp8-rtp-stream-from-gstreamer/93).


### 3.1.2

* Workaround to detect H264 key frames when Chrome uses external encoder (related [issue](https://bugs.chromium.org/p/webrtc/issues/detail?id=10746)). Fixes #313.


### 3.1.1

* Improve `GetBitratePriority()` method in `SimulcastConsumer` and `SvcConsumer` by checking the total bitrate of all temporal layers in a given producer stream or spatial layer.


### 3.1.0

* Add SVC support. It includes VP9 full SVC and VP9 K-SVC as implemented by libwebrtc.
* Prefer Python 2 (if available) over Python 3. This is because there are yet pending issues with gyp + Python 3.


### 3.0.12

* Do not require Python 2 to compile mediasoup worker (#207). Both Python 2 and 3 can now be used.


### 3.0.11

* Codecs: Improve temporal layer switching in VP8 and H264.
* Skip worker compilation if `MEDIASOUP_WORKER_BIN` environment variable is given (#309). This makes it possible to install mediasoup in platforms in which, somehow, gcc > 4.8 is not available during `npm install mediasoup` but it's available later.
* Fix `RtpStreamRecv::TransmissionCounter::GetBitrate()`.


### 3.0.10

* `parseScalabilityMode()`: allow "S" as spatial layer (and not just "L"). "L" means "dependent spatial layer" while "S" means "independent spatial layer", which is used in K-SVC (VP9, AV1, etc).


### 3.0.9

* `RtpStreamSend::ReceiveRtcpReceiverReport()`: improve `rtt` calculation if no Sender Report info is reported in received Received Report.
* Update `libuv` to version 1.29.1.


### 3.0.8

* VP8 & H264: Improve temporal layer switching.


### 3.0.7

* RTP frame-marking: Add some missing checks.


### 3.0.6

* Fix regression in proxied RTP header extensions.


### 3.0.5

* Add support for frame-marking RTP extensions and use it to enable temporal layers switching in H264 codec (#305).


### 3.0.4

* Improve RTP probation for simulcast/svc consumers by using proper RTP retransmission with increasing sequence number.


### 3.0.3

* Simulcast: Improve timestamps extra offset handling by having a map of extra offsets indexed by received timestamps. This helps in case of packet retransmission.


### 3.0.2

* Simulcast: proper RTP stream switching by rewriting packet timestamp with a new timestamp calculated from the SenderReports' NTP relationship. 


### 3.0.1

* Fix crash in `SimulcastConsumer::IncreaseLayer()` with Safari and H264 (#300).


### 3.0.0

* v3 is here!


### 2.6.19

* `RtpStreamSend.cpp`: Fix a crash in `StorePacket()` when it receives an old packet and there is no space left in the storage buffer (thanks to zkfun for reporting it and providing us with the solution).
* Update deps.


### 2.6.18

* Fix usage of a deallocated `RTC::TcpConnection` instance under heavy CPU usage due to mediasoup deleting the instance in the middle of a receiving iteration. 


### 2.6.17

* Improve build system by using all available CPU cores in parallel.


### 2.6.16

* Don't mandate server port range to be >= 99.


### 2.6.15

* Fix NACK retransmissions.


### 2.6.14

* Fix TCP leak (#325).


### 2.6.13

* Make mediasoup-worker compile in Armbian Debian Buster (thanks @krishisola, fixes #321).
* Update deps.


### 2.6.12

* Fix RTCP Receiver Report handling.


### 2.6.11

* Update deps.
* Simulcast: Increase profiles one by one unless explicitly forced (fixes #188).


### 2.6.10

* `PlainRtpTransport.js`: Add missing methods and events.


### 2.6.9

* Remove a potential crash if a single `encoding` is given in the Producer `rtpParameters` and it has a `profile` value.


### 2.6.8

* C++: Verify in libuv static callbacks that the associated C++ instance has not been deallocated (thanks @artushin and @mariat-atg for reporting and providing valuable help in #258).


### 2.6.7

* Fix wrong destruction of Transports in Router.cpp that generates 100% CPU usage in mediasoup-worker processes.


### 2.6.6

* Fix a port leak when a WebRtcTransport is remotely closed due to a DTLS close alert (thanks @artushin for reporting it in #259).


### 2.6.5

* RtpPacket: Fix Two-Byte header extensions parsing.


### 2.6.4

* Upgrade again to OpenSSL 1.1.0j (20 Nov 2018) after adding a workaround for issue [#257](https://github.com/versatica/mediasoup/issues/257).


### 2.6.3

* Downgrade OpenSSL to version 1.1.0h (27 Mar 2018) until issue [#257](https://github.com/versatica/mediasoup/issues/257) is fixed.


### 2.6.2

* C++: Remove all `Destroy()` class methods and no longer do `delete this`.
* Update libuv to 1.24.1.
* Update OpenSSL to 1.1.0g.


### 2.6.1

* worker: Internal refactor and code cleanup.
* Remove announced support for certain RTCP feedback types that mediasoup does nothing with (and avoid forwarding them to the remote RTP sender).
* fuzzer: fix some wrong memory access in `RtpPacket::Dump()` and `StunMessage::Dump()` (just used during development).

### 2.6.0

* Integrate [libFuzzer](http://llvm.org/docs/LibFuzzer.html) into mediasoup (documentation in the `doc` folder). Extensive testing done. Several heap-buffer-overflow and memory leaks fixed.


### 2.5.6

* `Producer.cpp`: Remove `UpdateRtpParameters()`. It was broken since Consumers
  were not notified about profile removed and so on, so they may crash.
* `Producer.cpp: Remove some maps and simplify streams handling by having a
  single `mapSsrcRtpStreamInfo`. Just keep `mapActiveProfiles` because
  `GetActiveProfiles()` method needs it.
* `Producer::MayNeedNewStream()`: Ignore new media streams with new SSRC if
  its RID is already in use by other media stream (fixes #235).
* Fix a bad memory access when using two byte RTP header extensions.


### 2.5.5

* `Server.js`: If a worker crashes make sure `_latestWorkerIdx` becomes 0.


### 2.5.4

* `server.Room()`: Assign workers incrementally or explicitly via new `workerIdx` argument.
* Add `server.numWorkers` getter.


### 2.5.3

* Don't announce `muxId` nor RTP MID extension support in `Consumer` RTP parameters.


### 2.5.2

* Enable RTP MID extension again.


### 2.5.1

* Disable RTP MID extension until [#230](https://github.com/versatica/mediasoup/issues/230) is fixed.


### 2.5.0

* Add RTP MID extension support.

### 2.4.6

* Do not close `Transport` on ICE disconnected (as it would prevent ICE restart on "recv" TCP transports).


### 2.4.5

* Improve codec matching.


### 2.4.4

* Fix audio codec matching when `channels` parameter is not given.


### 2.4.3

* Make `PlainRtpTransport` not leak if port allocation fails (related issue [#224](https://github.com/versatica/mediasoup/issues/224)).


### 2.4.2

* Fix a crash in when no more RTP ports were available (see related issue [#222](https://github.com/versatica/mediasoup/issues/222)).


### 2.4.1

* Update dependencies.


### 2.4.0

* Allow non WebRTC peers to create plain RTP transports (no ICE/DTLS/SRTP but just plain RTP and RTCP) for sending and receiving media.


### 2.3.3

* Fix C++ syntax to avoid an error when building the worker with clang 8.0.0 (OSX 10.11.6).


### 2.3.2

* `Channel.js`: Upgrade `REQUEST_TIMEOUT` to 20 seconds to avoid timeout errors when the Node or worker thread usage is too high (related to this [issue](https://github.com/versatica/mediasoup-client/issues/48)).


### 2.3.1

* H264: Check if there is room for the indicated NAL unit size (thanks @ggarber).
* H264: Code cleanup.


### 2.3.0

* Add new "spy" feature. A "spy" peer cannot produce media and is invisible for other peers in the room.


### 2.2.7

* Fix H264 simulcast by properly detecting when the profile switching should be done.
* Fix a crash in `Consumer::GetStats()` (see related issue [#196](https://github.com/versatica/mediasoup/issues/196)).


### 2.2.6

* Add H264 simulcast capability.


### 2.2.5

* Avoid calling deprecated (NOOP) `SSL_CTX_set_ecdh_auto()` function in OpenSSL >= 1.1.0.


### 2.2.4

* [Fix #4](https://github.com/versatica/mediasoup/issues/4): Avoid DTLS handshake fragmentation.


### 2.2.3

* [Fix #196](https://github.com/versatica/mediasoup/issues/196): Crash in `Consumer::getStats()` due to wrong `targetProfile`.


### 2.2.2

* Improve [issue #209](https://github.com/versatica/mediasoup/issues/209).


### 2.2.1

* [Fix #209](https://github.com/versatica/mediasoup/issues/209): `DtlsTransport`: don't crash when signaled fingerprint and DTLS fingerprint do not match (thanks @yangjinecho for reporting it).


### 2.2.0

* Update Node and C/C++ dependencies.


### 2.1.0

* Add `localIP` option for `room.createRtpStreamer()` and `transport.startMirroring()` [[PR #199](https://github.com/versatica/mediasoup/pull/199)](https://github.com/versatica/mediasoup/pull/199).


### 2.0.16

* Improve C++ usage (remove "warning: missing initializer for member" [-Wmissing-field-initializers]).
* Update Travis-CI settings.


### 2.0.15

* Make `PlainRtpTransport` also send RTCP SR/RR reports (thanks @artushin for reporting).


### 2.0.14

* [Fix #193](https://github.com/versatica/mediasoup/issues/193): `preferTcp` not honored (thanks @artushin).


### 2.0.13

* Avoid crash when no remote IP/port is given.


### 2.0.12

* Add `handled` and `unhandled` events to `Consumer`.


### 2.0.11

* [Fix #185](https://github.com/versatica/mediasoup/issues/185): Consumer: initialize effective profile to 'NONE' (thanks @artushin).
* [Fix #186](https://github.com/versatica/mediasoup/issues/186): NackGenerator code being executed after instance deletion (thanks @baiyufei).


### 2.0.10

* [Fix #183](https://github.com/versatica/mediasoup/issues/183): Always reset the effective `Consumer` profile when removed (thanks @thehappycoder).


### 2.0.9

* Make ICE+DTLS more flexible by allowing sending DTLS handshake when ICE is just connected.


### 2.0.8

* Disable stats periodic retrieval also on remote closure of `Producer` and `WebRtcTransport`.


### 2.0.7

* [Fix #180](https://github.com/versatica/mediasoup/issues/180): Added missing include `cmath` so that `std::round` can be used (thanks @jacobEAdamson).


### 2.0.6

* [Fix #173](https://github.com/versatica/mediasoup/issues/173): Avoid buffer overflow in `()` (thanks @lightmare).
* Improve stream layers management in `Consumer` by using the new `RtpMonitor` class.


### 2.0.5

* [Fix #164](https://github.com/versatica/mediasoup/issues/164): Sometimes video freezes forever (no RTP received in browser at all).
* [Fix #160](https://github.com/versatica/mediasoup/issues/160): Assert error in `RTC::Consumer::GetStats()`.


### 2.0.4

* [Fix #159](https://github.com/versatica/mediasoup/issues/159): Don’t rely on VP8 payload descriptor flags to assure the existence of data.
* [Fix #160](https://github.com/versatica/mediasoup/issues/160): Reset `targetProfile` when the corresponding profile is removed.


### 2.0.3

* worker: Fix crash when VP8 payload has no `PictureId`.


### 2.0.2

* worker: Remove wrong `assert` on `Producer::DeactivateStreamProfiles()`.


### 2.0.1

* Update README file.


### 2.0.0

* New design based on `Producers` and `Consumer` plus a mediasoup protocol and the **mediasoup-client** client side SDK.


### 1.2.8

* Fix a crash due to RTX packet processing while the associated `NackGenerator` is not yet created.


### 1.2.7

* Habemus RTX ([RFC 4588](https://tools.ietf.org/html/rfc4588)) for proper RTP retransmission.


### 1.2.6

* Fix an issue in `buffer.toString()` that makes mediasoup fail in Node 8.
* Update libuv to version 1.12.0.


### 1.2.5

* Add support for [ICE renomination](https://tools.ietf.org/html/draft-thatcher-ice-renomination).


### 1.2.4

* Fix a SDP negotiation issue when the remote peer does not have compatible codecs.


### 1.2.3

* Add video codecs supported by Microsoft Edge.


### 1.2.2

* `RtpReceiver`: generate RTCP PLI when "rtpraw" or "rtpobject" event listener is set.


### 1.2.1

* `RtpReceiver`: fix an error producing packets when "rtpobject" event is set.


### 1.2.0

* `RtpSender`: allow `disable()`/`enable()` without forcing SDP renegotiation (#114).


### 1.1.0

* Add `Room.on('audiolevels')` event.


### 1.0.2

* Set a maximum value of 1500 bytes for packet storage in `RtpStreamSend`.


### 1.0.1

* Avoid possible segfault if `RemoteBitrateEstimator` generates a bandwidth estimation with zero SSRCs.


### 1.0.0

* First stable release.<|MERGE_RESOLUTION|>--- conflicted
+++ resolved
@@ -3,11 +3,8 @@
 
 ### NEXT
 
-<<<<<<< HEAD
+* worker: Do not use references for async callbacks ([PR #1274](https://github.com/versatica/mediasoup/pull/1274)).
 * liburing: Enable zero copy ([PR #1273](https://github.com/versatica/mediasoup/pull/1273)).
-=======
-* worker: Do not use references for async callbacks ([PR #1274](https://github.com/versatica/mediasoup/pull/1274)).
->>>>>>> be90de5d
 
 
 ### 3.13.12
