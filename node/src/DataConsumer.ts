--- conflicted
+++ resolved
@@ -503,22 +503,7 @@
 					if (this.#closed)
 						break;
 
-<<<<<<< HEAD
 					const notification = new FbsDataConsumer.MessageNotification();
-=======
-		this.#payloadChannel.on(
-			this.#internal.dataConsumerId,
-			(event: string, data: any | undefined, payload: Buffer) =>
-			{
-				switch (event)
-				{
-					case 'message':
-					{
-						if (this.#closed)
-						{
-							break;
-						}
->>>>>>> 443ccf08
 
 					data!.body(notification);
 
