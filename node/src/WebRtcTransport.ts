import { Logger } from './Logger';
import {
	Transport,
	TransportListenIp,
	TransportProtocol,
	TransportTuple,
	TransportTraceEventData,
	TransportEvents,
	TransportObserverEvents,
	SctpState
} from './Transport';
import { WebRtcServer } from './WebRtcServer';
import { SctpParameters, NumSctpStreams } from './SctpParameters';
import { Either } from './utils';

export type WebRtcTransportListenIndividual =
{
	/**
	 * Listening IP address or addresses in order of preference (first one is the
	 * preferred one). Mandatory unless webRtcServer is given.
	 */
	listenIps: (TransportListenIp | string)[];

	/**
	 * Fixed port to listen on instead of selecting automatically from Worker's port
	 * range.
	 */
	port?: number;
}

export type WebRtcTransportListenServer =
{
	/**
	 * Instance of WebRtcServer. Mandatory unless listenIps is given.
	 */
	webRtcServer: WebRtcServer;
}

export type WebRtcTransportListen =
	Either<WebRtcTransportListenIndividual, WebRtcTransportListenServer>;

export type WebRtcTransportOptionsBase =
{
	/**
	 * Listen in UDP. Default true.
	 */
	enableUdp?: boolean;

	/**
	 * Listen in TCP. Default false.
	 */
	enableTcp?: boolean;

	/**
	 * Prefer UDP. Default false.
	 */
	preferUdp?: boolean;

	/**
	 * Prefer TCP. Default false.
	 */
	preferTcp?: boolean;

	/**
	 * Initial available outgoing bitrate (in bps). Default 600000.
	 */
	initialAvailableOutgoingBitrate?: number;

	/**
	 * Create a SCTP association. Default false.
	 */
	enableSctp?: boolean;

	/**
	 * SCTP streams number.
	 */
	numSctpStreams?: NumSctpStreams;

	/**
	 * Maximum allowed size for SCTP messages sent by DataProducers.
	 * Default 262144.
	 */
	maxSctpMessageSize?: number;

	/**
	 * Maximum SCTP send buffer used by DataConsumers.
	 * Default 262144.
	 */
	sctpSendBufferSize?: number;

	/**
	 * Custom application data.
	 */
<<<<<<< HEAD
	appData?: any;

	/**
	 * Binary log info.
	 */
	binlog?: any;
=======
	appData?: Record<string, unknown>;
>>>>>>> 41e2f527
}

export type WebRtcTransportOptions = WebRtcTransportOptionsBase & WebRtcTransportListen;

export type IceParameters =
{
	usernameFragment: string;
	password: string;
	iceLite?: boolean;
}

export type IceCandidate =
{
	foundation: string;
	priority: number;
	ip: string;
	protocol: TransportProtocol;
	port: number;
	type: 'host';
	tcpType: 'passive' | undefined;
}

export type DtlsParameters =
{
	role?: DtlsRole;
	fingerprints: DtlsFingerprint[];
}

/**
 * The hash function algorithm (as defined in the "Hash function Textual Names"
 * registry initially specified in RFC 4572 Section 8) and its corresponding
 * certificate fingerprint value (in lowercase hex string as expressed utilizing
 * the syntax of "fingerprint" in RFC 4572 Section 5).
 */
export type DtlsFingerprint =
{
	algorithm: string;
	value: string;
}

export type IceState = 'new' | 'connected' | 'completed' | 'disconnected' | 'closed';

export type DtlsRole = 'auto' | 'client' | 'server';

export type DtlsState = 'new' | 'connecting' | 'connected' | 'failed' | 'closed';

export type WebRtcTransportStat =
{
	// Common to all Transports.
	type: string;
	transportId: string;
	timestamp: number;
	sctpState?: SctpState;
	bytesReceived: number;
	recvBitrate: number;
	bytesSent: number;
	sendBitrate: number;
	rtpBytesReceived: number;
	rtpRecvBitrate: number;
	rtpBytesSent: number;
	rtpSendBitrate: number;
	rtxBytesReceived: number;
	rtxRecvBitrate: number;
	rtxBytesSent: number;
	rtxSendBitrate: number;
	probationBytesSent: number;
	probationSendBitrate: number;
	availableOutgoingBitrate?: number;
	availableIncomingBitrate?: number;
	maxIncomingBitrate?: number;
	// WebRtcTransport specific.
	iceRole: string;
	iceState: IceState;
	iceSelectedTuple?: TransportTuple;
	dtlsState: DtlsState;
}

export type WebRtcTransportEvents = TransportEvents &
{
	icestatechange: [IceState];
	iceselectedtuplechange: [TransportTuple];
	dtlsstatechange: [DtlsState];
	sctpstatechange: [SctpState];
}

export type WebRtcTransportObserverEvents = TransportObserverEvents &
{
	icestatechange: [IceState];
	iceselectedtuplechange: [TransportTuple];
	dtlsstatechange: [DtlsState];
	sctpstatechange: [SctpState];
}

const logger = new Logger('WebRtcTransport');

export class WebRtcTransport extends
	Transport<WebRtcTransportEvents, WebRtcTransportObserverEvents>
{
	// WebRtcTransport data.
	readonly #data:
	{
		iceRole: 'controlled';
		iceParameters: IceParameters;
		iceCandidates: IceCandidate[];
		iceState: IceState;
		iceSelectedTuple?: TransportTuple;
		dtlsParameters: DtlsParameters;
		dtlsState: DtlsState;
		dtlsRemoteCert?: string;
		sctpParameters?: SctpParameters;
		sctpState?: SctpState;
	};

	/**
	 * @private
	 */
	constructor(params: any)
	{
		super(params);

		logger.debug('constructor()');

		const { data } = params;

		this.#data =
		{
			iceRole          : data.iceRole,
			iceParameters    : data.iceParameters,
			iceCandidates    : data.iceCandidates,
			iceState         : data.iceState,
			iceSelectedTuple : data.iceSelectedTuple,
			dtlsParameters   : data.dtlsParameters,
			dtlsState        : data.dtlsState,
			dtlsRemoteCert   : data.dtlsRemoteCert,
			sctpParameters   : data.sctpParameters,
			sctpState        : data.sctpState
		};

		this.handleWorkerNotifications();
	}

	/**
	 * ICE role.
	 */
	get iceRole(): 'controlled'
	{
		return this.#data.iceRole;
	}

	/**
	 * ICE parameters.
	 */
	get iceParameters(): IceParameters
	{
		return this.#data.iceParameters;
	}

	/**
	 * ICE candidates.
	 */
	get iceCandidates(): IceCandidate[]
	{
		return this.#data.iceCandidates;
	}

	/**
	 * ICE state.
	 */
	get iceState(): IceState
	{
		return this.#data.iceState;
	}

	/**
	 * ICE selected tuple.
	 */
	get iceSelectedTuple(): TransportTuple | undefined
	{
		return this.#data.iceSelectedTuple;
	}

	/**
	 * DTLS parameters.
	 */
	get dtlsParameters(): DtlsParameters
	{
		return this.#data.dtlsParameters;
	}

	/**
	 * DTLS state.
	 */
	get dtlsState(): DtlsState
	{
		return this.#data.dtlsState;
	}

	/**
	 * Remote certificate in PEM format.
	 */
	get dtlsRemoteCert(): string | undefined
	{
		return this.#data.dtlsRemoteCert;
	}

	/**
	 * SCTP parameters.
	 */
	get sctpParameters(): SctpParameters | undefined
	{
		return this.#data.sctpParameters;
	}

	/**
	 * SCTP state.
	 */
	get sctpState(): SctpState | undefined
	{
		return this.#data.sctpState;
	}

	/**
	 * Close the WebRtcTransport.
	 *
	 * @override
	 */
	close(): void
	{
		if (this.closed)
			return;

		this.#data.iceState = 'closed';
		this.#data.iceSelectedTuple = undefined;
		this.#data.dtlsState = 'closed';

		if (this.#data.sctpState)
			this.#data.sctpState = 'closed';

		super.close();
	}

	/**
	 * Router was closed.
	 *
	 * @private
	 * @override
	 */
	routerClosed(): void
	{
		if (this.closed)
			return;

		this.#data.iceState = 'closed';
		this.#data.iceSelectedTuple = undefined;
		this.#data.dtlsState = 'closed';

		if (this.#data.sctpState)
			this.#data.sctpState = 'closed';

		super.routerClosed();
	}

	/**
	 * Called when closing the associated WebRtcServer.
	 *
	 * @private
	 */
	webRtcServerClosed(): void
	{
		if (this.closed)
			return;

		this.#data.iceState = 'closed';
		this.#data.iceSelectedTuple = undefined;
		this.#data.dtlsState = 'closed';

		if (this.#data.sctpState)
			this.#data.sctpState = 'closed';

		super.listenServerClosed();
	}

	/**
	 * Get WebRtcTransport stats.
	 *
	 * @override
	 */
	async getStats(): Promise<WebRtcTransportStat[]>
	{
		logger.debug('getStats()');

		return this.channel.request('transport.getStats', this.internal);
	}

	/**
	 * Provide the WebRtcTransport remote parameters.
	 *
	 * @override
	 */
	async connect({ dtlsParameters }: { dtlsParameters: DtlsParameters }): Promise<void>
	{
		logger.debug('connect()');

		const reqData = { dtlsParameters };

		const data =
			await this.channel.request('transport.connect', this.internal, reqData);

		// Update data.
		this.#data.dtlsParameters.role = data.dtlsLocalRole;
	}

	/**
	 * Restart ICE.
	 */
	async restartIce(): Promise<IceParameters>
	{
		logger.debug('restartIce()');

		const data =
			await this.channel.request('transport.restartIce', this.internal);

		const { iceParameters } = data;

		this.#data.iceParameters = iceParameters;

		return iceParameters;
	}

	private handleWorkerNotifications(): void
	{
		this.channel.on(this.internal.transportId, (event: string, data?: any) =>
		{
			switch (event)
			{
				case 'icestatechange':
				{
					const iceState = data.iceState as IceState;

					this.#data.iceState = iceState;

					this.safeEmit('icestatechange', iceState);

					// Emit observer event.
					this.observer.safeEmit('icestatechange', iceState);

					break;
				}

				case 'iceselectedtuplechange':
				{
					const iceSelectedTuple = data.iceSelectedTuple as TransportTuple;

					this.#data.iceSelectedTuple = iceSelectedTuple;

					this.safeEmit('iceselectedtuplechange', iceSelectedTuple);

					// Emit observer event.
					this.observer.safeEmit('iceselectedtuplechange', iceSelectedTuple);

					break;
				}

				case 'dtlsstatechange':
				{
					const dtlsState = data.dtlsState as DtlsState;
					const dtlsRemoteCert = data.dtlsRemoteCert as string;

					this.#data.dtlsState = dtlsState;

					if (dtlsState === 'connected')
						this.#data.dtlsRemoteCert = dtlsRemoteCert;

					this.safeEmit('dtlsstatechange', dtlsState);

					// Emit observer event.
					this.observer.safeEmit('dtlsstatechange', dtlsState);

					break;
				}

				case 'sctpstatechange':
				{
					const sctpState = data.sctpState as SctpState;

					this.#data.sctpState = sctpState;

					this.safeEmit('sctpstatechange', sctpState);

					// Emit observer event.
					this.observer.safeEmit('sctpstatechange', sctpState);

					break;
				}

				case 'trace':
				{
					const trace = data as TransportTraceEventData;

					this.safeEmit('trace', trace);

					// Emit observer event.
					this.observer.safeEmit('trace', trace);

					break;
				}

				default:
				{
					logger.error('ignoring unknown event "%s"', event);
				}
			}
		});
	}
}<|MERGE_RESOLUTION|>--- conflicted
+++ resolved
@@ -91,16 +91,7 @@
 	/**
 	 * Custom application data.
 	 */
-<<<<<<< HEAD
-	appData?: any;
-
-	/**
-	 * Binary log info.
-	 */
-	binlog?: any;
-=======
 	appData?: Record<string, unknown>;
->>>>>>> 41e2f527
 }
 
 export type WebRtcTransportOptions = WebRtcTransportOptionsBase & WebRtcTransportListen;
