import * as flatbuffers from 'flatbuffers';
import { Logger } from './Logger';
import {
	fbsSctpState2StcpState,
	parseBaseTransportDump,
	parseBaseTransportStats,
	parseTransportTraceEventData,
	parseTuple,
	BaseTransportDump,
	BaseTransportStats,
	Transport,
	TransportListenIp,
	TransportProtocol,
	TransportTuple,
	TransportEvents,
	TransportObserverEvents,
	TransportConstructorOptions,
	SctpState
} from './Transport';
import { WebRtcServer } from './WebRtcServer';
import { SctpParameters, NumSctpStreams } from './SctpParameters';
import { Event, Notification } from './fbs/notification_generated';
import * as FbsRequest from './fbs/request_generated';
import * as FbsTransport from './fbs/transport_generated';
import * as FbsWebRtcTransport from './fbs/webRtcTransport_generated';
import { DtlsState as FbsDtlsState } from './fbs/fbs/web-rtc-transport/dtls-state';
import { IceState as FbsIceState } from './fbs/fbs/web-rtc-transport/ice-state';
import { Either, parseVector } from './utils';

export type WebRtcTransportListenIndividual =
{
	/**
	 * Listening IP address or addresses in order of preference (first one is the
	 * preferred one). Mandatory unless webRtcServer is given.
	 */
	listenIps: (TransportListenIp | string)[];

	/**
	 * Fixed port to listen on instead of selecting automatically from Worker's port
	 * range.
	 */
	port?: number;
};

export type WebRtcTransportListenServer =
{
	/**
	 * Instance of WebRtcServer. Mandatory unless listenIps is given.
	 */
	webRtcServer: WebRtcServer;
};

export type WebRtcTransportListen =
	Either<WebRtcTransportListenIndividual, WebRtcTransportListenServer>;

export type WebRtcTransportOptionsBase =
{
	/**
	 * Listen in UDP. Default true.
	 */
	enableUdp?: boolean;

	/**
	 * Listen in TCP. Default false.
	 */
	enableTcp?: boolean;

	/**
	 * Prefer UDP. Default false.
	 */
	preferUdp?: boolean;

	/**
	 * Prefer TCP. Default false.
	 */
	preferTcp?: boolean;

	/**
	 * Initial available outgoing bitrate (in bps). Default 600000.
	 */
	initialAvailableOutgoingBitrate?: number;

	/**
	 * Create a SCTP association. Default false.
	 */
	enableSctp?: boolean;

	/**
	 * SCTP streams number.
	 */
	numSctpStreams?: NumSctpStreams;

	/**
	 * Maximum allowed size for SCTP messages sent by DataProducers.
	 * Default 262144.
	 */
	maxSctpMessageSize?: number;

	/**
	 * Maximum SCTP send buffer used by DataConsumers.
	 * Default 262144.
	 */
	sctpSendBufferSize?: number;

	/**
	 * Custom application data.
	 */
	appData?: Record<string, unknown>;
};

export type WebRtcTransportOptions = WebRtcTransportOptionsBase & WebRtcTransportListen;

export type IceParameters =
{
	usernameFragment: string;
	password: string;
	iceLite?: boolean;
};

export type IceCandidate =
{
	foundation: string;
	priority: number;
	ip: string;
	protocol: TransportProtocol;
	port: number;
	type: 'host';
	tcpType: 'passive' | undefined;
};

export type DtlsParameters =
{
	role?: DtlsRole;
	fingerprints: DtlsFingerprint[];
};

/**
 * The hash function algorithm (as defined in the "Hash function Textual Names"
 * registry initially specified in RFC 4572 Section 8) and its corresponding
 * certificate fingerprint value (in lowercase hex string as expressed utilizing
 * the syntax of "fingerprint" in RFC 4572 Section 5).
 */
export type DtlsFingerprint =
{
	algorithm: string;
	value: string;
};

export type IceState = 'new' | 'connected' | 'completed' | 'disconnected' | 'closed';

export type DtlsRole = 'auto' | 'client' | 'server';

export type DtlsState = 'new' | 'connecting' | 'connected' | 'failed' | 'closed';

export type WebRtcTransportStat = BaseTransportStats &
{
	type: string;
	iceRole: string;
	iceState: IceState;
	iceSelectedTuple?: TransportTuple;
	dtlsState: DtlsState;
};

export type WebRtcTransportEvents = TransportEvents &
{
	icestatechange: [IceState];
	iceselectedtuplechange: [TransportTuple];
	dtlsstatechange: [DtlsState];
	sctpstatechange: [SctpState];
};

export type WebRtcTransportObserverEvents = TransportObserverEvents &
{
	icestatechange: [IceState];
	iceselectedtuplechange: [TransportTuple];
	dtlsstatechange: [DtlsState];
	sctpstatechange: [SctpState];
};

type WebRtcTransportConstructorOptions = TransportConstructorOptions &
{
	data: WebRtcTransportData;
};

export type WebRtcTransportData =
{
	iceRole: 'controlled';
	iceParameters: IceParameters;
	iceCandidates: IceCandidate[];
	iceState: IceState;
	iceSelectedTuple?: TransportTuple;
	dtlsParameters: DtlsParameters;
	dtlsState: DtlsState;
	dtlsRemoteCert?: string;
	sctpParameters?: SctpParameters;
	sctpState?: SctpState;
};

type WebRtcTransportDump = BaseTransportDump &
{
	iceRole: 'controlled';
	iceParameters: IceParameters;
	iceCandidates: IceCandidate[];
	iceState: IceState;
	iceSelectedTuple?: TransportTuple;
	dtlsParameters: DtlsParameters;
	dtlsState: DtlsState;
	dtlsRemoteCert?: string;
};

const logger = new Logger('WebRtcTransport');

export class WebRtcTransport extends
	Transport<WebRtcTransportEvents, WebRtcTransportObserverEvents>
{
	// WebRtcTransport data.
	readonly #data: WebRtcTransportData;

	/**
	 * @private
	 */
	constructor(options: WebRtcTransportConstructorOptions)
	{
		super(options);

		logger.debug('constructor()');

		const { data } = options;

		this.#data =
		{
			iceRole          : data.iceRole,
			iceParameters    : data.iceParameters,
			iceCandidates    : data.iceCandidates,
			iceState         : data.iceState,
			iceSelectedTuple : data.iceSelectedTuple,
			dtlsParameters   : data.dtlsParameters,
			dtlsState        : data.dtlsState,
			dtlsRemoteCert   : data.dtlsRemoteCert,
			sctpParameters   : data.sctpParameters,
			sctpState        : data.sctpState
		};

		this.handleWorkerNotifications();
	}

	/**
	 * ICE role.
	 */
	get iceRole(): 'controlled'
	{
		return this.#data.iceRole;
	}

	/**
	 * ICE parameters.
	 */
	get iceParameters(): IceParameters
	{
		return this.#data.iceParameters;
	}

	/**
	 * ICE candidates.
	 */
	get iceCandidates(): IceCandidate[]
	{
		return this.#data.iceCandidates;
	}

	/**
	 * ICE state.
	 */
	get iceState(): IceState
	{
		return this.#data.iceState;
	}

	/**
	 * ICE selected tuple.
	 */
	get iceSelectedTuple(): TransportTuple | undefined
	{
		return this.#data.iceSelectedTuple;
	}

	/**
	 * DTLS parameters.
	 */
	get dtlsParameters(): DtlsParameters
	{
		return this.#data.dtlsParameters;
	}

	/**
	 * DTLS state.
	 */
	get dtlsState(): DtlsState
	{
		return this.#data.dtlsState;
	}

	/**
	 * Remote certificate in PEM format.
	 */
	get dtlsRemoteCert(): string | undefined
	{
		return this.#data.dtlsRemoteCert;
	}

	/**
	 * SCTP parameters.
	 */
	get sctpParameters(): SctpParameters | undefined
	{
		return this.#data.sctpParameters;
	}

	/**
	 * SCTP state.
	 */
	get sctpState(): SctpState | undefined
	{
		return this.#data.sctpState;
	}

	/**
	 * Close the WebRtcTransport.
	 *
	 * @override
	 */
	close(): void
	{
		if (this.closed)
		{
			return;
		}

		this.#data.iceState = 'closed';
		this.#data.iceSelectedTuple = undefined;
		this.#data.dtlsState = 'closed';

		if (this.#data.sctpState)
		{
			this.#data.sctpState = 'closed';
		}

		super.close();
	}

	/**
	 * Router was closed.
	 *
	 * @private
	 * @override
	 */
	routerClosed(): void
	{
		if (this.closed)
		{
			return;
		}

		this.#data.iceState = 'closed';
		this.#data.iceSelectedTuple = undefined;
		this.#data.dtlsState = 'closed';

		if (this.#data.sctpState)
		{
			this.#data.sctpState = 'closed';
		}

		super.routerClosed();
	}

	/**
	 * Called when closing the associated WebRtcServer.
	 *
	 * @private
	 */
	webRtcServerClosed(): void
	{
		if (this.closed)
		{
			return;
		}

		this.#data.iceState = 'closed';
		this.#data.iceSelectedTuple = undefined;
		this.#data.dtlsState = 'closed';

		if (this.#data.sctpState)
		{
			this.#data.sctpState = 'closed';
		}

		super.listenServerClosed();
	}

	/**
	 * Dump Transport.
	 */
	async dump(): Promise<WebRtcTransportDump>
	{
		logger.debug('dump()');

		const response = await this.channel.request(
			FbsRequest.Method.TRANSPORT_DUMP,
			undefined,
			undefined,
			this.internal.transportId
		);

		/* Decode the response. */
		const data = new FbsWebRtcTransport.DumpResponse();

		response.body(data);

		return parseWebRtcTransportDumpResponse(data);
	}

	/**
	 * Get WebRtcTransport stats.
	 *
	 * @override
	 */
	async getStats(): Promise<WebRtcTransportStat[]>
	{
		logger.debug('getStats()');

		const response = await this.channel.request(
			FbsRequest.Method.TRANSPORT_GET_STATS,
			undefined,
			undefined,
			this.internal.transportId
		);

		/* Decode the response. */
		const data = new FbsWebRtcTransport.GetStatsResponse();

		response.body(data);

		return [ parseGetStatsResponse(data) ];
	}

	/**
	 * Provide the WebRtcTransport remote parameters.
	 *
	 * @override
	 */
	async connect({ dtlsParameters }: { dtlsParameters: DtlsParameters }): Promise<void>
	{
		logger.debug('connect()');

		const requestOffset = createConnectRequest({
			builder : this.channel.bufferBuilder,
			dtlsParameters
		});

		// Wait for response.
		const response = await this.channel.request(
			FbsRequest.Method.WEBRTC_TRANSPORT_CONNECT,
			FbsRequest.Body.FBS_WebRtcTransport_ConnectRequest,
			requestOffset,
			this.internal.transportId
		);

		/* Decode the response. */
		const data = new FbsWebRtcTransport.ConnectResponse();

		response.body(data);

		// Update data.
		this.#data.dtlsParameters.role =
			data.dtlsLocalRole()! as DtlsRole;
	}

	/**
	 * Restart ICE.
	 */
	async restartIce(): Promise<IceParameters>
	{
		logger.debug('restartIce()');

		const response = await this.channel.request(
			FbsRequest.Method.TRANSPORT_RESTART_ICE,
			undefined,
			undefined,
			this.internal.transportId
		);

		/* Decode the response. */
		const restartIceResponse = new FbsTransport.RestartIceResponse();

		response.body(restartIceResponse);

		const iceParameters = {
			usernameFragment : restartIceResponse.usernameFragment()!,
			password         : restartIceResponse.password()!,
			iceLite          : restartIceResponse.iceLite()
		};

		this.#data.iceParameters = iceParameters;

		return iceParameters;
	}

	private handleWorkerNotifications(): void
	{
		this.channel.on(this.internal.transportId, (event: Event, data?: Notification) =>
		{
			switch (event)
			{
				case Event.WEBRTCTRANSPORT_ICE_STATE_CHANGE:
				{
					const notification = new FbsWebRtcTransport.IceStateChangeNotification();

					data!.body(notification);

					const iceState = fbsIceState2IceState(notification.iceState());

					this.#data.iceState = iceState;

					this.safeEmit('icestatechange', iceState);

					// Emit observer event.
					this.observer.safeEmit('icestatechange', iceState);

					break;
				}

				case Event.WEBRTCTRANSPORT_ICE_SELECTED_TUPLE_CHANGE:
				{
					const notification =
						new FbsWebRtcTransport.IceSelectedTupleChangeNotification();

					data!.body(notification);

					const iceSelectedTuple = parseTuple(notification.tuple()!);

					this.#data.iceSelectedTuple = iceSelectedTuple;

					this.safeEmit('iceselectedtuplechange', iceSelectedTuple);

					// Emit observer event.
					this.observer.safeEmit('iceselectedtuplechange', iceSelectedTuple);

					break;
				}

				case Event.WEBRTCTRANSPORT_DTLS_STATE_CHANGE:
				{
					const notification = new FbsWebRtcTransport.DtlsStateChangeNotification();

					data!.body(notification);

					const dtlsState = fbsDtlsState2DtlsState(notification.dtlsState());

					this.#data.dtlsState = dtlsState;

					if (dtlsState === 'connected')
<<<<<<< HEAD
						this.#data.dtlsRemoteCert = notification.remoteCert()!;
=======
					{
						this.#data.dtlsRemoteCert = dtlsRemoteCert;
					}
>>>>>>> 443ccf08

					this.safeEmit('dtlsstatechange', dtlsState);

					// Emit observer event.
					this.observer.safeEmit('dtlsstatechange', dtlsState);

					break;
				}

				case Event.TRANSPORT_SCTP_STATE_CHANGE:
				{
					const notification = new FbsTransport.SctpStateChangeNotification();

					data!.body(notification);

					const sctpState = fbsSctpState2StcpState(notification.sctpState());

					this.#data.sctpState = sctpState;

					this.safeEmit('sctpstatechange', sctpState);

					// Emit observer event.
					this.observer.safeEmit('sctpstatechange', sctpState);

					break;
				}

				case Event.TRANSPORT_TRACE:
				{
					const notification = new FbsTransport.TraceNotification();

					data!.body(notification);

					const trace = parseTransportTraceEventData(notification);

					this.safeEmit('trace', trace);

					// Emit observer event.
					this.observer.safeEmit('trace', trace);

					break;
				}

				default:
				{
					logger.error('ignoring unknown event "%s"', event);
				}
			}
		});
	}
}

export function fbsIceState2IceState(fbsIceState: FbsIceState): IceState
{
	switch (fbsIceState)
	{
		case FbsIceState.NEW:
			return 'new';
		case FbsIceState.CONNECTED:
			return 'connected';
		case FbsIceState.COMPLETED:
			return 'completed';
		case FbsIceState.DISCONNECTED:
			return 'disconnected';
		case FbsIceState.CLOSED:
			return 'closed';
		default:
			throw new TypeError(`invalid SctpState: ${fbsIceState}`);
	}
}

export function fbsDtlsState2DtlsState(fbsDtlsState: FbsDtlsState): DtlsState
{
	switch (fbsDtlsState)
	{
		case FbsDtlsState.NEW:
			return 'new';
		case FbsDtlsState.CONNECTING:
			return 'connecting';
		case FbsDtlsState.CONNECTED:
			return 'connected';
		case FbsDtlsState.FAILED:
			return 'failed';
		case FbsDtlsState.CLOSED:
			return 'closed';
		default:
			throw new TypeError(`invalid SctpState: ${fbsDtlsState}`);
	}
}

export function parseWebRtcTransportDumpResponse(
	binary: FbsWebRtcTransport.DumpResponse
): WebRtcTransportDump
{
	// Retrieve BaseTransportDump.
	const baseTransportDump = parseBaseTransportDump(binary.base()!);
	// Retrieve ICE candidates.
	const iceCandidates = parseVector<IceCandidate>(binary, 'iceCandidates', parseIceCandidate);
	// Retrieve ICE parameters.
	const iceParameters = parseIceParameters(binary.iceParameters()!);
	// Retrieve DTLS parameters.
	const dtlsParameters = parseDtlsParameters(binary.dtlsParameters()!);

	return {
		...baseTransportDump,
		sctpParameters : baseTransportDump.sctpParameters,
		sctpState      : baseTransportDump.sctpState,
		iceRole        : 'controlled',
		iceParameters  : iceParameters,
		iceCandidates  : iceCandidates,
		iceState       : binary.iceState() as IceState,
		dtlsParameters : dtlsParameters,
		dtlsState      : binary.dtlsState() as DtlsState
	};
}

function createConnectRequest(
	{
		builder,
		dtlsParameters
	}:
	{
		builder : flatbuffers.Builder;
		dtlsParameters: DtlsParameters;
	}
): number
{
	// Serialize DtlsParameters. This can throw.
	const dtlsParametersOffset = serializeDtlsParameters(builder, dtlsParameters);

	// Create request.
	return FbsWebRtcTransport.ConnectRequest.createConnectRequest(
		builder,
		dtlsParametersOffset);
}

function parseGetStatsResponse(
	binary: FbsWebRtcTransport.GetStatsResponse
):WebRtcTransportStat
{
	const base = parseBaseTransportStats(binary.base()!);

	return {
		...base,
		type             : 'webrtc-transport',
		iceRole          : binary.iceRole()!,
		iceState         : binary.iceState() as IceState,
		iceSelectedTuple : binary.iceSelectedTuple() ?
			parseTuple(binary.iceSelectedTuple()!) :
			undefined,
		dtlsState : binary.dtlsState() as DtlsState
	};
}

function parseIceCandidate(binary: FbsWebRtcTransport.IceCandidate): IceCandidate
{
	return {
		foundation : binary.foundation()!,
		priority   : binary.priority(),
		ip         : binary.ip()!,
		protocol   : binary.protocol() as TransportProtocol,
		port       : binary.port(),
		type       : 'host',
		tcpType    : binary.tcpType() === 'passive' ? 'passive' : undefined
	};
}

function parseIceParameters(binary: FbsWebRtcTransport.IceParameters): IceParameters
{
	return {
		usernameFragment : binary.usernameFragment()!,
		password         : binary.password()!,
		iceLite          : binary.iceLite()
	};
}

function parseDtlsParameters(binary: FbsWebRtcTransport.DtlsParameters): DtlsParameters
{
	const fingerprints: DtlsFingerprint[] = [];

	for (let i=0; i<binary.fingerprintsLength(); ++i)
	{
		const fbsFingerprint = binary.fingerprints(i)!;
		const fingerPrint : DtlsFingerprint = {
			algorithm : fbsFingerprint.algorithm()!,
			value     : fbsFingerprint.value()!
		};

		fingerprints.push(fingerPrint);
	}

	return {
		fingerprints : fingerprints,
		role         : binary.role()! as DtlsRole
	};
}

function serializeDtlsParameters(
	builder: flatbuffers.Builder, dtlsParameters: DtlsParameters
): number
{
	const fingerprints: number[] = [];

	try
	{
		for (const fingerprint of dtlsParameters.fingerprints)
		{
			const algorithmOffset = builder.createString(fingerprint.algorithm);
			const valueOffset = builder.createString(fingerprint.value);
			const fingerprintOffset = FbsWebRtcTransport.Fingerprint.createFingerprint(
				builder, algorithmOffset, valueOffset);

			fingerprints.push(fingerprintOffset);
		}

		const fingerprintsOffset = FbsWebRtcTransport.DtlsParameters.createFingerprintsVector(
			builder, fingerprints);
		const roleOffset = builder.createString(dtlsParameters.role);

		return FbsWebRtcTransport.DtlsParameters.createDtlsParameters(
			builder,
			fingerprintsOffset,
			roleOffset);
	}
	catch (error)
	{
		throw new TypeError(`${error}`);
	}
}<|MERGE_RESOLUTION|>--- conflicted
+++ resolved
@@ -559,13 +559,9 @@
 					this.#data.dtlsState = dtlsState;
 
 					if (dtlsState === 'connected')
-<<<<<<< HEAD
+					{
 						this.#data.dtlsRemoteCert = notification.remoteCert()!;
-=======
-					{
-						this.#data.dtlsRemoteCert = dtlsRemoteCert;
 					}
->>>>>>> 443ccf08
 
 					this.safeEmit('dtlsstatechange', dtlsState);
 
