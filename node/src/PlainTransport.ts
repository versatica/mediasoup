import { Logger } from './Logger';
import {
	Transport,
	TransportListenIp,
	TransportTuple,
	TransportTraceEventData,
	TransportEvents,
	TransportObserverEvents,
	SctpState
} from './Transport';
import { SctpParameters, NumSctpStreams } from './SctpParameters';
import { SrtpParameters, SrtpCryptoSuite } from './SrtpParameters';

export type PlainTransportOptions =
{
	/**
	 * Listening IP address.
	 */
	listenIp: TransportListenIp | string;

	/**
	 * Fixed port to listen on instead of selecting automatically from Worker's port
	 * range.
	 */
	port?: number;

	/**
	 * Use RTCP-mux (RTP and RTCP in the same port). Default true.
	 */
	rtcpMux?: boolean;

	/**
	 * Whether remote IP:port should be auto-detected based on first RTP/RTCP
	 * packet received. If enabled, connect() method must not be called unless
	 * SRTP is enabled. If so, it must be called with just remote SRTP parameters.
	 * Default false.
	 */
	comedia?: boolean;

	/**
	 * Disable IP:Port check for RTP and RTCP packets.
	 * Default false.
	 */
	disableOriginCheck?: boolean;

	/**
	 * Create a SCTP association. Default false.
	 */
	enableSctp?: boolean;

	/**
	 * SCTP streams number.
	 */
	numSctpStreams?: NumSctpStreams;

	/**
	 * Maximum allowed size for SCTP messages sent by DataProducers.
	 * Default 262144.
	 */
	maxSctpMessageSize?: number;

	/**
	 * Maximum SCTP send buffer used by DataConsumers.
	 * Default 262144.
	 */
	sctpSendBufferSize?: number;

	/**
	 * Enable SRTP. For this to work, connect() must be called
	 * with remote SRTP parameters. Default false.
	 */
	enableSrtp?: boolean;

	/**
	 * The SRTP crypto suite to be used if enableSrtp is set. Default
	 * 'AES_CM_128_HMAC_SHA1_80'.
	 */
	srtpCryptoSuite?: SrtpCryptoSuite;

	/**
	 * Custom application data.
	 */
<<<<<<< HEAD
	appData?: any;

	/**
	 * Binary log info.
	 */
	binlog?: any;
=======
	appData?: Record<string, unknown>;
>>>>>>> 41e2f527
}

/**
 * DEPRECATED: Use PlainTransportOptions.
 */
export type PlainRtpTransportOptions = PlainTransportOptions;

export type PlainTransportStat =
{
	// Common to all Transports.
	type: string;
	transportId: string;
	timestamp: number;
	sctpState?: SctpState;
	bytesReceived: number;
	recvBitrate: number;
	bytesSent: number;
	sendBitrate: number;
	rtpBytesReceived: number;
	rtpRecvBitrate: number;
	rtpBytesSent: number;
	rtpSendBitrate: number;
	rtxBytesReceived: number;
	rtxRecvBitrate: number;
	rtxBytesSent: number;
	rtxSendBitrate: number;
	probationBytesSent: number;
	probationSendBitrate: number;
	availableOutgoingBitrate?: number;
	availableIncomingBitrate?: number;
	maxIncomingBitrate?: number;
	// PlainTransport specific.
	rtcpMux: boolean;
	comedia: boolean;
	disableOriginCheck: boolean;
	tuple: TransportTuple;
	rtcpTuple?: TransportTuple;
}

/**
 * DEPRECATED: Use PlainTransportStat.
 */
export type PlainRtpTransportStat = PlainTransportStat;

export type PlainTransportEvents = TransportEvents &
{
	tuple: [TransportTuple];
	rtcptuple: [TransportTuple];
	sctpstatechange: [SctpState];
}

export type PlainTransportObserverEvents = TransportObserverEvents &
{
	tuple: [TransportTuple];
	rtcptuple: [TransportTuple];
	sctpstatechange: [SctpState];	
}

const logger = new Logger('PlainTransport');

export class PlainTransport extends
	Transport<PlainTransportEvents, PlainTransportObserverEvents>
{
	// PlainTransport data.
	readonly #data:
	{
		rtcpMux?: boolean;
		comedia?: boolean;
		disableOriginCheck?: boolean;
		tuple: TransportTuple;
		rtcpTuple?: TransportTuple;
		sctpParameters?: SctpParameters;
		sctpState?: SctpState;
		srtpParameters?: SrtpParameters;
	};

	/**
	 * @private
	 */
	constructor(params: any)
	{
		super(params);

		logger.debug('constructor()');

		const { data } = params;

		this.#data =
		{
			rtcpMux            : data.rtcpMux,
			comedia            : data.comedia,
			disableOriginCheck : data.disableOriginCheck,
			tuple              : data.tuple,
			rtcpTuple          : data.rtcpTuple,
			sctpParameters     : data.sctpParameters,
			sctpState          : data.sctpState,
			srtpParameters     : data.srtpParameters
		};

		this.handleWorkerNotifications();
	}

	/**
	 * Transport tuple.
	 */
	get tuple(): TransportTuple
	{
		return this.#data.tuple;
	}

	/**
	 * Transport RTCP tuple.
	 */
	get rtcpTuple(): TransportTuple | undefined
	{
		return this.#data.rtcpTuple;
	}

	/**
	 * SCTP parameters.
	 */
	get sctpParameters(): SctpParameters | undefined
	{
		return this.#data.sctpParameters;
	}

	/**
	 * SCTP state.
	 */
	get sctpState(): SctpState | undefined
	{
		return this.#data.sctpState;
	}

	/**
	 * SRTP parameters.
	 */
	get srtpParameters(): SrtpParameters | undefined
	{
		return this.#data.srtpParameters;
	}

	/**
	 * Close the PlainTransport.
	 *
	 * @override
	 */
	close(): void
	{
		if (this.closed)
			return;

		if (this.#data.sctpState)
			this.#data.sctpState = 'closed';

		super.close();
	}

	/**
	 * Router was closed.
	 *
	 * @private
	 * @override
	 */
	routerClosed(): void
	{
		if (this.closed)
			return;

		if (this.#data.sctpState)
			this.#data.sctpState = 'closed';

		super.routerClosed();
	}

	/**
	 * Get PlainTransport stats.
	 *
	 * @override
	 */
	async getStats(): Promise<PlainTransportStat[]>
	{
		logger.debug('PlainTransport.getStats()');

		return this.channel.request('transport.getStats', this.internal);
	}

	/**
	 * Provide the PlainTransport remote parameters.
	 *
	 * @override
	 */
	async connect(
		{
			ip,
			port,
			rtcpPort,
			srtpParameters
		}:
		{
			ip?: string;
			port?: number;
			rtcpPort?: number;
			srtpParameters?: SrtpParameters;
		}
	): Promise<void>
	{
		logger.debug('connect()');

		const reqData = { ip, port, rtcpPort, srtpParameters };

		const data =
			await this.channel.request('transport.connect', this.internal, reqData);

		// Update data.
		if (data.tuple)
			this.#data.tuple = data.tuple;

		if (data.rtcpTuple)
			this.#data.rtcpTuple = data.rtcpTuple;

		this.#data.srtpParameters = data.srtpParameters;
	}

	private handleWorkerNotifications(): void
	{
		this.channel.on(this.internal.transportId, (event: string, data?: any) =>
		{
			switch (event)
			{
				case 'tuple':
				{
					const tuple = data.tuple as TransportTuple;

					this.#data.tuple = tuple;

					this.safeEmit('tuple', tuple);

					// Emit observer event.
					this.observer.safeEmit('tuple', tuple);

					break;
				}

				case 'rtcptuple':
				{
					const rtcpTuple = data.rtcpTuple as TransportTuple;

					this.#data.rtcpTuple = rtcpTuple;

					this.safeEmit('rtcptuple', rtcpTuple);

					// Emit observer event.
					this.observer.safeEmit('rtcptuple', rtcpTuple);

					break;
				}

				case 'sctpstatechange':
				{
					const sctpState = data.sctpState as SctpState;

					this.#data.sctpState = sctpState;

					this.safeEmit('sctpstatechange', sctpState);

					// Emit observer event.
					this.observer.safeEmit('sctpstatechange', sctpState);

					break;
				}

				case 'trace':
				{
					const trace = data as TransportTraceEventData;

					this.safeEmit('trace', trace);

					// Emit observer event.
					this.observer.safeEmit('trace', trace);

					break;
				}

				default:
				{
					logger.error('ignoring unknown event "%s"', event);
				}
			}
		});
	}
}

/**
 * DEPRECATED: Use PlainTransport.
 */
export class PlainRtpTransport extends PlainTransport
{
	constructor(params: any)
	{
		super(params);
	}
}<|MERGE_RESOLUTION|>--- conflicted
+++ resolved
@@ -80,16 +80,7 @@
 	/**
 	 * Custom application data.
 	 */
-<<<<<<< HEAD
-	appData?: any;
-
-	/**
-	 * Binary log info.
-	 */
-	binlog?: any;
-=======
 	appData?: Record<string, unknown>;
->>>>>>> 41e2f527
 }
 
 /**
