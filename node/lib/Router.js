--- conflicted
+++ resolved
@@ -161,11 +161,7 @@
     /**
      * Create a WebRtcTransport.
      */
-<<<<<<< HEAD
-    async createWebRtcTransport({ listenIps, port, enableUdp = true, enableTcp = false, preferUdp = false, preferTcp = false, initialAvailableOutgoingBitrate = 600000, enableSctp = false, numSctpStreams = { OS: 1024, MIS: 1024 }, maxSctpMessageSize = 262144, sctpSendBufferSize = 262144, appData = {}, binlog = {}, }) {
-=======
     async createWebRtcTransport({ webRtcServer, listenIps, port, enableUdp = true, enableTcp = false, preferUdp = false, preferTcp = false, initialAvailableOutgoingBitrate = 600000, enableSctp = false, numSctpStreams = { OS: 1024, MIS: 1024 }, maxSctpMessageSize = 262144, sctpSendBufferSize = 262144, appData }) {
->>>>>>> 41e2f527
         logger.debug('createWebRtcTransport()');
         if (!webRtcServer && !Array.isArray(listenIps))
             throw new TypeError('missing webRtcServer and listenIps (one of them is mandatory)');
@@ -204,9 +200,8 @@
             numSctpStreams,
             maxSctpMessageSize,
             sctpSendBufferSize,
-            isDataChannel: true,
-            appData,
-            binlog,
+            appData,
+            isDataChannel: true
         };
         const data = webRtcServer
             ? await this.#channel.request('router.createWebRtcTransportWithServer', internal, reqData)
@@ -237,11 +232,7 @@
     /**
      * Create a PlainTransport.
      */
-<<<<<<< HEAD
-    async createPlainTransport({ listenIp, port, rtcpMux = true, comedia = false, disableOriginCheck = false, enableSctp = false, numSctpStreams = { OS: 1024, MIS: 1024 }, maxSctpMessageSize = 262144, sctpSendBufferSize = 262144, enableSrtp = false, srtpCryptoSuite = 'AES_CM_128_HMAC_SHA1_80', appData = {}, binlog = {}, }) {
-=======
-    async createPlainTransport({ listenIp, port, rtcpMux = true, comedia = false, enableSctp = false, numSctpStreams = { OS: 1024, MIS: 1024 }, maxSctpMessageSize = 262144, sctpSendBufferSize = 262144, enableSrtp = false, srtpCryptoSuite = 'AES_CM_128_HMAC_SHA1_80', appData }) {
->>>>>>> 41e2f527
+    async createPlainTransport({ listenIp, port, rtcpMux = true, comedia = false, disableOriginCheck = false, enableSctp = false, numSctpStreams = { OS: 1024, MIS: 1024 }, maxSctpMessageSize = 262144, sctpSendBufferSize = 262144, enableSrtp = false, srtpCryptoSuite = 'AES_CM_128_HMAC_SHA1_80', appData, }) {
         logger.debug('createPlainTransport()');
         if (!listenIp)
             throw new TypeError('missing listenIp');
@@ -275,7 +266,6 @@
             enableSrtp,
             srtpCryptoSuite,
             appData,
-            binlog,
         };
         const data = await this.#channel.request('router.createPlainTransport', internal, reqData);
         const transport = new PlainTransport_1.PlainTransport({
@@ -302,13 +292,9 @@
     /**
      * Create a PipeTransport.
      */
-<<<<<<< HEAD
-    async createPipeTransport({ listenIp, disableOriginCheck = false, port, enableSctp = false, numSctpStreams = { OS: 1024, MIS: 1024 }, maxSctpMessageSize = 268435456, sctpSendBufferSize = 268435456, enableRtx = false, enableSrtp = false, appData = {}, binlog = {}, }) {
+    async createPipeTransport({ listenIp, disableOriginCheck = false, port, enableSctp = false, numSctpStreams = { OS: 1024, MIS: 1024 }, maxSctpMessageSize = 268435456, sctpSendBufferSize = 268435456, enableRtx = false, enableSrtp = false, appData,
+     }) {
         logger.debug('createPipeTransport() listenIp:[%o] enableRtx:[%o] appData:[%o]', listenIp, enableRtx, appData);
-=======
-    async createPipeTransport({ listenIp, port, enableSctp = false, numSctpStreams = { OS: 1024, MIS: 1024 }, maxSctpMessageSize = 268435456, sctpSendBufferSize = 268435456, enableRtx = false, enableSrtp = false, appData }) {
-        logger.debug('createPipeTransport()');
->>>>>>> 41e2f527
         if (!listenIp)
             throw new TypeError('missing listenIp');
         else if (appData && typeof appData !== 'object')
@@ -339,7 +325,6 @@
             enableRtx,
             enableSrtp,
             appData,
-            binlog,
         };
         const data = await this.#channel.request('router.createPipeTransport', internal, reqData);
         const transport = new PipeTransport_1.PipeTransport({
@@ -366,11 +351,7 @@
     /**
      * Create a DirectTransport.
      */
-<<<<<<< HEAD
-    async createDirectTransport({ maxMessageSize = 262144, appData = {}, binlog = {}, } = {
-=======
-    async createDirectTransport({ maxMessageSize = 262144, appData } = {
->>>>>>> 41e2f527
+    async createDirectTransport({ maxMessageSize = 262144, appData, } = {
         maxMessageSize: 262144
     }) {
         logger.debug('createDirectTransport()');
@@ -379,7 +360,6 @@
             direct: true,
             maxMessageSize,
             appData,
-            binlog,
         };
         const data = await this.#channel.request('router.createDirectTransport', internal, reqData);
         const transport = new DirectTransport_1.DirectTransport({
@@ -414,7 +394,7 @@
      * @async
      * @returns {ShmTransport}
      */
-    async createShmTransport({ listenIp, shm, log, appData = {}, binlog = {}, }) {
+    async createShmTransport({ listenIp, shm, log, appData, }) {
         logger.debug('createShmTransport() [shm:%o]', shm);
         if (!listenIp)
             throw new TypeError('missing listenIp');
@@ -439,7 +419,6 @@
             shm,
             log,
             appData,
-            // no binlog until different binlog data collection process is implemented for ShmTransport 
         };
         /*
         data = {
