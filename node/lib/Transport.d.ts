import { EnhancedEventEmitter } from './EnhancedEventEmitter';
import { Channel } from './Channel';
import { PayloadChannel } from './PayloadChannel';
import { Producer, ProducerOptions } from './Producer';
import { Consumer, ConsumerOptions } from './Consumer';
import { DataProducer, DataProducerOptions } from './DataProducer';
import { DataConsumer, DataConsumerOptions } from './DataConsumer';
import { RtpCapabilities } from './RtpParameters';
export interface TransportListenIp {
    /**
     * Listening IPv4 or IPv6.
     */
    ip: string;
    /**
     * Announced IPv4 or IPv6 (useful when running mediasoup behind NAT with
     * private IP).
     */
    announcedIp?: string;
}
/**
 * Transport protocol.
 */
export declare type TransportProtocol = 'udp' | 'tcp';
export interface TransportTuple {
    localIp: string;
    localPort: number;
    remoteIp?: string;
    remotePort?: number;
    protocol: TransportProtocol;
}
/**
 * Valid types for 'trace' event.
 */
export declare type TransportTraceEventType = 'probation' | 'bwe';
/**
 * 'trace' event data.
 */
export interface TransportTraceEventData {
    /**
     * Trace type.
     */
    type: TransportTraceEventType;
    /**
     * Event timestamp.
     */
    timestamp: number;
    /**
     * Event direction.
     */
    direction: 'in' | 'out';
    /**
     * Per type information.
     */
    info: any;
}
export declare type SctpState = 'new' | 'connecting' | 'connected' | 'failed' | 'closed';
export declare type TransportEvents = {
    routerclose: [];
    listenserverclose: [];
    trace: [TransportTraceEventData];
    '@close': [];
    '@newproducer': [Producer];
    '@producerclose': [Producer];
    '@newdataproducer': [DataProducer];
    '@dataproducerclose': [DataProducer];
};
export declare type TransportObserverEvents = {
    close: [];
    newproducer: [Producer];
    newconsumer: [Consumer];
    newdataproducer: [DataProducer];
    newdataconsumer: [DataConsumer];
    trace: [TransportTraceEventData];
};
export declare class Transport<Events extends TransportEvents = TransportEvents, ObserverEvents extends TransportObserverEvents = TransportObserverEvents> extends EnhancedEventEmitter<Events> {
    #private;
    protected readonly internal: {
        routerId: string;
        transportId: string;
    };
    protected readonly channel: Channel;
    protected readonly payloadChannel: PayloadChannel;
    protected readonly getProducerById: (producerId: string) => Producer;
    protected readonly getDataProducerById: (dataProducerId: string) => DataProducer;
    protected readonly consumers: Map<string, Consumer>;
    protected readonly dataProducers: Map<string, DataProducer>;
    protected readonly dataConsumers: Map<string, DataConsumer>;
    /**
     * @private
     * @interface
<<<<<<< HEAD
     * @emits routerclose
     * @emits listenserverclose
     * @emits @close
     * @emits @newproducer - (producer: Producer)
     * @emits @producerclose - (producer: Producer)
     * @emits @newdataproducer - (dataProducer: DataProducer)
     * @emits @dataproducerclose - (dataProducer: DataProducer)
     * @emits @listenserverclose
=======
>>>>>>> 4bfdcf67
     */
    constructor({ internal, data, channel, payloadChannel, appData, getRouterRtpCapabilities, getProducerById, getDataProducerById }: {
        internal: any;
        data: any;
        channel: Channel;
        payloadChannel: PayloadChannel;
        appData?: Record<string, unknown>;
        getRouterRtpCapabilities: () => RtpCapabilities;
        getProducerById: (producerId: string) => Producer;
        getDataProducerById: (dataProducerId: string) => DataProducer;
    });
    /**
     * Transport id.
     */
    get id(): string;
    /**
     * Whether the Transport is closed.
     */
    get closed(): boolean;
    /**
     * App custom data.
     */
    get appData(): Record<string, unknown>;
    /**
     * Invalid setter.
     */
    set appData(appData: Record<string, unknown>);
    /**
     * Observer.
     */
    get observer(): EnhancedEventEmitter<ObserverEvents>;
    /**
     * @private
     * Just for testing purposes.
     */
    get channelForTesting(): Channel;
    /**
     * Close the Transport.
     */
    close(): void;
    /**
     * Router was closed.
     *
     * @private
     * @virtual
     */
    routerClosed(): void;
    /**
     * Listen server was closed (this just happens in WebRtcTransports when their
     * associated WebRtcServer is closed).
     *
     * @private
     */
    listenServerClosed(): void;
    /**
     * Dump Transport.
     */
    dump(): Promise<any>;
    /**
     * Get Transport stats.
     *
     * @abstract
     */
    getStats(): Promise<any[]>;
    /**
     * Provide the Transport remote parameters.
     *
     * @abstract
     */
    connect(params: any): Promise<void>;
    /**
     * Set maximum incoming bitrate for receiving media.
     */
    setMaxIncomingBitrate(bitrate: number): Promise<void>;
    /**
     * Set maximum outgoing bitrate for sending media.
     */
    setMaxOutgoingBitrate(bitrate: number): Promise<void>;
    /**
     * Create a Producer.
     */
    produce({ id, kind, rtpParameters, paused, keyFrameRequestDelay, appData }: ProducerOptions): Promise<Producer>;
    /**
     * Create a Consumer.
     *
     * @virtual
     */
    consume({ producerId, rtpCapabilities, paused, mid, preferredLayers, pipe, appData }: ConsumerOptions): Promise<Consumer>;
    /**
     * Create a DataProducer.
     */
    produceData({ id, sctpStreamParameters, label, protocol, appData }?: DataProducerOptions): Promise<DataProducer>;
    /**
     * Create a DataConsumer.
     */
    consumeData({ dataProducerId, ordered, maxPacketLifeTime, maxRetransmits, appData }: DataConsumerOptions): Promise<DataConsumer>;
    /**
     * Enable 'trace' event.
     */
    enableTraceEvent(types?: TransportTraceEventType[]): Promise<void>;
    private getNextSctpStreamId;
}
//# sourceMappingURL=Transport.d.ts.map<|MERGE_RESOLUTION|>--- conflicted
+++ resolved
@@ -63,6 +63,7 @@
     '@producerclose': [Producer];
     '@newdataproducer': [DataProducer];
     '@dataproducerclose': [DataProducer];
+    '@listenserverclose': [];
 };
 export declare type TransportObserverEvents = {
     close: [];
@@ -88,17 +89,6 @@
     /**
      * @private
      * @interface
-<<<<<<< HEAD
-     * @emits routerclose
-     * @emits listenserverclose
-     * @emits @close
-     * @emits @newproducer - (producer: Producer)
-     * @emits @producerclose - (producer: Producer)
-     * @emits @newdataproducer - (dataProducer: DataProducer)
-     * @emits @dataproducerclose - (dataProducer: DataProducer)
-     * @emits @listenserverclose
-=======
->>>>>>> 4bfdcf67
      */
     constructor({ internal, data, channel, payloadChannel, appData, getRouterRtpCapabilities, getProducerById, getDataProducerById }: {
         internal: any;
