import { EnhancedEventEmitter } from './EnhancedEventEmitter';
import { Worker, WorkerSettings } from './Worker';
import { RtpCapabilities } from './RtpParameters';
import * as types from './types';
/**
 * Expose all types.
 */
export { types };
/**
 * Expose mediasoup version.
 */
<<<<<<< HEAD
export declare const version = "3.9.2-lv1";
=======
export declare const version = "3.9.0-lv4-notranscode-mariat63";
>>>>>>> b588444f
/**
 * Expose parseScalabilityMode() function.
 */
export { parse as parseScalabilityMode } from './scalabilityModes';
declare const observer: EnhancedEventEmitter;
/**
 * Observer.
 *
 * @emits newworker - (worker: Worker)
 */
export { observer };
/**
 * Create a Worker.
 */
export declare function createWorker({ logLevel, logTags, logDevLevel, logTraceEnabled, logFile, rtcMinPort, rtcMaxPort, dtlsCertificateFile, dtlsPrivateKeyFile, appData }: WorkerSettings): Promise<Worker>;
/**
 * Get a cloned copy of the mediasoup supported RTP capabilities.
 */
export declare function getSupportedRtpCapabilities(): RtpCapabilities;
//# sourceMappingURL=index.d.ts.map<|MERGE_RESOLUTION|>--- conflicted
+++ resolved
@@ -9,11 +9,7 @@
 /**
  * Expose mediasoup version.
  */
-<<<<<<< HEAD
-export declare const version = "3.9.2-lv1";
-=======
-export declare const version = "3.9.0-lv4-notranscode-mariat63";
->>>>>>> b588444f
+export declare const version = "3.9.2-lv2";
 /**
  * Expose parseScalabilityMode() function.
  */
