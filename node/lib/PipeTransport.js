"use strict";
Object.defineProperty(exports, "__esModule", { value: true });
exports.PipeTransport = void 0;
const uuid_1 = require("uuid");
const Logger_1 = require("./Logger");
const ortc = require("./ortc");
const Transport_1 = require("./Transport");
const Consumer_1 = require("./Consumer");
const logger = new Logger_1.Logger('PipeTransport');
class PipeTransport extends Transport_1.Transport {
    // PipeTransport data.
    #data;
    /**
     * @private
     * @emits sctpstatechange - (sctpState: SctpState)
     * @emits trace - (trace: TransportTraceEventData)
     */
    constructor(params) {
        super(params);
        logger.debug('constructor()');
        const { data } = params;
<<<<<<< HEAD
        __classPrivateFieldSet(this, _data, {
            disableOriginCheck: data.disableOriginCheck,
            tuple: data.tuple,
            sctpParameters: data.sctpParameters,
            sctpState: data.sctpState,
            rtx: data.rtx,
            srtpParameters: data.srtpParameters
        });
=======
        this.#data =
            {
                tuple: data.tuple,
                sctpParameters: data.sctpParameters,
                sctpState: data.sctpState,
                rtx: data.rtx,
                srtpParameters: data.srtpParameters
            };
>>>>>>> 45ac3977
        this.handleWorkerNotifications();
    }
    /**
     * Transport tuple.
     */
    get tuple() {
        return this.#data.tuple;
    }
    /**
     * SCTP parameters.
     */
    get sctpParameters() {
        return this.#data.sctpParameters;
    }
    /**
     * SCTP state.
     */
    get sctpState() {
        return this.#data.sctpState;
    }
    /**
     * SRTP parameters.
     */
    get srtpParameters() {
        return this.#data.srtpParameters;
    }
    /**
     * Observer.
     *
     * @override
     * @emits close
     * @emits newproducer - (producer: Producer)
     * @emits newconsumer - (consumer: Consumer)
     * @emits newdataproducer - (dataProducer: DataProducer)
     * @emits newdataconsumer - (dataConsumer: DataConsumer)
     * @emits sctpstatechange - (sctpState: SctpState)
     * @emits trace - (trace: TransportTraceEventData)
     */
    // get observer(): EnhancedEventEmitter
    /**
     * Close the PipeTransport.
     *
     * @override
     */
    close() {
        if (this.closed)
            return;
        if (this.#data.sctpState)
            this.#data.sctpState = 'closed';
        super.close();
    }
    /**
     * Router was closed.
     *
     * @private
     * @override
     */
    routerClosed() {
        if (this.closed)
            return;
        if (this.#data.sctpState)
            this.#data.sctpState = 'closed';
        super.routerClosed();
    }
    /**
     * Get PipeTransport stats.
     *
     * @override
     */
    async getStats() {
        logger.debug('PipeTransport.getStats()');
        return this.channel.request('transport.getStats', this.internal);
    }
    /**
     * Provide the PipeTransport remote parameters.
     *
     * @override
     */
    async connect({ ip, port, srtpParameters }) {
        logger.debug('connect()');
        const reqData = { ip, port, srtpParameters };
        const data = await this.channel.request('transport.connect', this.internal, reqData);
        // Update data.
        this.#data.tuple = data.tuple;
    }
    /**
     * Create a pipe Consumer.
     *
     * @override
     */
    async consume({ producerId, appData = {} }) {
        logger.debug('consume()');
        if (!producerId || typeof producerId !== 'string')
            throw new TypeError('missing producerId');
        else if (appData && typeof appData !== 'object')
            throw new TypeError('if given, appData must be an object');
        const producer = this.getProducerById(producerId);
        if (!producer)
            throw Error(`Producer with id "${producerId}" not found`);
        // This may throw.
        const rtpParameters = ortc.getPipeConsumerRtpParameters(producer.consumableRtpParameters, this.#data.rtx);
        const internal = { ...this.internal, consumerId: (0, uuid_1.v4)(), producerId };
        const reqData = {
            kind: producer.kind,
            rtpParameters,
            type: 'pipe',
            consumableRtpEncodings: producer.consumableRtpParameters.encodings
        };
        const status = await this.channel.request('transport.consume', internal, reqData);
        const data = { kind: producer.kind, rtpParameters, type: 'pipe' };
        const consumer = new Consumer_1.Consumer({
            internal,
            data,
            channel: this.channel,
            payloadChannel: this.payloadChannel,
            appData,
            paused: status.paused,
            producerPaused: status.producerPaused
        });
        this.consumers.set(consumer.id, consumer);
        consumer.on('@close', () => this.consumers.delete(consumer.id));
        consumer.on('@producerclose', () => this.consumers.delete(consumer.id));
        // Emit observer event.
        this.observer.safeEmit('newconsumer', consumer);
        return consumer;
    }
    handleWorkerNotifications() {
        this.channel.on(this.internal.transportId, (event, data) => {
            switch (event) {
                case 'sctpstatechange':
                    {
                        const sctpState = data.sctpState;
                        this.#data.sctpState = sctpState;
                        this.safeEmit('sctpstatechange', sctpState);
                        // Emit observer event.
                        this.observer.safeEmit('sctpstatechange', sctpState);
                        break;
                    }
                case 'trace':
                    {
                        const trace = data;
                        this.safeEmit('trace', trace);
                        // Emit observer event.
                        this.observer.safeEmit('trace', trace);
                        break;
                    }
                default:
                    {
                        logger.error('ignoring unknown event "%s"', event);
                    }
            }
        });
    }
}
exports.PipeTransport = PipeTransport;<|MERGE_RESOLUTION|>--- conflicted
+++ resolved
@@ -19,25 +19,15 @@
         super(params);
         logger.debug('constructor()');
         const { data } = params;
-<<<<<<< HEAD
-        __classPrivateFieldSet(this, _data, {
-            disableOriginCheck: data.disableOriginCheck,
-            tuple: data.tuple,
-            sctpParameters: data.sctpParameters,
-            sctpState: data.sctpState,
-            rtx: data.rtx,
-            srtpParameters: data.srtpParameters
-        });
-=======
         this.#data =
             {
+                disableOriginCheck: data.disableOriginCheck,
                 tuple: data.tuple,
                 sctpParameters: data.sctpParameters,
                 sctpState: data.sctpState,
                 rtx: data.rtx,
                 srtpParameters: data.srtpParameters
             };
->>>>>>> 45ac3977
         this.handleWorkerNotifications();
     }
     /**
