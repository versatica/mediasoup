--- conflicted
+++ resolved
@@ -1,10 +1,6 @@
 "use strict";
 Object.defineProperty(exports, "__esModule", { value: true });
-<<<<<<< HEAD
 exports.getSupportedRtpCapabilities = exports.createWorker = exports.observer = exports.parseScalabilityMode = exports.version = exports.types = void 0;
-=======
-exports.getSupportedRtpCapabilities = exports.createWorker = exports.observer = exports.version = exports.types = void 0;
->>>>>>> b588444f
 const Logger_1 = require("./Logger");
 const EnhancedEventEmitter_1 = require("./EnhancedEventEmitter");
 const Worker_1 = require("./Worker");
@@ -15,11 +11,7 @@
 /**
  * Expose mediasoup version.
  */
-<<<<<<< HEAD
-exports.version = '3.9.2-lv1';
-=======
-exports.version = '3.9.0-lv4-notranscode-mariat63';
->>>>>>> b588444f
+exports.version = '3.9.2-lv2';
 /**
  * Expose parseScalabilityMode() function.
  */
