--- conflicted
+++ resolved
@@ -11,11 +11,7 @@
 /**
  * Expose mediasoup version.
  */
-<<<<<<< HEAD
-exports.version = '3.9.10-lv4-binlog23-notranscode';
-=======
-exports.version = '3.9.10-lv11-notranscode';
->>>>>>> 3be7c448
+exports.version = '3.9.10-lv11-notranscode-mariat1';
 /**
  * Expose parseScalabilityMode() function.
  */
