--- conflicted
+++ resolved
@@ -201,13 +201,6 @@
     }
     /**
      * Observer.
-<<<<<<< HEAD
-     *
-     * @emits close
-     * @emits newwebrtcserver: - (webRtcServer: WebRtcServer)
-     * @emits newrouter - (router: Router)
-=======
->>>>>>> 4bfdcf67
      */
     get observer() {
         return this.#observer;
